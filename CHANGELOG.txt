--- conflicted
+++ resolved
@@ -1,5 +1,3 @@
-<<<<<<< HEAD
-=======
 4.0.3 - 2014-08-12
 
 	General:
@@ -40,7 +38,6 @@
 			Improves security
 		Updated Maven Compiler Plugin to 3.1
 
->>>>>>> 09f34105
 4.0.1 - 2014-08-01
 
 	General:
