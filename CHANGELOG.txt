--- conflicted
+++ resolved
@@ -1,4 +1,3 @@
-<<<<<<< HEAD
 5.0.0-b1 - 2014-11-??
 	Changes unique to 5.0.0-b1:
 		General:
@@ -34,31 +33,8 @@
 			Improved support for Samsung HU7000 TVs
 			Improved support for Samsung HU9000 TVs
 			Improved support for Xbox 360
-=======
-4.3.0 - 2014-12-??
-
-	General:
-		Added the ability to transcode to H.265
-		Improved filename prettifying
-		Improved support for many formats and codecs
-		Fixed VLC engine
-		Formatted the default renderer file
-	Renderers:
-		Added support for LG UB820V TVs
-		Added support for Logitech Squeezebox
-		Fixed video aspect ratios on Philips and Sony TVs
-		Improved support for Hama IR320
-		Improved support for LG LM660 TVs
-		Improved support for Netgem N7700
-		Improved support for Roku 3
-		Improved support for Samsung EH6070 TVs
-		Improved support for Samsung H4500 TVs
-		Improved support for Samsung HU7000 TVs
-		Improved support for Samsung HU9000 TVs
-		Improved support for Xbox 360
-	Languages:
-		Updated Dutch translation (thanks, leroy!)
->>>>>>> 4209d3c4
+		Languages:
+			Updated Dutch translation (thanks, leroy!)
 
 4.2.2 - 2014-11-17
 
