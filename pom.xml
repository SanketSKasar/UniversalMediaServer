<?xml version="1.0" encoding="UTF-8"?>
<project xmlns="http://maven.apache.org/POM/4.0.0" xmlns:xsi="http://www.w3.org/2001/XMLSchema-instance"
	xsi:schemaLocation="http://maven.apache.org/POM/4.0.0 http://maven.apache.org/maven-v4_0_0.xsd">

	<!--
		UMS consists of two major parts: UMS itself and the third party software needed to
		run it. While UMS itself is 100% pure Java, some of the third party software is
		not. This means building a platform specific distribution boils down to first
		building the pms.jar and then assembling all application resources.

		Note that Maven 3 does not automatically install all dependencies, unlike Maven 2.
		To install all dependencies to your local repository, run the following commands:

		mvn com.savage7.maven.plugins:maven-external-dependency-plugin:resolve-external
		mvn com.savage7.maven.plugins:maven-external-dependency-plugin:install-external

		To build UMS, do:

			mvn clean package

		After building, the "target" directory will contain the binary.
		To generate a full source code report, do:

			mvn site

		After generating, the "target/site" directory will contain the reports.
	-->

	<modelVersion>4.0.0</modelVersion>
	<groupId>net.pms</groupId>
	<artifactId>ums</artifactId>
	<name>Universal Media Server</name>
	<packaging>jar</packaging>
	<version>5.0.0-a1</version>
	<url>http://www.universalmediaserver.com/</url>
	<inceptionYear>2012</inceptionYear>

	<!-- this is not required, but is recommended for plugin version checks -->
	<prerequisites>
		<maven>2.2.1</maven>
	</prerequisites>

	<organization>
		<name>Universal Media Server</name>
		<url>http://www.universalmediaserver.com/</url>
	</organization>
	<licenses>
		<license>
			<name>GNU General Public License version 2</name>
			<url>http://www.gnu.org/licenses/gpl-2.0.txt</url>
			<distribution>manual</distribution>
		</license>
	</licenses>
	<description>
		Universal Media Server is a cross-platform DLNA-compliant UPnP Media Server.
		Originally written to support the PlayStation 3, Universal Media Server has been
		expanded to support a range of other media renderers, including smartphones,
		televisions, music players and more.
	</description>
	<scm>
		<connection>scm:git:git://github.com/UniversalMediaServer/UniversalMediaServer.git</connection>
		<developerConnection>scm:git:git@github.com:UniversalMediaServer/UniversalMediaServer.git</developerConnection>
		<tag>master</tag>
		<url>https://github.com/UniversalMediaServer/UniversalMediaServer</url>
	</scm>
	<issueManagement>
		<system>Google Code</system>
		<url>http://code.google.com/p/universal-media-server/issues/list</url>
	</issueManagement>
	<properties>
		<!-- NSIS needs a version without "-SNAPSHOT" or "-b1" -->
		<project.version.short>5.0.0</project.version.short>
		<cuelib-version>1.2.1-2008-06-13</cuelib-version>

		<!-- In versions after 1.6.0, they removed code that the MovieInfo plugin relies on -->
		<jgoodies-forms-version>1.6.0</jgoodies-forms-version>

		<jgoodies-looks-version>2.5.3</jgoodies-looks-version>
		<junrar-version>0.7</junrar-version>
		<mediautil-version>1.0</mediautil-version>
		<xmlwise-version>1.2.11</xmlwise-version>
		<slf4j-version>1.7.7</slf4j-version>

		<!-- Skip 4.65-1.05-RC because it doesn't work, author is working on fixing it -->
		<sevenzip-version>4.65-1.04-RC</sevenzip-version>

		<project.build.sourceEncoding>UTF-8</project.build.sourceEncoding>
		<project.external-resources>${project.basedir}/src/main/external-resources</project.external-resources>
		<project.binaries>${project.basedir}/target/bin</project.binaries>

		<!-- Snapshots should get their binaries from the trunk, releases from a tag -->
		<project.binaries-base>http://downloads.sourceforge.net/project/unimediaserver/Dependencies</project.binaries-base>
		<!-- <project.binaries-base>http://ps3mediaserver.googlecode.com/svn/tags/1.40.0</project.binaries-base> -->

		<maven-javadoc-plugin-version>2.9.1</maven-javadoc-plugin-version>
		<git-commit-id-plugin-version>2.1.9</git-commit-id-plugin-version>

		<!--
			 use the Windows makensis.exe for Windows builds unless
			 the system makensis is explicitly selected via the
			 system-makensis profile
		 -->
		<makensis-bin>${project.external-resources}/third-party/nsis/makensis.exe</makensis-bin>
	</properties>
	<pluginRepositories>
		<pluginRepository>
			<id>ossrh</id>
			<name>Sonatype OSS Repository</name>
			<url>https://oss.sonatype.org/content/repositories/snapshots</url>
			<layout>default</layout>
		</pluginRepository>
	</pluginRepositories>
	<repositories>
		<!-- Java.net -->
		<repository>
			<id>java.net</id>
			<name>Java.net Repository</name>
			<url>https://maven.java.net/content/groups/public/</url>
			<snapshots>
				<enabled>false</enabled>
			</snapshots>
		</repository>

		<!-- netty -->
		<repository>
			<id>jboss</id>
			<url>http://repository.jboss.org/</url>
			<releases>
				<enabled>false</enabled>
			</releases>
			<snapshots>
				<enabled>false</enabled>
			</snapshots>
		</repository>

		<!-- GSON -->
		<repository>
			<id>google-gson</id>
			<name>google-gson</name>
			<url>https://google-gson.googlecode.com/svn/mavenrepo/</url>
			<snapshots>
				<enabled>false</enabled>
			</snapshots>
		</repository>

		<!-- JBoss.org repository -->
		<repository>
			<id>jboss.releases</id>
			<name>JBoss releases</name>
			<url>https://repository.jboss.org/nexus/content/repositories/releases/</url>
			<releases>
				<enabled>true</enabled>
			</releases>
			<snapshots>
				<enabled>false</enabled>
			</snapshots>
		</repository>

		<!-- for jai-imageio-core-standalone, which is used by Thumbnailator -->
		<repository>
			<releases />
			<snapshots>
				<enabled>false</enabled>
			</snapshots>
			<id>mygrid-repository</id>
			<name>myGrid Repository</name>
			<url>http://www.mygrid.org.uk/maven/repository</url>
		</repository>
		<repository>
			<id>4thline-repo</id>
			<url>http://4thline.org/m2</url>
			<snapshots>
				<enabled>false</enabled>
			</snapshots>
		</repository>
	</repositories>
	<dependencies>
		<!-- TODO this can be removed when MEncoder is removed -->
		<dependency>
			<groupId>org.beanshell</groupId>
			<artifactId>bsh-core</artifactId>
			<version>2.0b4</version>
		</dependency>
		<dependency>
			<groupId>commons-codec</groupId>
			<artifactId>commons-codec</artifactId>
			<version>1.9</version>
		</dependency>
		<dependency>
			<groupId>commons-collections</groupId>
			<artifactId>commons-collections</artifactId>
			<version>3.2.1</version>
		</dependency>
		<dependency>
			<groupId>commons-configuration</groupId>
			<artifactId>commons-configuration</artifactId>
			<version>1.10</version>
			<exclusions>
				<!--  no need for commons-logging, as jcl-over-slf4j provides the impl -->
				<exclusion>
					<artifactId>commons-logging</artifactId>
					<groupId>commons-logging</groupId>
				</exclusion>
			</exclusions>
		</dependency>
		<dependency>
			<groupId>commons-httpclient</groupId>
			<artifactId>commons-httpclient</artifactId>
			<version>3.1</version>
			<exclusions>
				<!--  no need for commons-logging, as jcl-over-slf4j provides the impl -->
				<exclusion>
					<artifactId>commons-logging</artifactId>
					<groupId>commons-logging</groupId>
				</exclusion>
			</exclusions>
		</dependency>
		<dependency>
			<groupId>commons-io</groupId>
			<artifactId>commons-io</artifactId>
			<version>2.4</version>
		</dependency>
		<dependency>
			<groupId>org.apache.commons</groupId>
			<artifactId>commons-lang3</artifactId>
			<version>3.3.2</version>
		</dependency>
		<dependency>
			<groupId>com.h2database</groupId>
			<artifactId>h2</artifactId>
			<version>1.3.176</version>
		</dependency>
		<dependency>
			<groupId>ch.qos.logback</groupId>
			<artifactId>logback-classic</artifactId>
			<version>1.1.2</version>
		</dependency>
		<dependency>
			<groupId>ch.qos.logback</groupId>
			<artifactId>logback-core</artifactId>
			<version>1.1.2</version>
		</dependency>
		<dependency>
			<groupId>org.apache.sanselan</groupId>
			<artifactId>sanselan</artifactId>
			<version>0.97-incubator</version>
		</dependency>
		<dependency>
			<groupId>org.slf4j</groupId>
			<artifactId>slf4j-api</artifactId>
			<version>${slf4j-version}</version>
		</dependency>
		<dependency>
			<groupId>org.slf4j</groupId>
			<artifactId>jcl-over-slf4j</artifactId>
			<version>${slf4j-version}</version>
		</dependency>
		<dependency>
			<groupId>com.google.code.gson</groupId>
			<artifactId>gson</artifactId>
			<version>2.2.4</version>
		</dependency>
		<dependency>
			<groupId>io.netty</groupId>
			<artifactId>netty</artifactId> <!-- Use 'netty-all' for 4.0 or above -->
			<version>3.9.4.Final</version>
			<scope>compile</scope>
		</dependency>

		<!-- maven replacement for nsisant-1.2.jar -->
		<dependency>
			<groupId>maven</groupId>
			<artifactId>maven-nsis-plugin</artifactId>
			<version>2.1</version>
		</dependency>
		<dependency>
			<groupId>net.java.dev.rome</groupId>
			<artifactId>rome</artifactId>
			<version>1.0.0</version>
		</dependency>
		<dependency>
			<groupId>net.coobird</groupId>
			<artifactId>thumbnailator</artifactId>
			<version>[0.4, 0.5)</version>
		</dependency>

		<!--
			this is not used on its own, but rather provides
			ImageReader subclasses that make support for additional
			formats (e.g. TIFF) available to the ImageIO API, and thus
			to Thumbnailator (our built-in image thumbnailer).

			XXX be careful upgrading this. this version is redistributable;
			other versions may not be:

			https://code.google.com/p/thumbnailator/issues/detail?id=32
			https://github.com/stain/jai-imageio-core
			http://stackoverflow.com/questions/1209583/using-java-advanced-imaging-with-maven
		-->
		<dependency>
			<groupId>net.java.dev.jai-imageio</groupId>
			<artifactId>jai-imageio-core-standalone</artifactId>
			<version>1.2-pre-dr-b04-2011-07-04</version>
		</dependency>

		<dependency>
			<groupId>org</groupId>
			<artifactId>jaudiotagger</artifactId>
			<version>2.0.3</version>
		</dependency>

		<dependency>
			<groupId>com.jgoodies</groupId>
			<artifactId>jgoodies-forms</artifactId>
			<version>${jgoodies-forms-version}</version>
		</dependency>

		<dependency>
			<groupId>com.jgoodies</groupId>
			<artifactId>jgoodies-looks</artifactId>
			<version>${jgoodies-looks-version}</version>
		</dependency>

		<dependency>
			<groupId>com.github.junrar</groupId>
			<artifactId>junrar</artifactId>
			<version>${junrar-version}</version>
		</dependency>

		<!-- XXX: not Mavenized: https://code.google.com/p/cuelib/ -->
		<dependency>
			<groupId>jwbroek.cuelib</groupId>
			<artifactId>cuelib</artifactId>
			<version>${cuelib-version}</version>
		</dependency>

		<!-- XXX: not Mavenized: http://sourceforge.net/projects/mediachest/ -->
		<dependency>
			<groupId>mediautil</groupId>
			<artifactId>mediautil</artifactId>
			<version>${mediautil-version}</version>
		</dependency>

		<dependency>
			<groupId>xmlwise</groupId>
			<artifactId>xmlwise</artifactId>
			<version>${xmlwise-version}</version>
		</dependency>
		<dependency>
			<groupId>com.googlecode.juniversalchardet</groupId>
			<artifactId>juniversalchardet</artifactId>
			<version>1.0.3</version>
		</dependency>
		<dependency>
			<groupId>sevenzip</groupId>
			<artifactId>jbinding</artifactId>
			<version>${sevenzip-version}</version>
		</dependency>
		<dependency>
			<groupId>sevenzip-allplatforms</groupId>
			<artifactId>jbinding-allplatforms</artifactId>
			<version>${sevenzip-version}</version>
		</dependency>
		<dependency>
			<groupId>junit</groupId>
			<artifactId>junit</artifactId>
			<version>4.11</version>
			<scope>test</scope>
		</dependency>
		<dependency>
			<groupId>org.easytesting</groupId>
			<artifactId>fest-util</artifactId>
			<version>1.1.6</version>
		</dependency>
		<dependency>
			<groupId>org.easytesting</groupId>
			<artifactId>fest-assert</artifactId>
			<version>1.4</version>
			<scope>test</scope>
		</dependency>
		<dependency>
			<groupId>net.java.dev.jna</groupId>
			<artifactId>jna</artifactId>
			<version>4.0.0</version>
		</dependency>
		<dependency>
<<<<<<< HEAD
			<groupId>org.fourthline.cling</groupId>
			<artifactId>cling-core</artifactId>
			<version>2.0-alpha3</version>
		</dependency>
		<dependency>
			<groupId>org.fourthline.cling</groupId>
			<artifactId>cling-support</artifactId>
			<version>2.0-alpha3</version>
		</dependency>
		<dependency>
			<groupId>org.seamless</groupId>
			<artifactId>seamless-http</artifactId>
			<version>1.0-alpha3</version>
		</dependency>
		<dependency>
			<groupId>org.seamless</groupId>
			<artifactId>seamless-util</artifactId>
			<version>1.0-alpha3</version>
		</dependency>
		<dependency>
			<groupId>org.seamless</groupId>
			<artifactId>seamless-xml</artifactId>
			<version>1.0-alpha3</version>
		</dependency>
		<dependency>
			<groupId>com.samskivert</groupId>
			<artifactId>jmustache</artifactId>
			<version>1.9</version>
=======
			<groupId>org.codehaus.plexus</groupId>
			<artifactId>plexus-utils</artifactId>
			<version>1.5.7</version>
		</dependency>
		<dependency>
			<groupId>org.jdom</groupId>
			<artifactId>jdom</artifactId>
			<version>1.1.3</version>
>>>>>>> e24bf1c5
		</dependency>
	</dependencies>
	<build>
		<defaultGoal>assembly:assembly</defaultGoal>

		<!-- specify how files in src/main/resources are bundled in the target jar -->
		<resources>
			<!-- 1) package unfiltered resources -->

			<!--
				This needs to be defined explicitly if a <resources>...</resources> 
				section is used
			-->
			<resource>
				<directory>src/main/resources</directory>
				<!--
					By default, Maven packages resources in the top-level of the jar e.g.

						/example.res

					The old PMS ant build packaged them in a "resources" directory
					e.g:

						/resources/example.res

					Currently, we preserve the old destination. If this is ever changed
					to the Maven default, a handful of files will need to be changed to
					reference "/example.res" rather than "/resources/example.res"
				-->
				<targetPath>resources</targetPath>
				<excludes>
					<exclude>project.properties</exclude>
				</excludes>

				<!-- Avoid inadvertently filtering binaries -->
				<filtering>false</filtering>
			</resource>

			<!-- 2) package filtered resources -->
			<resource>
				<directory>src/main/resources</directory>
				<targetPath>resources</targetPath>
				<includes>
					<include>project.properties</include>
				</includes>

				<!-- Filter to replace Maven properties -->
				<filtering>true</filtering>
			</resource>

			<!-- 3) package filtered NSIS header files -->
			<resource>
				<directory>src/main/external-resources/nsis</directory>
				<includes>
					<include>extra.nsh</include>
				</includes>

				<!-- Filter to replace Maven properties -->
				<filtering>true</filtering>
				<targetPath>..</targetPath>
			</resource>
		</resources>
		<testResources>
			<testResource>
				<directory>src/test/resources</directory>
				<includes>
					<include>project.properties</include>
				</includes>
				<targetPath>resources</targetPath>

				<!-- Enable the use of Maven properties -->
				<filtering>true</filtering>
			</testResource>
			<!--*.srt files to test charset detection-->
			<testResource>
				<directory>src/test/resources/net/pms/util</directory>
				<includes>
					<include>*.srt</include>
				</includes>
				<targetPath>net/pms/util</targetPath>
			</testResource>
		</testResources>
		<pluginManagement>
			<plugins>
				<plugin>
					<groupId>org.apache.maven.plugins</groupId>
					<artifactId>maven-surefire-plugin</artifactId>
					<configuration>

						<!--
							1) Force language because JUnit tests depend on English language strings

							2) Use our JNA dependency rather than the system's - fixes
							the following error on Linux (Ubuntu 12.04 with system
							jna-3.2.7.jar via libjna-java):

							There is an incompatible JNA native library installed on this system.
						-->
						<argLine>-Duser.language=en -Djna.nosys=true -XX:-UseSplitVerifier</argLine> <!-- only one argLine element is processed -->
					</configuration>
					<version>2.16</version>
				</plugin>

				<!--
					This plugin's configuration is used to store Eclipse m2e settings only.
					It has no influence on the Maven build itself.
				-->
				<plugin>
					<groupId>org.eclipse.m2e</groupId>
					<artifactId>lifecycle-mapping</artifactId>
					<version>1.0.0</version>
					<configuration>
						<lifecycleMappingMetadata>
							<pluginExecutions>
								<pluginExecution>
									<pluginExecutionFilter>
										<groupId>
											org.apache.maven.plugins
										</groupId>
										<artifactId>
											maven-antrun-plugin
										</artifactId>
										<versionRange>
											[1.7,)
										</versionRange>
										<goals>
											<goal>run</goal>
										</goals>
									</pluginExecutionFilter>
									<action>
										<ignore></ignore>
									</action>
								</pluginExecution>
								<pluginExecution>
									<pluginExecutionFilter>
										<groupId>
											pl.project13.maven
										</groupId>
										<artifactId>
											git-commit-id-plugin
										</artifactId>
										<versionRange>
											[${git-commit-id-plugin-version},)
										</versionRange>
										<goals>
											<goal>revision</goal>
										</goals>
									</pluginExecutionFilter>
									<action>
										<ignore></ignore>
									</action>
								</pluginExecution>
								<pluginExecution>
									<pluginExecutionFilter>
										<groupId>
											com.savage7.maven.plugins
										</groupId>
										<artifactId>
											maven-external-dependency-plugin
										</artifactId>
										<versionRange>
											[0.5,)
										</versionRange>
										<goals>
											<goal>install-external</goal>
											<goal>resolve-external</goal>
										</goals>
									</pluginExecutionFilter>
									<action>
										<ignore></ignore>
									</action>
								</pluginExecution>
							</pluginExecutions>
						</lifecycleMappingMetadata>
					</configuration>
				</plugin>
			</plugins>
		</pluginManagement>
		<plugins>
			<!--
				Plugin to add git commit information properties.
				These are used in the project.properties files.
				See: https://github.com/ktoso/maven-git-commit-id-plugin
			-->
			<plugin>
				<groupId>pl.project13.maven</groupId>
				<artifactId>git-commit-id-plugin</artifactId>
				<version>${git-commit-id-plugin-version}</version>
				<executions>
					<execution>
						<phase>initialize</phase>
						<goals>
							<goal>revision</goal>
						</goals>
					</execution>
				</executions>
				<configuration>
					<dateFormat>yyyy-MM-dd</dateFormat>
					<verbose>false</verbose>
					<generateGitPropertiesFile>false</generateGitPropertiesFile>
				</configuration>
			</plugin>

			<plugin>
				<artifactId>maven-compiler-plugin</artifactId>
				<version>3.1</version>
				<configuration>
					<source>1.7</source>
					<target>1.7</target>
					<testSource>1.7</testSource>
					<testTarget>1.7</testTarget>
				</configuration>
			</plugin>

			<plugin>
				<artifactId>maven-eclipse-plugin</artifactId>
				<version>2.9</version>
				<configuration>
					<additionalProjectnatures>
						<projectnature>org.springframework.ide.eclipse.core.springnature</projectnature>
					</additionalProjectnatures>
					<additionalBuildcommands>
						<buildcommand>org.springframework.ide.eclipse.core.springbuilder</buildcommand>
					</additionalBuildcommands>
					<downloadSources>true</downloadSources>
					<downloadJavadocs>true</downloadJavadocs>
					<wtpversion>1.5</wtpversion>
				</configuration>
			</plugin>

			<plugin>
				<artifactId>maven-idea-plugin</artifactId>
				<version>2.2.1</version>
				<configuration>
					<downloadSources>true</downloadSources>
					<downloadJavadocs>true</downloadJavadocs>
					<dependenciesAsLibraries>true</dependenciesAsLibraries>
					<useFullNames>false</useFullNames>
				</configuration>
			</plugin>

			<!--
				This plugin will take care of installing the external dependencies that do not
				exist in a public Maven repository. That is why we store some jar files in the
				"src/main/external-resources/lib" directory and have this plugin take care of
				the installation at build time.
				
				Note: The plugin does not work automatically in Maven 3. To install the required
				dependencies execute the following commands:
				
				mvn com.savage7.maven.plugins:maven-external-dependency-plugin:resolve-external
				mvn com.savage7.maven.plugins:maven-external-dependency-plugin:install-external
				
				Checksums can be calculated with "openssl sha1 [filename]".
				
				See: http://code.google.com/p/maven-external-dependency-plugin/issues/detail?id=8#c4
			-->
			<plugin>
				<groupId>com.savage7.maven.plugins</groupId>
				<artifactId>maven-external-dependency-plugin</artifactId>
				<version>0.5</version>
				<inherited>false</inherited>
				<configuration>
					<stagingDirectory>${project.build.directory}/dependencies/</stagingDirectory>
					<createChecksum>true</createChecksum>
					<skipChecksumVerification>false</skipChecksumVerification>
					<force>false</force>
					<artifactItems>
						<artifactItem>
							<groupId>sevenzip</groupId>
							<artifactId>jbinding</artifactId>
							<version>${sevenzip-version}</version>
							<packaging>jar</packaging>
							<install>true</install>
							<downloadUrl>http://www.spirton.com/uploads/7-Zip-JBinding/7-Zip-JBinding-{version}.{packaging}</downloadUrl>
						</artifactItem>
						<artifactItem>
							<groupId>sevenzip-allplatforms</groupId>
							<artifactId>jbinding-allplatforms</artifactId>
							<version>${sevenzip-version}</version>
							<packaging>jar</packaging>
							<install>true</install>
							<downloadUrl>http://www.spirton.com/uploads/7-Zip-JBinding/7-Zip-JBinding-AllPlatforms-{version}.{packaging}</downloadUrl>
						</artifactItem>
						<artifactItem>
							<groupId>jwbroek.cuelib</groupId>
							<artifactId>cuelib</artifactId>
							<version>${cuelib-version}</version>
							<packaging>jar</packaging>
							<downloadUrl>http://cuelib.googlecode.com/files/cuelib-${cuelib-version}.jar</downloadUrl>
							<checksum>d03b6b960b3b83a2a419e8b5f07b6ba4bd18387b</checksum>
						</artifactItem>
						<artifactItem>
							<groupId>mediautil</groupId>
							<artifactId>mediautil</artifactId>
							<version>${mediautil-version}</version>
							<packaging>jar</packaging>
							<install>true</install>
							<force>false</force>
							<downloadUrl>http://downloads.sourceforge.net/project/mediachest/MediaUtil/Version%201.0/mediautil-1.zip</downloadUrl>
							<checksum>aa7ae51bb24a9268a8e57c6afe478c4293f84fda</checksum>
							<extractFile>mediautil-${mediautil-version}/mediautil-${mediautil-version}.jar</extractFile>
							<extractFileChecksum>e843cd55def75dce57123c79b7f36caca4841466</extractFileChecksum>
						</artifactItem>
					</artifactItems>
				</configuration>
				<executions>
					<execution>
						<id>clean-external-dependencies</id>
						<phase>clean</phase>
						<goals>
							<!-- mvn com.savage7.maven.plugins:maven-external-dependency-plugin:clean-external -->
							<goal>clean-external</goal>
						</goals>
					</execution>
					<execution>
						<id>resolve-install-external-dependencies</id>
						<!-- Note: this phase works in Maven 2. In Maven 3, it needs to be triggered manually. See above -->
						<phase>validate</phase>
						<goals>
							<!-- mvn com.savage7.maven.plugins:maven-external-dependency-plugin:resolve-external -->
							<goal>resolve-external</goal>

							<!-- mvn com.savage7.maven.plugins:maven-external-dependency-plugin:install-external -->
							<goal>install-external</goal>
						</goals>
					</execution>
				</executions>
			</plugin>
			<plugin>
				<groupId>org.apache.maven.plugins</groupId>
				<artifactId>maven-site-plugin</artifactId>
				<version>3.3</version>
				<dependencies>
					<dependency>
						<groupId>org.apache.maven.doxia</groupId>
						<artifactId>doxia-module-docbook-simple</artifactId>
						<version>1.5</version>
					</dependency>
				</dependencies>
				<configuration>
					<reportPlugins>
						<plugin>
							<groupId>org.apache.maven.plugins</groupId>
							<artifactId>maven-project-info-reports-plugin</artifactId>
							<version>2.7</version>
							<reports>
								<report>index</report>
								<report>dependencies</report>
								<report>dependency-convergence</report>
								<report>dependency-management</report>
								<report>plugins</report>
							</reports>
						</plugin>

						<!-- PMS tests report -->
						<plugin>
							<groupId>org.apache.maven.plugins</groupId>
							<artifactId>maven-surefire-report-plugin</artifactId>
							<version>2.16</version>
							<configuration>
								<showSuccess>false</showSuccess>
							</configuration>
						</plugin>

						<!-- Javadoc -->
						<plugin>
							<groupId>org.apache.maven.plugins</groupId>
							<artifactId>maven-javadoc-plugin</artifactId>
							<version>${maven-javadoc-plugin-version}</version>
							<configuration>
								<quiet>true</quiet>
								<tags>
									<tag>
										<name>todo</name>
										<placement>a</placement>
										<head>To Do:</head>
									</tag>
									<tag>
										<name>review</name>
										<placement>a</placement>
										<head>Review:</head>
									</tag>
								</tags>
								<detectJavaApiLink>false</detectJavaApiLink>
								<links>
									<link>http://docs.oracle.com/javase/7/docs/api/</link>
								</links>

								<!--
									Doclet to generate class diagrams inside Javadoc.
									Requires the installation of Graphviz (http://www.graphviz.org/)
								-->
								<doclet>org.jboss.apiviz.APIviz</doclet>
								<docletArtifact>
									<groupId>org.jboss.apiviz</groupId>
									<artifactId>apiviz</artifactId>
									<version>1.3.2.GA</version>
								</docletArtifact>
								<useStandardDocletOptions>true</useStandardDocletOptions>
							</configuration>
						</plugin>

						<!-- Class dependency report -->
						<plugin>
							<groupId>org.codehaus.mojo</groupId>
							<artifactId>jdepend-maven-plugin</artifactId>
							<version>2.0-beta-2</version>
						</plugin>

						<!-- Findbugs report -->
						<plugin>
							<groupId>org.codehaus.mojo</groupId>
							<artifactId>findbugs-maven-plugin</artifactId>
							<version>2.5.4</version>
						</plugin>

						<!-- Checkstyle report will go out of memory because of the huge amount of issues it finds(!)
						<plugin>
							<groupId>org.apache.maven.plugins</groupId>
							<artifactId>maven-checkstyle-plugin</artifactId>
							<version>2.11</version>
						</plugin> -->

						<!-- Cobertura Test Coverage report -->
						<plugin>
							<groupId>org.codehaus.mojo</groupId>
							<artifactId>cobertura-maven-plugin</artifactId>
							<version>2.6</version>
						</plugin>

						<plugin>
							<groupId>org.apache.maven.plugins</groupId>
							<artifactId>maven-pmd-plugin</artifactId>
							<version>3.1</version>
							<configuration>
								<linkXref>false</linkXref>
								<sourceEncoding>utf-8</sourceEncoding>
								<minimumTokens>100</minimumTokens>
								<targetJdk>1.7</targetJdk>
							</configuration>
						</plugin>

						<!-- L10n internationalization report is not working with the latest maven site version
						<plugin>
							<groupId>org.codehaus.mojo</groupId>
							<artifactId>l10n-maven-plugin</artifactId>
							<version>1.0-alpha-2</version>
							<configuration>
								<locales>
									<locale>de</locale>
									<locale>bg</locale>
									<locale>br</locale>
									<locale>ca</locale>
									<locale>cz</locale>
									<locale>da</locale>
									<locale>de</locale>
									<locale>el</locale>
									<locale>es</locale>
									<locale>fi</locale>
									<locale>fr</locale>
									<locale>is</locale>
									<locale>it</locale>
									<locale>ja</locale>
									<locale>ko</locale>
									<locale>nl</locale>
									<locale>no</locale>
									<locale>pl</locale>
									<locale>pt</locale>
									<locale>ro</locale>
									<locale>ru</locale>
									<locale>sl</locale>
									<locale>sv</locale>
									<locale>zhs</locale>
									<locale>zht</locale>
								</locales>
							</configuration>
						</plugin> -->
					</reportPlugins>
				</configuration>
			</plugin>
			<plugin>
				<groupId>org.apache.maven.plugins</groupId>
				<artifactId>maven-source-plugin</artifactId>
				<version>2.2.1</version>
			</plugin>
			<plugin>
				<groupId>org.apache.maven.plugins</groupId>
				<artifactId>maven-javadoc-plugin</artifactId>
				<version>${maven-javadoc-plugin-version}</version>
			</plugin>
		</plugins>
	</build>
	<profiles>
		<profile>
			<id>system-makensis</id>
			<activation>
				<activeByDefault>false</activeByDefault>
			</activation>

			<properties>
				<!-- if selected, use the system makensis on Linux, Mac OS X &c. -->
				<makensis-bin>makensis</makensis-bin>
			</properties>
		</profile>

		<!--
			Windows profile: takes care of building the final package for Microsoft Windows
		-->
		<profile>
			<id>windows</id>
			<activation>
				<activeByDefault>false</activeByDefault>
				<os>
					<family>windows</family>
				</os>
			</activation>

			<pluginRepositories>
				<pluginRepository>
					<id>Codehaus Snapshots</id>
					<url>http://nexus.codehaus.org/snapshots/</url>
					<snapshots>
						<enabled>true</enabled>
					</snapshots>
					<releases>
						<enabled>true</enabled>
					</releases>
				</pluginRepository>
			</pluginRepositories>

			<build>
				<plugins>
					<!-- Plugin to assemble a jar with dependencies -->
					<plugin>
						<artifactId>maven-assembly-plugin</artifactId>
						<version>2.4</version>
						<executions>
							<execution>
								<id>make-jar-with-dependencies-win</id>
								<phase>prepare-package</phase>
								<goals>
									<goal>single</goal>
								</goals>
								<configuration>
									<descriptors>
										<descriptor>${project.basedir}/src/main/assembly/jar-with-dependencies.xml</descriptor>
									</descriptors>
									<archive>
										<manifest>
											<mainClass>net.pms.PMS</mainClass>
											<!--
												this is required to make the ImageIo image "plugins" provided by jai-imageio-core-standalone work.
												without it, the following exception is thrown when PMS starts:

												Configuration error: java.util.ServiceConfigurationError: javax.imageio.spi.ImageInputStreamSpi:
													Provider com.sun.media.imageioimpl.stream.ChannelImageInputStreamSpi could not be instantiated:
														java.lang.IllegalArgumentException: vendorName == null!

												See: https://thierrywasyl.wordpress.com/2009/07/24/jai-how-to-solve-vendorname-null-exception/
											-->
											<addDefaultImplementationEntries>true</addDefaultImplementationEntries>
										</manifest>
									</archive>
								</configuration>
							</execution>
						</executions>
					</plugin>

					<!--
						Plugin to move the pms-x.x.x-jar-with-dependencies.jar to pms.jar
					-->
					<plugin>
						<groupId>org.apache.maven.plugins</groupId>
						<artifactId>maven-antrun-plugin</artifactId>
						<version>1.7</version>
						<executions>
							<execution>
								<id>process-resources-windows</id>
								<phase>process-resources</phase>
								<goals>
									<goal>run</goal>
								</goals>
								<configuration>
									<target unless="offline">
										<!-- Make sure the download folders exist -->
										<mkdir dir="${project.binaries}" />
										<mkdir dir="${project.binaries}/win32" />
										<mkdir dir="${project.binaries}/win32/avisynth" />
										<mkdir dir="${project.binaries}/win32/codecs" />
										<mkdir dir="${project.binaries}/win32/dvrms" />
										<mkdir dir="${project.binaries}/win32/fonts" />
										<mkdir dir="${project.binaries}/win32/fonts/conf.avail" />
										<mkdir dir="${project.binaries}/win32/fonts/conf.d" />
										<mkdir dir="${project.binaries}/win32/fonts" />
										<mkdir dir="${project.binaries}/win32/interframe" />
										<mkdir dir="${project.binaries}/win32/mplayer" />
										<mkdir dir="${project.binaries}/win32/service" />

										<!-- Download all necessary Windows binaries. Keep the same structure because NSIS expects it that way. -->
										<get src="${project.binaries-base}/MediaInfo.dll" dest="${project.binaries}/MediaInfo.dll"  usetimestamp="true" />
										<get src="${project.binaries-base}/MediaInfo64.dll" dest="${project.binaries}/MediaInfo64.dll" usetimestamp="true" />
										<get src="${project.binaries-base}/MediaInfo-License.html" dest="${project.binaries}/MediaInfo-License.html" usetimestamp="true" />
										<get src="${project.binaries-base}/win32/LICENSE-dsnative.txt" dest="${project.binaries}/win32/LICENSE-dsnative.txt" usetimestamp="true" />
										<get src="${project.binaries-base}/win32/LICENSE-mplayer.txt" dest="${project.binaries}/win32/LICENSE-mplayer.txt" usetimestamp="true" />
										<get src="${project.binaries-base}/win32/builds.txt" dest="${project.binaries}/win32/builds.txt" usetimestamp="true" />
										<get src="${project.binaries-base}/win32/dcrawMS.exe" dest="${project.binaries}/win32/dcrawMS.exe" usetimestamp="true" />
										<get src="${project.binaries-base}/win32/ffmpeg.exe" dest="${project.binaries}/win32/ffmpeg.exe" usetimestamp="true" />
										<get src="${project.binaries-base}/win32/flac.exe" dest="${project.binaries}/win32/flac.exe" usetimestamp="true" />
										<get src="${project.binaries-base}/win32/mencoder.exe" dest="${project.binaries}/win32/mencoder.exe" usetimestamp="true" />
										<get src="${project.binaries-base}/win32/mplayer.exe" dest="${project.binaries}/win32/mplayer.exe"  usetimestamp="true" />
										<get src="${project.binaries-base}/win32/tsMuxeR.exe" dest="${project.binaries}/win32/tsMuxeR.exe" usetimestamp="true" />
										<get src="${project.binaries-base}/win32/tsMuxeR-new.exe" dest="${project.binaries}/win32/tsMuxeR-new.exe" usetimestamp="true" />
										<get src="${project.binaries-base}/win32/vcomp100.dll" dest="${project.binaries}/win32/vcomp100.dll" usetimestamp="true" />
										<get src="${project.binaries-base}/win32/avisynth/avisynth.exe" dest="${project.binaries}/win32/avisynth/avisynth.exe" usetimestamp="true" />
										<get src="${project.binaries-base}/win32/codecs/drv33260.dll" dest="${project.binaries}/win32/codecs/drv33260.dll" usetimestamp="true" />
										<get src="${project.binaries-base}/win32/codecs/drv43260.dll" dest="${project.binaries}/win32/codecs/drv43260.dll" usetimestamp="true" />
										<get src="${project.binaries-base}/win32/codecs/drvc.dll" dest="${project.binaries}/win32/codecs/drvc.dll" usetimestamp="true" />
										<get src="${project.binaries-base}/win32/codecs/pncrt.dll" dest="${project.binaries}/win32/codecs/pncrt.dll" usetimestamp="true" />
										<get src="${project.binaries-base}/win32/codecs/sipr3260.dll" dest="${project.binaries}/win32/codecs/sipr3260.dll" usetimestamp="true" />
										<get src="${project.binaries-base}/win32/codecs/tokr3260.dll" dest="${project.binaries}/win32/codecs/tokr3260.dll" usetimestamp="true" />
										<get src="${project.binaries-base}/win32/codecs/wma9dmod.dll" dest="${project.binaries}/win32/codecs/wma9dmod.dll" usetimestamp="true" />
										<get src="${project.binaries-base}/win32/codecs/wmv9dmod.dll" dest="${project.binaries}/win32/codecs/wmv9dmod.dll" usetimestamp="true" />
										<get src="${project.binaries-base}/win32/codecs/wmvdmod.dll" dest="${project.binaries}/win32/codecs/wmvdmod.dll" usetimestamp="true" />
										<get src="${project.binaries-base}/win32/dvrms/ffmpeg_MPGMUX.exe" dest="${project.binaries}/win32/dvrms/ffmpeg_MPGMUX.exe" usetimestamp="true" />
										<get src="${project.binaries-base}/win32/dvrms/pthreadGC2.dll" dest="${project.binaries}/win32/dvrms/pthreadGC2.dll" usetimestamp="true" />
										<get src="${project.binaries-base}/win32/fonts/fonts.conf" dest="${project.binaries}/win32/fonts/fonts.conf" usetimestamp="true" />
										<get src="${project.binaries-base}/win32/fonts/conf.d/20-unhint-small-vera.conf" dest="${project.binaries}/win32/fonts/conf.d/20-unhint-small-vera.conf" usetimestamp="true" />
										<get src="${project.binaries-base}/win32/fonts/conf.d/30-metric-aliases.conf" dest="${project.binaries}/win32/fonts/conf.d/30-metric-aliases.conf" usetimestamp="true" />
										<get src="${project.binaries-base}/win32/fonts/conf.d/30-urw-aliases.conf" dest="${project.binaries}/win32/fonts/conf.d/30-urw-aliases.conf" usetimestamp="true" />
										<get src="${project.binaries-base}/win32/fonts/conf.d/40-nonlatin.conf" dest="${project.binaries}/win32/fonts/conf.d/40-nonlatin.conf" usetimestamp="true" />
										<get src="${project.binaries-base}/win32/fonts/conf.d/45-latin.conf" dest="${project.binaries}/win32/fonts/conf.d/45-latin.conf" usetimestamp="true" />
										<get src="${project.binaries-base}/win32/fonts/conf.d/49-sansserif.conf" dest="${project.binaries}/win32/fonts/conf.d/49-sansserif.conf" usetimestamp="true" />
										<get src="${project.binaries-base}/win32/fonts/conf.d/50-user.conf" dest="${project.binaries}/win32/fonts/conf.d/50-user.conf" usetimestamp="true" />
										<get src="${project.binaries-base}/win32/fonts/conf.d/51-local.conf" dest="${project.binaries}/win32/fonts/conf.d/51-local.conf" usetimestamp="true" />
										<get src="${project.binaries-base}/win32/fonts/conf.d/60-latin.conf" dest="${project.binaries}/win32/fonts/conf.d/60-latin.conf" usetimestamp="true" />
										<get src="${project.binaries-base}/win32/fonts/conf.d/65-fonts-persian.conf" dest="${project.binaries}/win32/fonts/conf.d/65-fonts-persian.conf" usetimestamp="true" />
										<get src="${project.binaries-base}/win32/fonts/conf.d/65-nonlatin.conf" dest="${project.binaries}/win32/fonts/conf.d/65-nonlatin.conf" usetimestamp="true" />
										<get src="${project.binaries-base}/win32/fonts/conf.d/69-unifont.conf" dest="${project.binaries}/win32/fonts/conf.d/69-unifont.conf" usetimestamp="true" />
										<get src="${project.binaries-base}/win32/fonts/conf.d/80-delicious.conf" dest="${project.binaries}/win32/fonts/conf.d/80-delicious.conf" usetimestamp="true" />
										<get src="${project.binaries-base}/win32/fonts/conf.d/90-synthetic.conf" dest="${project.binaries}/win32/fonts/conf.d/90-synthetic.conf" usetimestamp="true" />
										<get src="${project.binaries-base}/win32/fonts/conf.d/README" dest="${project.binaries}/win32/fonts/conf.d/README" usetimestamp="true" />
										<get src="${project.binaries-base}/win32/interframe/InterFrame2.avsi" dest="${project.binaries}/win32/interframe/InterFrame2.avsi" usetimestamp="true" />
										<get src="${project.binaries-base}/win32/interframe/svpflow_cpu.dll" dest="${project.binaries}/win32/interframe/svpflow_cpu.dll" usetimestamp="true" />
										<get src="${project.binaries-base}/win32/interframe/svpflow_gpu.dll" dest="${project.binaries}/win32/interframe/svpflow_gpu.dll" usetimestamp="true" />
										<get src="${project.binaries-base}/win32/interframe/svpflow1.dll" dest="${project.binaries}/win32/interframe/svpflow1.dll" usetimestamp="true" />
										<get src="${project.binaries-base}/win32/interframe/svpflow2.dll" dest="${project.binaries}/win32/interframe/svpflow2.dll" usetimestamp="true" />
										<get src="${project.binaries-base}/win32/mplayer/config" dest="${project.binaries}/win32/mplayer/config" usetimestamp="true" />
										<get src="${project.binaries-base}/win32/mplayer/input.conf" dest="${project.binaries}/win32/mplayer/input.conf" usetimestamp="true" />
										<get src="${project.binaries-base}/win32/mplayer/subfont.ttf" dest="${project.binaries}/win32/mplayer/subfont.ttf" usetimestamp="true" />
										<get src="${project.binaries-base}/win32/service/wrapper-community-license-1.1.txt" dest="${project.binaries}/win32/service/wrapper-community-license-1.1.txt" usetimestamp="true" />
										<get src="${project.binaries-base}/win32/service/wrapper.conf" dest="${project.binaries}/win32/service/wrapper.conf" usetimestamp="true" />
										<get src="${project.binaries-base}/win32/service/wrapper.dll" dest="${project.binaries}/win32/service/wrapper.dll" usetimestamp="true" />
										<get src="${project.binaries-base}/win32/service/wrapper.exe" dest="${project.binaries}/win32/service/wrapper.exe" usetimestamp="true" />
										<get src="${project.binaries-base}/win32/service/wrapper.jar" dest="${project.binaries}/win32/service/wrapper.jar" usetimestamp="true" />
									</target>
								</configuration>
							</execution>
							<execution>
								<id>prepare-package-windows</id>
								<phase>prepare-package</phase>
								<goals>
									<goal>run</goal>
								</goals>
								<configuration>
									<target>
										<!-- Copy the pms-x.x.x-jar-with-dependencies.jar to pms.jar -->
										<copy file="${project.basedir}/target/${project.artifactId}-${project.version}-jar-with-dependencies.jar"
										      tofile="${project.basedir}/target/ums.jar" overwrite="true" />

										<!-- MediaInfo library needs to be in the standard library path to be found -->
										<copy file="${project.binaries}/MediaInfo.dll" todir="${project.basedir}" />
										<copy file="${project.binaries}/MediaInfo64.dll" todir="${project.basedir}" />
										<copy file="${project.binaries}/MediaInfo-License.html" todir="${project.basedir}" />
									</target>
								</configuration>
							</execution>
						</executions>
					</plugin>

					<!--
						Plugin to build a Windows installer using the nullsoft scriptable install system (NSIS)
						The "generate-project" goal generates a file "target/project.nsh", which contains the
						definitions for project variables like "${PROJECT_BASEDIR}" that can be used in the
						"pms.nsi" and "setup.nsi" files. 
					-->
					<plugin>
						<groupId>org.codehaus.mojo</groupId>
						<artifactId>nsis-maven-plugin</artifactId>
						<version>1.0-SNAPSHOT</version>
						<executions>
							<execution>
								<id>build-pms-windows</id>
								<configuration>
									<makensisBin>${makensis-bin}</makensisBin>
									<outputFile>${project.build.directory}/UMS.exe</outputFile>
									<setupScript>${project.external-resources}/nsis/pms.nsi</setupScript>
								</configuration>
								<phase>package</phase>
								<goals>
									<goal>generate-project</goal>
									<goal>compile</goal>
								</goals>
							</execution>

							<execution>
								<id>build-setup-windows</id>
								<configuration>
									<makensisBin>${makensis-bin}</makensisBin>
									<outputFile>${project.build.directory}/UMS-setup.exe</outputFile>
									<setupScript>${project.external-resources}/nsis/setup.nsi</setupScript>
								</configuration>
								<phase>package</phase>
								<goals>
									<goal>generate-project</goal>
									<goal>compile</goal>
								</goals>
							</execution>
						</executions>
					</plugin>
				</plugins>
			</build>
		</profile>

		<!--
			Linux profile: takes care of building the final package for Linux
		-->
		<profile>
			<id>linux</id>
			<!--
				 this setting does the right thing on Linux
				 and is needed for the Hudson profile to work
			 -->
			<activation>
				<activeByDefault>true</activeByDefault>
			</activation>

			<build>
				<plugins>
					<plugin>
						<artifactId>maven-assembly-plugin</artifactId>
						<version>2.4</version>
						<executions>
							<!-- Assemble a jar with dependencies -->
							<execution>
								<id>make-jar-with-dependencies-linux</id>
								<phase>package</phase>
								<goals>
									<goal>single</goal>
								</goals>
								<configuration>
									<descriptors>
										<descriptor>${project.basedir}/src/main/assembly/jar-with-dependencies.xml</descriptor>
									</descriptors>
									<archive>
										<manifest>
											<mainClass>net.pms.PMS</mainClass>
											<addDefaultImplementationEntries>true</addDefaultImplementationEntries> <!-- see above for documentation -->
										</manifest>
									</archive>
								</configuration>
							</execution>

							<!-- Assemble the PMS distribution file. -->
							<execution>
								<id>build-pms-linux</id>
								<phase>package</phase>
								<goals>
									<goal>single</goal>
								</goals>
								<configuration>
									<descriptors>
										<descriptor>${project.basedir}/src/main/assembly/assembly-linux.xml</descriptor>
									</descriptors>
									<archive>
										<manifest>
											<mainClass>net.pms.PMS</mainClass>
											<addDefaultImplementationEntries>true</addDefaultImplementationEntries> <!-- see above for documentation -->
										</manifest>
									</archive>
								</configuration>
							</execution>
						</executions>
					</plugin>
					<!--
						Use the antrun plugin to:

						Download the tsMuxeR binary to ${project.binaries}/tsMuxeR
						Copy the pms-x.x.x-jar-with-dependencies.jar to ums.jar
					-->
					<plugin>
						<groupId>org.apache.maven.plugins</groupId>
						<artifactId>maven-antrun-plugin</artifactId>
						<version>1.7</version>
						<executions>
							<execution>
								<id>process-resources-linux</id>
								<phase>process-resources</phase>
								<goals>
									<goal>run</goal>
								</goals>
								<configuration>
									<target unless="offline">
										<!-- Make sure the binaries folder exists -->
										<mkdir dir="${project.binaries}" />

										<!-- Download binaries -->
										<get src="${project.binaries-base}/linux/ffmpeg" dest="${project.binaries}/ffmpeg" usetimestamp="true" />
										<get src="${project.binaries-base}/linux/tsMuxeR" dest="${project.binaries}/tsMuxeR" usetimestamp="true" />
										<get src="${project.binaries-base}/linux/tsMuxeR-new" dest="${project.binaries}/tsMuxeR-new" usetimestamp="true" />
										<get src="${project.binaries-base}/linux/tsMuxeR_licence.txt" dest="${project.binaries}/tsMuxeR_license.txt" usetimestamp="true" />
									</target>
								</configuration>
							</execution>
							<execution>
								<id>copy-jar-with-dependencies-linux</id>
								<phase>package</phase>
								<goals>
									<goal>run</goal>
								</goals>
								<configuration>
									<target>
										<copy file="${project.basedir}/target/${project.artifactId}-${project.version}-jar-with-dependencies.jar"
											tofile="${project.basedir}/target/ums.jar" overwrite="true" />
									</target>
								</configuration>
							</execution>
						</executions>
					</plugin>
				</plugins>
			</build>			
		</profile>

		<!--
			Mac OSX profile: takes care of building the final package for Mac OSX
		-->
		<profile>
			<id>osx</id>
			<activation>
				<activeByDefault>false</activeByDefault>
				<os>
					<family>mac</family>
				</os>
			</activation>

			<build>
				<plugins>

					<!--
						Plugin to download binaries before assembly
					-->
					<plugin>
						<groupId>org.apache.maven.plugins</groupId>
						<artifactId>maven-antrun-plugin</artifactId>
						<version>1.7</version>
						<executions>
							<execution>
								<id>process-resources-osx</id>
								<phase>test</phase>
								<goals>
									<goal>run</goal>
								</goals>

								<configuration>
									<target unless="offline">
										<!-- Make sure the binaries folder exists -->
										<mkdir dir="${project.binaries}" />
										<mkdir dir="${project.binaries}/osx" />

										<!-- Download binaries -->
										<get src="${project.binaries-base}/osx/dcraw" dest="${project.binaries}/osx/dcraw" usetimestamp="true" />
										<get src="${project.binaries-base}/osx/ffmpeg" dest="${project.binaries}/osx/ffmpeg" usetimestamp="true" />
										<get src="${project.binaries-base}/osx/flac" dest="${project.binaries}/osx/flac" usetimestamp="true" />
										<get src="${project.binaries-base}/osx/libmediainfo.dylib" dest="${project.binaries}/libmediainfo.dylib" usetimestamp="true" />
										<get src="${project.binaries-base}/MediaInfo-License.html" dest="${project.binaries}/MediaInfo-License.html" usetimestamp="true" />
										<get src="${project.binaries-base}/osx/mencoder" dest="${project.binaries}/osx/mencoder" usetimestamp="true" />
										<get src="${project.binaries-base}/osx/mplayer" dest="${project.binaries}/osx/mplayer" usetimestamp="true" />
										<get src="${project.binaries-base}/osx/tsMuxeR" dest="${project.binaries}/osx/tsMuxeR" usetimestamp="true" />
										<get src="${project.binaries-base}/osx/tsMuxeR-new" dest="${project.binaries}/osx/tsMuxeR-new" usetimestamp="true" />

										<!-- MediaInfo library needs to be in the standard library path to be found -->
										<copy file="${project.binaries}/libmediainfo.dylib" todir="${project.basedir}" />
										<copy file="${project.binaries}/MediaInfo-License.html" todir="${project.basedir}" />

										<!-- Make all downloaded binaries executable -->
										<chmod dir="${project.binaries}/osx" perm="a+x" includes="*" />
									</target>
								</configuration>
							</execution>
							<execution>
								<id>prepare-package-osx</id>
								<phase>prepare-package</phase>
								<goals>
									<goal>run</goal>
								</goals>
								<configuration>
									<target>
										<!-- Make sure the target folder exists -->
										<mkdir dir="${project.build.directory}/${project.build.finalName}-distribution" />

										<!-- Create the shortcut to the Applications folder -->
										<exec executable="/usr/bin/osascript">
											<arg value="-e" />
											<arg value="tell application &quot;Finder&quot;" />
											<arg value="-e" />
											<arg value="set src to POSIX file &quot;/Applications&quot;" />
											<arg value="-e" />
											<arg value="set dest to POSIX file &quot;${project.build.directory}/${project.build.finalName}-distribution&quot;" />
											<arg value="-e" />
											<arg value="if not exists dest then" />
											<arg value="-e" />
											<arg value="make new alias file to folder src at folder dest" />
											<arg value="-e" />
											<arg value="end if" />
											<arg value="-e" />
											<arg value="end tell" />
										</exec>
									</target>
								</configuration>
							</execution>
						</executions>
					</plugin>
					<plugin>
						<artifactId>maven-assembly-plugin</artifactId>
						<version>2.4</version>
						<executions>
							<!-- Assemble a jar with dependencies -->
							<execution>
								<id>make-jar-with-dependencies-osx</id>
								<phase>package</phase>
								<goals>
									<goal>single</goal>
								</goals>
								<configuration>
									<descriptors>
										<descriptor>${project.basedir}/src/main/assembly/jar-with-dependencies.xml</descriptor>
									</descriptors>
									<archive>
										<manifest>
											<mainClass>net.pms.PMS</mainClass>
											<addDefaultImplementationEntries>true</addDefaultImplementationEntries> <!-- see above for documentation -->
										</manifest>
									</archive>
								</configuration>
							</execution>
							<!--
								Assemble the PMS files in the right place before creating
								the App Bundle and DMG disk image.
							-->
							<execution>
								<id>make-assembly-osx</id>
								<phase>package</phase>
								<goals>
									<goal>single</goal>
								</goals>
								<configuration>
									<descriptors>
										<descriptor>${project.basedir}/src/main/assembly/assembly-osx.xml</descriptor>
									</descriptors>
									<archive>
										<manifest>
											<mainClass>net.pms.PMS</mainClass>
											<addDefaultImplementationEntries>true</addDefaultImplementationEntries> <!-- see above for documentation -->
										</manifest>
									</archive>
								</configuration>
							</execution>
						</executions>
					</plugin>

					<!--
						Plugin to create the OSX Application Bundle and DMG disk image. This will
						automatically copy all dependencies to a local repository, so the
						jar-with-dependencies is not needed here.
					-->
					<plugin>
						<groupId>org.codehaus.mojo</groupId>
						<artifactId>osxappbundle-maven-plugin</artifactId>
						<version>1.0-alpha-2</version>
						<executions>
							<execution>
								<phase>package</phase>
								<goals>
									<goal>bundle</goal>
								</goals>
								<configuration>
									<mainClass>net.pms.PMS</mainClass>
									<buildDirectory>${project.build.directory}/${project.build.finalName}-distribution</buildDirectory>
									<diskImageFile>${project.build.directory}/${project.build.finalName}.dmg</diskImageFile>
									<zipFile>${project.build.directory}/${project.build.finalName}-app.zip</zipFile>
									<javaApplicationStub>/System/Library/Frameworks/JavaVM.framework/Versions/Current/Resources/MacOS/JavaApplicationStub</javaApplicationStub>
									<bundleName>${project.name}</bundleName>
									<iconFile>${project.basedir}/src/main/resources/images/logo.icns</iconFile>
									<version>${project.version}</version>
									<jvmVersion>1.7+</jvmVersion>
									<!-- Options to the JVM, will be used as the value of VMOptions in Info.plist. -->
									<vmOptions>-Xmx768M -Xss16M -Dfile.encoding=UTF-8 -Djava.net.preferIPv4Stack=true -jar</vmOptions>
									<dictionaryFile>${project.external-resources}/osx/Info.plist-template.xml</dictionaryFile>
									<internetEnable>false</internetEnable>
									<additionalClasspath />
									<additionalResources />
								</configuration>
							</execution>
						</executions>
					</plugin>
				</plugins>
			</build>
		</profile>

		<!--
			Hudson (windows-jar): minimal profile that builds pms.jar with the
			Windows JNA. The POSIX JNA causes snapshot builds to crash the JVM on
			Windows, whereas the Windows JNA only disables MediaInfo for Ubuntu
			users, who can still use ffmpeg.

			Another difference from the other profiles is that we don't download the
			binaries or build the tarball.
		-->
		<profile>
			<id>windows-jar</id>
			<activation>
				<activeByDefault>false</activeByDefault>
				<property>
					<name>env.HUDSON_URL</name>
				</property>
			</activation>

			<build>
				<plugins>
					<!-- Plugin to assemble a jar with dependencies -->
					<plugin>
						<artifactId>maven-assembly-plugin</artifactId>
						<version>2.4</version>
						<executions>
							<execution>
								<id>make-jar-with-dependencies-win</id>
								<phase>prepare-package</phase>
								<goals>
									<goal>single</goal>
								</goals>
								<configuration>
									<descriptors>
										<descriptor>${project.basedir}/src/main/assembly/jar-with-dependencies.xml</descriptor>
									</descriptors>
									<archive>
										<manifest>
											<mainClass>net.pms.PMS</mainClass>
											<addDefaultImplementationEntries>true</addDefaultImplementationEntries> <!-- see above for documentation -->
										</manifest>
									</archive>
								</configuration>
							</execution>
						</executions>
					</plugin>

					<!--
						Use the antrun plugin to: copy the
						pms-x.x.x-jar-with-dependencies.jar to pms.jar
					-->
					<plugin>
						<groupId>org.apache.maven.plugins</groupId>
						<artifactId>maven-antrun-plugin</artifactId>
						<version>1.7</version>
						<executions>
							<execution>
								<id>copy-jar-with-dependencies-linux</id>
								<phase>package</phase>
								<goals>
									<goal>run</goal>
								</goals>
								<configuration>
									<target>
										<copy file="${project.basedir}/target/${project.artifactId}-${project.version}-jar-with-dependencies.jar"
										      tofile="${project.basedir}/target/pms.jar" overwrite="true" />
									</target>
								</configuration>
							</execution>
						</executions>
					</plugin>

				</plugins>
			</build>
		</profile>

		<!--
			This profile allows running PMS from inside Eclipse
			(Requires a "mvn clean package" to download the binaries first)
		-->
		<profile>
			<id>run-from-eclipse</id>
			<build>
				<plugins>
					<plugin>
						<groupId>org.codehaus.mojo</groupId>
						<artifactId>exec-maven-plugin</artifactId>
						<version>1.2.1</version>
						<executions>
							<execution>
								<phase>test</phase>
								<goals>
									<goal>java</goal>
								</goals>
								<configuration>
									<classpathScope>test</classpathScope>
									<mainClass>net.pms.PMS</mainClass>
								</configuration>
							</execution>
						</executions>
					</plugin>
				</plugins>
			</build>
		</profile> 		
	</profiles>
</project><|MERGE_RESOLUTION|>--- conflicted
+++ resolved
@@ -384,7 +384,16 @@
 			<version>4.0.0</version>
 		</dependency>
 		<dependency>
-<<<<<<< HEAD
+			<groupId>org.codehaus.plexus</groupId>
+			<artifactId>plexus-utils</artifactId>
+			<version>1.5.7</version>
+		</dependency>
+		<dependency>
+			<groupId>org.jdom</groupId>
+			<artifactId>jdom</artifactId>
+			<version>1.1.3</version>
+		</dependency>
+		<dependency>
 			<groupId>org.fourthline.cling</groupId>
 			<artifactId>cling-core</artifactId>
 			<version>2.0-alpha3</version>
@@ -413,16 +422,6 @@
 			<groupId>com.samskivert</groupId>
 			<artifactId>jmustache</artifactId>
 			<version>1.9</version>
-=======
-			<groupId>org.codehaus.plexus</groupId>
-			<artifactId>plexus-utils</artifactId>
-			<version>1.5.7</version>
-		</dependency>
-		<dependency>
-			<groupId>org.jdom</groupId>
-			<artifactId>jdom</artifactId>
-			<version>1.1.3</version>
->>>>>>> e24bf1c5
 		</dependency>
 	</dependencies>
 	<build>
