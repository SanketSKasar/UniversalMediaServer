<?xml version="1.0" encoding="UTF-8"?>
<project xmlns="http://maven.apache.org/POM/4.0.0" xmlns:xsi="http://www.w3.org/2001/XMLSchema-instance"
	xsi:schemaLocation="http://maven.apache.org/POM/4.0.0 http://maven.apache.org/maven-v4_0_0.xsd">

	<!--
		UMS consists of two major parts: UMS itself and the third party software needed to
		run it. While UMS itself is 100% pure Java, some of the third party software is
		not. This means building a platform specific distribution boils down to first
		building the pms.jar and then assembling all application resources.

		Note that Maven 3 does not automatically install all dependencies, unlike Maven 2.
		To install external dependencies to your local repository, run the following commands:

		mvn external:install

		To build UMS, do:

			mvn clean package

		After building, the "target" directory will contain the binary.
		To generate a full source code report, do:

			mvn site

		After generating, the "target/site" directory will contain the reports.
	-->

	<modelVersion>4.0.0</modelVersion>
	<groupId>net.pms</groupId>
	<artifactId>ums</artifactId>
	<name>Universal Media Server</name>
	<packaging>jar</packaging>
	<version>6.4.1-SNAPSHOT</version>
	<url>http://www.universalmediaserver.com/</url>
	<inceptionYear>2012</inceptionYear>

	<!-- this is not required, but is recommended for plugin version checks -->
	<prerequisites>
		<maven>2.2.1</maven>
	</prerequisites>

	<organization>
		<name>Universal Media Server</name>
		<url>http://www.universalmediaserver.com/</url>
	</organization>
	<licenses>
		<license>
			<name>GNU General Public License version 2</name>
			<url>http://www.gnu.org/licenses/gpl-2.0.txt</url>
			<distribution>manual</distribution>
		</license>
	</licenses>
	<description>
		Universal Media Server is a cross-platform DLNA-compliant UPnP Media Server.
		Originally written to support the PlayStation 3, Universal Media Server has been
		expanded to support a range of other media renderers, including smartphones,
		televisions, music players and more.
	</description>
	<scm>
		<connection>scm:git:git://github.com/UniversalMediaServer/UniversalMediaServer.git</connection>
		<developerConnection>scm:git:git@github.com:UniversalMediaServer/UniversalMediaServer.git</developerConnection>
		<tag>master</tag>
		<url>https://github.com/UniversalMediaServer/UniversalMediaServer</url>
	</scm>
	<issueManagement>
		<system>GitHub</system>
		<url>https://github.com/UniversalMediaServer/UniversalMediaServer/issues</url>
	</issueManagement>
	<properties>
		<!-- NSIS needs a version without "-SNAPSHOT" or "-b1" -->
		<project.version.short>6.4.1</project.version.short>
		<cuelib-version>1.2.1-2008-06-13</cuelib-version>

		<!-- In versions after 1.6.0, they removed code that the MovieInfo plugin relies on -->
		<jgoodies-forms-version>1.6.0</jgoodies-forms-version>

		<!-- Version 2.7.0 is the last free version. The latest libraries are shipped only with the commercial JGoodies Smart Client -->
		<jgoodies-looks-version>2.7.0</jgoodies-looks-version>
		<mediautil-version>1.0</mediautil-version>
		<slf4j-version>1.7.21</slf4j-version>

		<!-- Skip 4.65-1.05-RC because it doesn't work, author is working on fixing it -->
		<sevenzip-version>4.65-1.04-RC</sevenzip-version>

		<project.build.sourceEncoding>UTF-8</project.build.sourceEncoding>
		<project.external-resources>${project.basedir}/src/main/external-resources</project.external-resources>
		<project.binaries>${project.basedir}/target/bin</project.binaries>

		<project.binaries-base>http://universalmediaserver.com/svn/binaries</project.binaries-base>
		<binary-revision>55</binary-revision>

		<maven-javadoc-plugin-version>2.10.3</maven-javadoc-plugin-version>
		<git-commit-id-plugin-version>2.1.15</git-commit-id-plugin-version>

		<!--
			 use the Windows makensis.exe for Windows builds unless
			 the system makensis is explicitly selected via the
			 system-makensis profile
		 -->
		<makensis-bin>${project.external-resources}/third-party/nsis/makensis.exe</makensis-bin>
	</properties>
	<pluginRepositories>
		<pluginRepository>
			<id>ossrh</id>
			<name>Sonatype OSS Repository</name>
			<url>https://oss.sonatype.org/content/repositories/snapshots</url>
			<layout>default</layout>
		</pluginRepository>
	</pluginRepositories>
	<repositories>
		<!-- GSON -->
		<repository>
			<id>google-gson</id>
			<name>google-gson</name>
			<url>https://google-gson.googlecode.com/svn/mavenrepo/</url>
			<snapshots>
				<enabled>false</enabled>
			</snapshots>
		</repository>
		<repository>
			<id>4thline-repo</id>
			<url>http://4thline.org/m2</url>
			<snapshots>
				<enabled>false</enabled>
			</snapshots>
		</repository>
	</repositories>
	<dependencies>
		<!-- TODO this can be removed when MEncoder is removed -->
		<dependency>
			<groupId>org.beanshell</groupId>
			<artifactId>bsh-core</artifactId>
			<version>2.0b4</version>
		</dependency>
		<dependency>
			<groupId>commons-collections</groupId>
			<artifactId>commons-collections</artifactId>
			<version>3.2.2</version>
		</dependency>
		<dependency>
			<groupId>commons-configuration</groupId>
			<artifactId>commons-configuration</artifactId>
			<version>1.10</version>
			<exclusions>
				<!--  no need for commons-logging, as jcl-over-slf4j provides the impl -->
				<exclusion>
					<artifactId>commons-logging</artifactId>
					<groupId>commons-logging</groupId>
				</exclusion>
			</exclusions>
		</dependency>
		<dependency>
			<groupId>commons-httpclient</groupId>
			<artifactId>commons-httpclient</artifactId>
			<version>3.1</version>
			<exclusions>
				<!--  no need for commons-logging, as jcl-over-slf4j provides the impl -->
				<exclusion>
					<artifactId>commons-logging</artifactId>
					<groupId>commons-logging</groupId>
				</exclusion>
			</exclusions>
		</dependency>
		<dependency>
			<groupId>commons-io</groupId>
			<artifactId>commons-io</artifactId>
			<version>2.5</version>
		</dependency>
		<dependency>
			<groupId>org.apache.commons</groupId>
			<artifactId>commons-lang3</artifactId>
			<version>3.3.2</version>
		</dependency>
		<dependency>
			<groupId>com.h2database</groupId>
			<artifactId>h2</artifactId>
			<version>1.4.192</version>
		</dependency>
		<dependency>
			<groupId>ch.qos.logback</groupId>
			<artifactId>logback-classic</artifactId>
			<version>1.1.7</version>
		</dependency>
		<dependency>
			<groupId>ch.qos.logback</groupId>
			<artifactId>logback-core</artifactId>
			<version>1.1.7</version>
		</dependency>
		<dependency>
			<groupId>org.apache.sanselan</groupId>
			<artifactId>sanselan</artifactId>
			<version>0.97-incubator</version>
		</dependency>
		<dependency>
			<groupId>org.slf4j</groupId>
			<artifactId>slf4j-api</artifactId>
			<version>${slf4j-version}</version>
		</dependency>
		<dependency>
			<groupId>org.slf4j</groupId>
			<artifactId>jcl-over-slf4j</artifactId>
			<version>${slf4j-version}</version>
		</dependency>
		<dependency>
			<groupId>com.google.code.gson</groupId>
			<artifactId>gson</artifactId>
			<version>2.7</version>
		</dependency>
		<dependency>
			<groupId>io.netty</groupId>
<<<<<<< HEAD
			<artifactId>netty-all</artifactId>
			<version>4.1.3.Final</version>
=======
			<artifactId>netty</artifactId> <!-- Use 'netty-all' for 4.0 or above -->
			<version>3.10.6.Final</version>
>>>>>>> f67476d9
			<scope>compile</scope>
		</dependency>

		<!-- maven replacement for nsisant-1.2.jar -->
		<dependency>
			<groupId>maven</groupId>
			<artifactId>maven-nsis-plugin</artifactId>
			<version>2.1</version>
		</dependency>
		<dependency>
			<groupId>net.java.dev.rome</groupId>
			<artifactId>rome</artifactId>
			<version>1.0.0</version>
		</dependency>
		<dependency>
			<groupId>net.coobird</groupId>
			<artifactId>thumbnailator</artifactId>
			<version>[0.4, 0.5)</version>
		</dependency>
		<dependency>
			<groupId>com.twelvemonkeys.imageio</groupId>
			<artifactId>imageio-core</artifactId>
			<version>3.2.1</version>
		</dependency>
		<dependency>
			<groupId>com.twelvemonkeys.imageio</groupId>
			<artifactId>imageio-jpeg</artifactId>
			<version>3.2.1</version>
		</dependency>
		<dependency>
			<groupId>org</groupId>
			<artifactId>jaudiotagger</artifactId>
			<version>2.0.3</version>
		</dependency>
		<dependency>
			<groupId>com.jgoodies</groupId>
			<artifactId>jgoodies-forms</artifactId>
			<version>${jgoodies-forms-version}</version>
		</dependency>
		<dependency>
			<groupId>com.jgoodies</groupId>
			<artifactId>jgoodies-looks</artifactId>
			<version>${jgoodies-looks-version}</version>
		</dependency>
		<dependency>
			<groupId>com.github.junrar</groupId>
			<artifactId>junrar</artifactId>
			<version>0.7</version>
		</dependency>

		<!-- XXX: not Mavenized: https://code.google.com/p/cuelib/ -->
		<dependency>
			<groupId>jwbroek.cuelib</groupId>
			<artifactId>cuelib</artifactId>
			<version>${cuelib-version}</version>
		</dependency>

		<!-- XXX: not Mavenized: http://sourceforge.net/projects/mediachest/ -->
		<dependency>
			<groupId>mediautil</groupId>
			<artifactId>mediautil</artifactId>
			<version>${mediautil-version}</version>
		</dependency>

		<dependency>
			<groupId>xmlwise</groupId>
			<artifactId>xmlwise</artifactId>
			<version>1.2.11</version>
		</dependency>
		<dependency>
			<groupId>sevenzip</groupId>
			<artifactId>jbinding</artifactId>
			<version>${sevenzip-version}</version>
		</dependency>
		<dependency>
			<groupId>sevenzip-allplatforms</groupId>
			<artifactId>jbinding-allplatforms</artifactId>
			<version>${sevenzip-version}</version>
		</dependency>
		<dependency>
			<groupId>junit</groupId>
			<artifactId>junit</artifactId>
			<version>4.12</version>
			<scope>test</scope>
		</dependency>
		<dependency>
			<groupId>org.easytesting</groupId>
			<artifactId>fest-util</artifactId>
			<version>1.2.5</version>
		</dependency>
		<dependency>
			<groupId>org.assertj</groupId>
			<artifactId>assertj-core</artifactId>
			<!-- Use 3.x for Java 8 -->
			<version>2.5.0</version>
			<scope>test</scope>
		</dependency>
		<dependency>
			<groupId>net.java.dev.jna</groupId>
			<artifactId>jna</artifactId>
			<version>4.2.2</version>
		</dependency>
		<dependency>
			<groupId>net.java.dev.jna</groupId>
			<artifactId>jna-platform</artifactId>
			<version>4.2.2</version>
		</dependency>
		<dependency>
			<groupId>org.jdom</groupId>
			<artifactId>jdom2</artifactId>
			<version>2.0.6</version>
		</dependency>
		<dependency>
			<groupId>org.fourthline.cling</groupId>
			<artifactId>cling-core</artifactId>
			<version>2.1.1</version>
		</dependency>
		<dependency>
			<groupId>org.fourthline.cling</groupId>
			<artifactId>cling-support</artifactId>
			<version>2.1.1</version>
		</dependency>
		<dependency>
			<groupId>org.seamless</groupId>
			<artifactId>seamless-http</artifactId>
			<version>1.1.1</version>
		</dependency>
		<dependency>
			<groupId>org.seamless</groupId>
			<artifactId>seamless-util</artifactId>
			<version>1.1.1</version>
		</dependency>
		<dependency>
			<groupId>org.seamless</groupId>
			<artifactId>seamless-xml</artifactId>
			<version>1.1.1</version>
		</dependency>
		<dependency>
			<groupId>com.samskivert</groupId>
			<artifactId>jmustache</artifactId>
			<version>1.12</version>
		</dependency>
		<dependency>
			<groupId>su.litvak.chromecast</groupId>
			<artifactId>api-v2</artifactId>
			<version>0.9.2</version>
		</dependency>
		<dependency>
			<groupId>org.javassist</groupId>
			<artifactId>javassist</artifactId>
			<version>3.20.0-GA</version>
		</dependency>
		<dependency>
			<groupId>com.ibm.icu</groupId>
			<artifactId>icu4j</artifactId>
			<version>57.1</version>
		</dependency>
		<dependency>
			<groupId>com.google.code.findbugs</groupId>
			<artifactId>annotations</artifactId>
			<version>3.0.1u2</version>
		</dependency>
		<dependency>
			<groupId>fm.last</groupId>
			<artifactId>coverartarchive-api</artifactId>
			<version>2.1.0</version>
		</dependency>
	</dependencies>
	<build>
		<defaultGoal>assembly:assembly</defaultGoal>

		<!-- specify how files in src/main/resources are bundled in the target jar -->
		<resources>
			<!-- 1) package unfiltered resources -->

			<!--
				This needs to be defined explicitly if a <resources>...</resources>
				section is used
			-->
			<resource>
				<directory>src/main/resources</directory>
				<!--
					By default, Maven packages resources in the top-level of the jar e.g.

						/example.res

					The old PMS ant build packaged them in a "resources" directory
					e.g:

						/resources/example.res

					Currently, we preserve the old destination. If this is ever changed
					to the Maven default, a handful of files will need to be changed to
					reference "/example.res" rather than "/resources/example.res"
				-->
				<targetPath>resources</targetPath>
				<excludes>
					<exclude>project.properties</exclude>
				</excludes>

				<!-- Avoid inadvertently filtering binaries -->
				<filtering>false</filtering>
			</resource>

			<!-- 2) package filtered resources -->
			<resource>
				<directory>src/main/resources</directory>
				<targetPath>resources</targetPath>
				<includes>
					<include>project.properties</include>
				</includes>

				<!-- Filter to replace Maven properties -->
				<filtering>true</filtering>
			</resource>

			<!-- 3) package filtered NSIS header files -->
			<resource>
				<directory>src/main/external-resources/nsis</directory>
				<includes>
					<include>extra.nsh</include>
				</includes>

				<!-- Filter to replace Maven properties -->
				<filtering>true</filtering>
				<targetPath>..</targetPath>
			</resource>
		</resources>
		<testResources>
			<testResource>
				<directory>src/test/resources</directory>
				<includes>
					<include>project.properties</include>
				</includes>
				<targetPath>resources</targetPath>

				<!-- Enable the use of Maven properties -->
				<filtering>true</filtering>
			</testResource>
			<!--*.srt files to test charset detection-->
			<testResource>
				<directory>src/test/resources/net/pms/util</directory>
				<includes>
					<include>*.srt</include>
				</includes>
				<targetPath>net/pms/util</targetPath>
			</testResource>
		</testResources>
		<pluginManagement>
			<plugins>
				<plugin>
					<groupId>org.apache.maven.plugins</groupId>
					<artifactId>maven-surefire-plugin</artifactId>
					<configuration>

						<!--
							1) Force language because JUnit tests depend on English language strings

							2) Use our JNA dependency rather than the system's - fixes
							the following error on Linux (Ubuntu 12.04 with system
							jna-3.2.7.jar via libjna-java):

							There is an incompatible JNA native library installed on this system.
						-->
						<argLine>-Duser.language=en -Djna.nosys=true -XX:-UseSplitVerifier</argLine> <!-- only one argLine element is processed -->
					</configuration>
					<version>2.19</version>
				</plugin>

				<!-- 
					This plugin's configuration is used to run crowdin plugin from the command line,
					it has no influence on the Maven build itself. 
				-->
				<plugin>
					<groupId>com.universalmediaserver</groupId>
					<artifactId>crowdin-maven-plugin</artifactId>
					<version>0.3</version>
					<configuration>
						<project>${project}</project>
						<languageFilesFolder>${project.basedir}/src/main/resources/i18n</languageFilesFolder>
						<downloadFolder>${project.basedir}/extras/crowdin</downloadFolder>
						<statusFile>${project.basedir}/src/main/resources/languages.properties</statusFile>
						<crowdinServerId>crowdin-ums</crowdinServerId>
						<pushFileName>messages.properties</pushFileName>
						<pushFileTitle>Universal Media Server</pushFileTitle>
						<projectName>Universal Media Server</projectName>
					</configuration>
				</plugin>

				<!--
					This plugin's configuration is used to store Eclipse m2e settings only.
					It has no influence on the Maven build itself.
				-->
				<plugin>
					<groupId>org.eclipse.m2e</groupId>
					<artifactId>lifecycle-mapping</artifactId>
					<version>1.0.0</version>
					<configuration>
						<lifecycleMappingMetadata>
							<pluginExecutions>
								<pluginExecution>
									<pluginExecutionFilter>
										<groupId>
											org.apache.maven.plugins
										</groupId>
										<artifactId>
											maven-antrun-plugin
										</artifactId>
										<versionRange>
											[1.7,)
										</versionRange>
										<goals>
											<goal>run</goal>
										</goals>
									</pluginExecutionFilter>
									<action>
										<ignore></ignore>
									</action>
								</pluginExecution>
								<pluginExecution>
									<pluginExecutionFilter>
										<groupId>
											pl.project13.maven
										</groupId>
										<artifactId>
											git-commit-id-plugin
										</artifactId>
										<versionRange>
											[${git-commit-id-plugin-version},)
										</versionRange>
										<goals>
											<goal>revision</goal>
										</goals>
									</pluginExecutionFilter>
									<action>
										<ignore></ignore>
									</action>
								</pluginExecution>
								<pluginExecution>
									<pluginExecutionFilter>
										<groupId>
											com.universalmediaserver
										</groupId>
										<artifactId>
											external-maven-plugin
										</artifactId>
										<versionRange>
											[0.1,)
										</versionRange>										
										<goals>
											<goal>clean</goal>
											<goal>deploy</goal>
											<goal>install</goal>
											<goal>resolve</goal>
											<goal>localinstall</goal>
										</goals>
									</pluginExecutionFilter>
									<action>
										<execute></execute>
									</action>
								</pluginExecution>
								<pluginExecution>
									<pluginExecutionFilter>
										<groupId>com.universalmediaserver</groupId>
										<artifactId>
											crowdin-maven-plugin
										</artifactId>
										<versionRange>
											[0.1,)
										</versionRange>
										<goals>
											<goal>fetch</goal>
											<goal>push</goal>
											<goal>build</goal>
											<goal>apply</goal>
											<goal>pull</goal>
										</goals>
									</pluginExecutionFilter>
									<action>
										<execute></execute>
									</action>
								</pluginExecution>
							</pluginExecutions>
						</lifecycleMappingMetadata>
					</configuration>
				</plugin>
			</plugins>
		</pluginManagement>
		<plugins>
			<!--
				Plugin to add git commit information properties.
				These are used in the project.properties files.
				See: https://github.com/ktoso/maven-git-commit-id-plugin
			-->
			<plugin>
				<groupId>pl.project13.maven</groupId>
				<artifactId>git-commit-id-plugin</artifactId>
				<version>${git-commit-id-plugin-version}</version>
				<executions>
					<execution>
						<phase>initialize</phase>
						<goals>
							<goal>revision</goal>
						</goals>
					</execution>
				</executions>
				<configuration>
					<dateFormat>yyyy-MM-dd</dateFormat>
					<verbose>false</verbose>
					<generateGitPropertiesFile>false</generateGitPropertiesFile>
				</configuration>
			</plugin>

			<plugin>
				<artifactId>maven-compiler-plugin</artifactId>
				<version>3.5.1</version>
				<configuration>
					<source>1.7</source>
					<target>1.7</target>
					<testSource>1.7</testSource>
					<testTarget>1.7</testTarget>
				</configuration>
			</plugin>

			<plugin>
				<artifactId>maven-eclipse-plugin</artifactId>
				<version>2.10</version>
				<configuration>
					<additionalProjectnatures>
						<projectnature>org.springframework.ide.eclipse.core.springnature</projectnature>
					</additionalProjectnatures>
					<additionalBuildcommands>
						<buildcommand>org.springframework.ide.eclipse.core.springbuilder</buildcommand>
					</additionalBuildcommands>
					<downloadSources>true</downloadSources>
					<downloadJavadocs>true</downloadJavadocs>
					<wtpversion>1.5</wtpversion>
				</configuration>
			</plugin>

			<plugin>
				<artifactId>maven-idea-plugin</artifactId>
				<version>2.2.1</version>
				<configuration>
					<downloadSources>true</downloadSources>
					<downloadJavadocs>true</downloadJavadocs>
					<dependenciesAsLibraries>true</dependenciesAsLibraries>
					<useFullNames>false</useFullNames>
				</configuration>
			</plugin>

			<!--
				This plugin will take care of installing the external dependencies that do not
				exist in a public Maven repository. That is why we store some jar files in the
				"src/main/external-resources/lib" directory and have this plugin take care of
				the installation at build time.

				Checksums can be calculated with "openssl sha1 [filename]".
			-->
			<plugin>
				<groupId>com.universalmediaserver</groupId>
				<artifactId>external-maven-plugin</artifactId>
				<version>0.1</version>
				<inherited>false</inherited>
				<configuration>
					<stagingDirectory>${project.build.directory}/dependencies/</stagingDirectory>
					<createChecksum>true</createChecksum>
					<artifactItems>
						<artifactItem>
							<groupId>sevenzip</groupId>
							<artifactId>jbinding</artifactId>
							<version>${sevenzip-version}</version>
							<downloadUrl>http://www.spirton.com/uploads/7-Zip-JBinding/7-Zip-JBinding-{version}.{packaging}</downloadUrl>
						</artifactItem>
						<artifactItem>
							<groupId>sevenzip-allplatforms</groupId>
							<artifactId>jbinding-allplatforms</artifactId>
							<version>${sevenzip-version}</version>
							<downloadUrl>http://www.spirton.com/uploads/7-Zip-JBinding/7-Zip-JBinding-AllPlatforms-{version}.{packaging}</downloadUrl>
						</artifactItem>
						<artifactItem>
							<groupId>jwbroek.cuelib</groupId>
							<artifactId>cuelib</artifactId>
							<version>${cuelib-version}</version>
							<downloadUrl>http://cuelib.googlecode.com/files/cuelib-${cuelib-version}.jar</downloadUrl>
							<checksum>d03b6b960b3b83a2a419e8b5f07b6ba4bd18387b</checksum>
						</artifactItem>
						<artifactItem>
							<groupId>mediautil</groupId>
							<artifactId>mediautil</artifactId>
							<version>${mediautil-version}</version>
							<downloadUrl>http://downloads.sourceforge.net/project/mediachest/MediaUtil/Version%201.0/mediautil-1.zip</downloadUrl>
							<checksum>aa7ae51bb24a9268a8e57c6afe478c4293f84fda</checksum>
							<extractFile>mediautil-${mediautil-version}/mediautil-${mediautil-version}.jar</extractFile>
							<extractFileChecksum>e843cd55def75dce57123c79b7f36caca4841466</extractFileChecksum>
						</artifactItem>
					</artifactItems>
				</configuration>
				<executions>
					<execution>
						<id>clean-external-dependencies</id>
						<phase>clean</phase>
						<goals>
							<goal>clean</goal>
						</goals>
					</execution>
				</executions>
			</plugin>
			<plugin>
				<groupId>org.apache.maven.plugins</groupId>
				<artifactId>maven-site-plugin</artifactId>
				<version>3.5.1</version>
				<dependencies>
					<dependency>
						<groupId>org.apache.maven.doxia</groupId>
						<artifactId>doxia-module-docbook-simple</artifactId>
						<version>1.7</version>
					</dependency>
				</dependencies>
				<configuration>
					<reportPlugins>
						<plugin>
							<groupId>org.apache.maven.plugins</groupId>
							<artifactId>maven-project-info-reports-plugin</artifactId>
							<version>2.8.1</version>
							<reports>
								<report>index</report>
								<report>dependencies</report>
								<report>dependency-convergence</report>
								<report>dependency-management</report>
								<report>plugins</report>
							</reports>
						</plugin>

						<!-- PMS tests report -->
						<plugin>
							<groupId>org.apache.maven.plugins</groupId>
							<artifactId>maven-surefire-report-plugin</artifactId>
							<version>2.19</version>
							<configuration>
								<showSuccess>false</showSuccess>
							</configuration>
						</plugin>

						<!-- Javadoc -->
						<plugin>
							<groupId>org.apache.maven.plugins</groupId>
							<artifactId>maven-javadoc-plugin</artifactId>
							<version>${maven-javadoc-plugin-version}</version>
							<configuration>
								<quiet>true</quiet>
								<tags>
									<tag>
										<name>todo</name>
										<placement>a</placement>
										<head>To Do:</head>
									</tag>
									<tag>
										<name>review</name>
										<placement>a</placement>
										<head>Review:</head>
									</tag>
								</tags>
								<detectJavaApiLink>false</detectJavaApiLink>
								<links>
									<link>http://docs.oracle.com/javase/7/docs/api/</link>
								</links>

								<!--
									Doclet to generate class diagrams inside Javadoc.
									Requires the installation of Graphviz (http://www.graphviz.org/)
								-->
								<doclet>org.jboss.apiviz.APIviz</doclet>
								<docletArtifact>
									<groupId>org.jboss.apiviz</groupId>
									<artifactId>apiviz</artifactId>
									<version>1.3.2.GA</version>
								</docletArtifact>
								<useStandardDocletOptions>true</useStandardDocletOptions>
							</configuration>
						</plugin>

						<!-- Class dependency report -->
						<plugin>
							<groupId>org.codehaus.mojo</groupId>
							<artifactId>jdepend-maven-plugin</artifactId>
							<version>2.0</version>
						</plugin>

						<!-- Findbugs report -->
						<plugin>
							<groupId>org.codehaus.mojo</groupId>
							<artifactId>findbugs-maven-plugin</artifactId>
							<version>3.0.3</version>														
						</plugin>

						<!-- Checkstyle report will go out of memory because of the huge amount of issues it finds(!)
						<plugin>
							<groupId>org.apache.maven.plugins</groupId>
							<artifactId>maven-checkstyle-plugin</artifactId>
							<version>2.11</version>
						</plugin> -->

						<!-- Cobertura Test Coverage report -->
						<plugin>
							<groupId>org.codehaus.mojo</groupId>
							<artifactId>cobertura-maven-plugin</artifactId>
							<version>2.7</version>
						</plugin>

						<plugin>
							<groupId>org.apache.maven.plugins</groupId>
							<artifactId>maven-pmd-plugin</artifactId>
							<version>3.6</version>
							<configuration>
								<linkXref>false</linkXref>
								<sourceEncoding>utf-8</sourceEncoding>
								<minimumTokens>100</minimumTokens>
								<targetJdk>1.7</targetJdk>
							</configuration>
						</plugin>

						<plugin>
							<groupId>com.github.jrh3k5</groupId>
							<artifactId>l10n-maven-plugin</artifactId>
							<version>1.4</version>
							<configuration>
								<failBuild>true</failBuild>
								<messagesFile>${project.basedir}/src/main/resources/i18n/messages.properties</messagesFile>
								<translatedMessagesPattern>src/main/resources/i18n/messages*.properties</translatedMessagesPattern>
							</configuration>
						</plugin>
					</reportPlugins>
				</configuration>
			</plugin>
			<plugin>
				<groupId>org.apache.maven.plugins</groupId>
				<artifactId>maven-source-plugin</artifactId>
				<version>3.0.1</version>
			</plugin>
			<plugin>
				<groupId>org.apache.maven.plugins</groupId>
				<artifactId>maven-javadoc-plugin</artifactId>
				<version>${maven-javadoc-plugin-version}</version>
			</plugin>
		</plugins>
	</build>
	<profiles>
		<profile>
			<id>system-makensis</id>
			<activation>
				<activeByDefault>false</activeByDefault>
			</activation>

			<properties>
				<!-- if selected, use the system makensis on Linux, Mac OS X &c. -->
				<makensis-bin>makensis</makensis-bin>
			</properties>
		</profile>

		<!--
			Windows profile: takes care of building the final package for Microsoft Windows
		-->
		<profile>
			<id>windows</id>
			<activation>
				<activeByDefault>false</activeByDefault>
				<os>
					<family>windows</family>
				</os>
			</activation>

			<build>
				<plugins>
					<!-- Plugin to assemble a jar with dependencies -->
					<plugin>
						<artifactId>maven-assembly-plugin</artifactId>
						<version>2.6</version>
							<configuration>
								<descriptors>
									<descriptor>${project.basedir}/src/main/assembly/jar-with-dependencies.xml</descriptor>
								</descriptors>
								<archive>
									<manifest>
										<mainClass>net.pms.PMS</mainClass>
										<!--
											this is required to make the ImageIo image "plugins" provided by jai-imageio-core-standalone work.
											without it, the following exception is thrown when PMS starts:

											Configuration error: java.util.ServiceConfigurationError: javax.imageio.spi.ImageInputStreamSpi:
												Provider com.sun.media.imageioimpl.stream.ChannelImageInputStreamSpi could not be instantiated:
													java.lang.IllegalArgumentException: vendorName == null!

											See: https://thierrywasyl.wordpress.com/2009/07/24/jai-how-to-solve-vendorname-null-exception/
										-->
										<addDefaultImplementationEntries>true</addDefaultImplementationEntries>
									</manifest>
								</archive>
							</configuration>
						<executions>
							<execution>
								<id>make-jar-with-dependencies-win</id>
								<phase>prepare-package</phase>
								<goals>
									<goal>single</goal>
								</goals>
							</execution>
						</executions>
					</plugin>

					<!--
						Plugin to move the pms-x.x.x-jar-with-dependencies.jar to pms.jar
					-->
					<plugin>
						<groupId>org.apache.maven.plugins</groupId>
						<artifactId>maven-antrun-plugin</artifactId>
						<version>1.8</version>
						<executions>
							<execution>
								<id>process-resources-windows</id>
								<phase>process-resources</phase>
								<goals>
									<goal>run</goal>
								</goals>
								<configuration>
									<target unless="offline">
										<!-- Make sure the download folders exist -->
										<mkdir dir="${project.binaries}" />
										<mkdir dir="${project.binaries}/win32" />
										<mkdir dir="${project.binaries}/win32/avisynth" />
										<mkdir dir="${project.binaries}/win32/codecs" />
										<mkdir dir="${project.binaries}/win32/dvrms" />
										<mkdir dir="${project.binaries}/win32/fonts" />
										<mkdir dir="${project.binaries}/win32/fonts/conf.avail" />
										<mkdir dir="${project.binaries}/win32/fonts/conf.d" />
										<mkdir dir="${project.binaries}/win32/fonts" />
										<mkdir dir="${project.binaries}/win32/interframe" />
										<mkdir dir="${project.binaries}/win32/mplayer" />
										<mkdir dir="${project.binaries}/win32/service" />

										<!-- Download all necessary Windows binaries. Keep the same structure because NSIS expects it that way. -->
										<get src="${project.binaries-base}/MediaInfo.dll?p=${binary-revision}" dest="${project.binaries}/MediaInfo.dll"  usetimestamp="true" />
										<get src="${project.binaries-base}/MediaInfo64.dll?p=${binary-revision}" dest="${project.binaries}/MediaInfo64.dll" usetimestamp="true" />
										<get src="${project.binaries-base}/MediaInfo-License.html?p=${binary-revision}" dest="${project.binaries}/MediaInfo-License.html" usetimestamp="true" />
										<get src="${project.binaries-base}/win32/LICENSE-dsnative.txt?p=${binary-revision}" dest="${project.binaries}/win32/LICENSE-dsnative.txt" usetimestamp="true" />
										<get src="${project.binaries-base}/win32/LICENSE-mplayer.txt?p=${binary-revision}" dest="${project.binaries}/win32/LICENSE-mplayer.txt" usetimestamp="true" />
										<get src="${project.binaries-base}/win32/builds.txt?p=${binary-revision}" dest="${project.binaries}/win32/builds.txt" usetimestamp="true" />
										<get src="${project.binaries-base}/win32/dcrawMS.exe?p=${binary-revision}" dest="${project.binaries}/win32/dcrawMS.exe" usetimestamp="true" />
										<get src="${project.binaries-base}/win32/ffmpeg.exe?p=${binary-revision}" dest="${project.binaries}/win32/ffmpeg.exe" usetimestamp="true" />
										<get src="${project.binaries-base}/win32/ffmpeg64.exe?p=${binary-revision}" dest="${project.binaries}/win32/ffmpeg64.exe" usetimestamp="true" />
										<get src="${project.binaries-base}/win32/flac.exe?p=${binary-revision}" dest="${project.binaries}/win32/flac.exe" usetimestamp="true" />
										<get src="${project.binaries-base}/win32/mencoder.exe?p=${binary-revision}" dest="${project.binaries}/win32/mencoder.exe" usetimestamp="true" />
										<get src="${project.binaries-base}/win32/mplayer.exe?p=${binary-revision}" dest="${project.binaries}/win32/mplayer.exe"  usetimestamp="true" />
										<get src="${project.binaries-base}/win32/tsMuxeR.exe?p=${binary-revision}" dest="${project.binaries}/win32/tsMuxeR.exe" usetimestamp="true" />
										<get src="${project.binaries-base}/win32/tsMuxeR-new.exe?p=${binary-revision}" dest="${project.binaries}/win32/tsMuxeR-new.exe" usetimestamp="true" />
										<get src="${project.binaries-base}/win32/vcomp100.dll?p=${binary-revision}" dest="${project.binaries}/win32/vcomp100.dll" usetimestamp="true" />
										<get src="${project.binaries-base}/win32/avisynth/avisynth.exe?p=${binary-revision}" dest="${project.binaries}/win32/avisynth/avisynth.exe" usetimestamp="true" />
										<get src="${project.binaries-base}/win32/codecs/drv33260.dll?p=${binary-revision}" dest="${project.binaries}/win32/codecs/drv33260.dll" usetimestamp="true" />
										<get src="${project.binaries-base}/win32/codecs/drv43260.dll?p=${binary-revision}" dest="${project.binaries}/win32/codecs/drv43260.dll" usetimestamp="true" />
										<get src="${project.binaries-base}/win32/codecs/drvc.dll?p=${binary-revision}" dest="${project.binaries}/win32/codecs/drvc.dll" usetimestamp="true" />
										<get src="${project.binaries-base}/win32/codecs/pncrt.dll?p=${binary-revision}" dest="${project.binaries}/win32/codecs/pncrt.dll" usetimestamp="true" />
										<get src="${project.binaries-base}/win32/codecs/sipr3260.dll?p=${binary-revision}" dest="${project.binaries}/win32/codecs/sipr3260.dll" usetimestamp="true" />
										<get src="${project.binaries-base}/win32/codecs/tokr3260.dll?p=${binary-revision}" dest="${project.binaries}/win32/codecs/tokr3260.dll" usetimestamp="true" />
										<get src="${project.binaries-base}/win32/codecs/wma9dmod.dll?p=${binary-revision}" dest="${project.binaries}/win32/codecs/wma9dmod.dll" usetimestamp="true" />
										<get src="${project.binaries-base}/win32/codecs/wmv9dmod.dll?p=${binary-revision}" dest="${project.binaries}/win32/codecs/wmv9dmod.dll" usetimestamp="true" />
										<get src="${project.binaries-base}/win32/codecs/wmvdmod.dll?p=${binary-revision}" dest="${project.binaries}/win32/codecs/wmvdmod.dll" usetimestamp="true" />
										<get src="${project.binaries-base}/win32/dvrms/ffmpeg_MPGMUX.exe?p=${binary-revision}" dest="${project.binaries}/win32/dvrms/ffmpeg_MPGMUX.exe" usetimestamp="true" />
										<get src="${project.binaries-base}/win32/dvrms/pthreadGC2.dll?p=${binary-revision}" dest="${project.binaries}/win32/dvrms/pthreadGC2.dll" usetimestamp="true" />
										<get src="${project.binaries-base}/win32/fonts/fonts.conf?p=${binary-revision}" dest="${project.binaries}/win32/fonts/fonts.conf" usetimestamp="true" />
										<get src="${project.binaries-base}/win32/fonts/conf.d/10-scale-bitmap-fonts.conf?p=${binary-revision}" dest="${project.binaries}/win32/fonts/conf.d/10-scale-bitmap-fonts.conf" usetimestamp="true" />
										<get src="${project.binaries-base}/win32/fonts/conf.d/20-unhint-small-vera.conf?p=${binary-revision}" dest="${project.binaries}/win32/fonts/conf.d/20-unhint-small-vera.conf" usetimestamp="true" />
										<get src="${project.binaries-base}/win32/fonts/conf.d/30-metric-aliases.conf?p=${binary-revision}" dest="${project.binaries}/win32/fonts/conf.d/30-metric-aliases.conf" usetimestamp="true" />
										<get src="${project.binaries-base}/win32/fonts/conf.d/30-urw-aliases.conf?p=${binary-revision}" dest="${project.binaries}/win32/fonts/conf.d/30-urw-aliases.conf" usetimestamp="true" />
										<get src="${project.binaries-base}/win32/fonts/conf.d/40-nonlatin.conf?p=${binary-revision}" dest="${project.binaries}/win32/fonts/conf.d/40-nonlatin.conf" usetimestamp="true" />
										<get src="${project.binaries-base}/win32/fonts/conf.d/45-latin.conf?p=${binary-revision}" dest="${project.binaries}/win32/fonts/conf.d/45-latin.conf" usetimestamp="true" />
										<get src="${project.binaries-base}/win32/fonts/conf.d/49-sansserif.conf?p=${binary-revision}" dest="${project.binaries}/win32/fonts/conf.d/49-sansserif.conf" usetimestamp="true" />
										<get src="${project.binaries-base}/win32/fonts/conf.d/50-user.conf?p=${binary-revision}" dest="${project.binaries}/win32/fonts/conf.d/50-user.conf" usetimestamp="true" />
										<get src="${project.binaries-base}/win32/fonts/conf.d/51-local.conf?p=${binary-revision}" dest="${project.binaries}/win32/fonts/conf.d/51-local.conf" usetimestamp="true" />
										<get src="${project.binaries-base}/win32/fonts/conf.d/60-latin.conf?p=${binary-revision}" dest="${project.binaries}/win32/fonts/conf.d/60-latin.conf" usetimestamp="true" />
										<get src="${project.binaries-base}/win32/fonts/conf.d/65-fonts-persian.conf?p=${binary-revision}" dest="${project.binaries}/win32/fonts/conf.d/65-fonts-persian.conf" usetimestamp="true" />
										<get src="${project.binaries-base}/win32/fonts/conf.d/65-nonlatin.conf?p=${binary-revision}" dest="${project.binaries}/win32/fonts/conf.d/65-nonlatin.conf" usetimestamp="true" />
										<get src="${project.binaries-base}/win32/fonts/conf.d/69-unifont.conf?p=${binary-revision}" dest="${project.binaries}/win32/fonts/conf.d/69-unifont.conf" usetimestamp="true" />
										<get src="${project.binaries-base}/win32/fonts/conf.d/80-delicious.conf?p=${binary-revision}" dest="${project.binaries}/win32/fonts/conf.d/80-delicious.conf" usetimestamp="true" />
										<get src="${project.binaries-base}/win32/fonts/conf.d/90-synthetic.conf?p=${binary-revision}" dest="${project.binaries}/win32/fonts/conf.d/90-synthetic.conf" usetimestamp="true" />
										<get src="${project.binaries-base}/win32/fonts/conf.d/README?p=${binary-revision}" dest="${project.binaries}/win32/fonts/conf.d/README" usetimestamp="true" />
										<get src="${project.binaries-base}/win32/interframe/InterFrame2.avsi?p=${binary-revision}" dest="${project.binaries}/win32/interframe/InterFrame2.avsi" usetimestamp="true" />
										<get src="${project.binaries-base}/win32/interframe/svpflow1.dll?p=${binary-revision}" dest="${project.binaries}/win32/interframe/svpflow1.dll" usetimestamp="true" />
										<get src="${project.binaries-base}/win32/interframe/svpflow2.dll?p=${binary-revision}" dest="${project.binaries}/win32/interframe/svpflow2.dll" usetimestamp="true" />
										<get src="${project.binaries-base}/win32/mplayer/config?p=${binary-revision}" dest="${project.binaries}/win32/mplayer/config" usetimestamp="true" />
										<get src="${project.binaries-base}/win32/mplayer/input.conf?p=${binary-revision}" dest="${project.binaries}/win32/mplayer/input.conf" usetimestamp="true" />
										<get src="${project.binaries-base}/win32/mplayer/subfont.ttf?p=${binary-revision}" dest="${project.binaries}/win32/mplayer/subfont.ttf" usetimestamp="true" />
										<get src="${project.binaries-base}/win32/service/wrapper-community-license-1.1.txt?p=${binary-revision}" dest="${project.binaries}/win32/service/wrapper-community-license-1.1.txt" usetimestamp="true" />
										<get src="${project.binaries-base}/win32/service/wrapper.conf?p=${binary-revision}" dest="${project.binaries}/win32/service/wrapper.conf" usetimestamp="true" />
										<get src="${project.binaries-base}/win32/service/wrapper.dll?p=${binary-revision}" dest="${project.binaries}/win32/service/wrapper.dll" usetimestamp="true" />
										<get src="${project.binaries-base}/win32/service/wrapper.exe?p=${binary-revision}" dest="${project.binaries}/win32/service/wrapper.exe" usetimestamp="true" />
										<get src="${project.binaries-base}/win32/service/wrapper.jar?p=${binary-revision}" dest="${project.binaries}/win32/service/wrapper.jar" usetimestamp="true" />

										<!-- Make sure the destination folder for the service wrapper exists and copy the files. -->
										<mkdir dir="${project.basedir}/win32/service" />
										<copy todir="${project.basedir}/win32/service" overwrite="true">
											<fileset dir="${project.binaries}/win32/service" />
										</copy>
									</target>
								</configuration>
							</execution>
							<execution>
								<id>prepare-package-windows</id>
								<phase>prepare-package</phase>
								<goals>
									<goal>run</goal>
								</goals>
								<configuration>
									<target>
										<!-- Copy the pms-x.x.x-jar-with-dependencies.jar to pms.jar -->
										<copy file="${project.basedir}/target/${project.artifactId}-${project.version}-jar-with-dependencies.jar"
										      tofile="${project.basedir}/target/ums.jar" overwrite="true" />

										<!-- MediaInfo library needs to be in the standard library path to be found -->
										<copy file="${project.binaries}/MediaInfo.dll" todir="${project.basedir}" />
										<copy file="${project.binaries}/MediaInfo64.dll" todir="${project.basedir}" />
										<copy file="${project.binaries}/MediaInfo-License.html" todir="${project.basedir}" />
									</target>
								</configuration>
							</execution>
						</executions>
					</plugin>

					<!--
						Plugin to build a Windows installer using the nullsoft scriptable install system (NSIS)
						The "generate-project" goal generates a file "target/project.nsh", which contains the
						definitions for project variables like "${PROJECT_BASEDIR}" that can be used in the
						"pms.nsi" and "setup.nsi" files.
					-->
					<plugin>
						<groupId>org.codehaus.mojo</groupId>
						<artifactId>nsis-maven-plugin</artifactId>
						<version>1.0-SNAPSHOT</version>
						<executions>
							<execution>
								<id>build-pms-windows</id>
								<configuration>
									<makensisBin>${makensis-bin}</makensisBin>
									<outputFile>${project.build.directory}/UMS.exe</outputFile>
									<setupScript>${project.external-resources}/nsis/pms.nsi</setupScript>
								</configuration>
								<phase>package</phase>
								<goals>
									<goal>generate-project</goal>
									<goal>compile</goal>
								</goals>
							</execution>

							<execution>
								<id>build-setup-windows</id>
								<configuration>
									<makensisBin>${makensis-bin}</makensisBin>
									<outputFile>${project.build.directory}/UMS-setup.exe</outputFile>
									<setupScript>${project.external-resources}/nsis/setup.nsi</setupScript>
								</configuration>
								<phase>package</phase>
								<goals>
									<goal>generate-project</goal>
									<goal>compile</goal>
								</goals>
							</execution>
						</executions>
					</plugin>
				</plugins>
			</build>
		</profile>

		<!--
			Linux profile: takes care of building the final package for Linux
		-->
		<profile>
			<id>linux</id>
			<!--
				this setting does the right thing on Linux
				and is needed for the Hudson profile to work
			-->
			<activation>
				<activeByDefault>true</activeByDefault>
			</activation>

			<build>
				<plugins>
					<plugin>
						<artifactId>maven-assembly-plugin</artifactId>
						<version>2.5.2</version>
						<executions>
							<!-- Assemble a jar with dependencies -->
							<execution>
								<id>make-jar-with-dependencies-linux</id>
								<phase>package</phase>
								<goals>
									<goal>single</goal>
								</goals>
								<configuration>
									<descriptors>
										<descriptor>${project.basedir}/src/main/assembly/jar-with-dependencies.xml</descriptor>
									</descriptors>
									<archive>
										<manifest>
											<mainClass>net.pms.PMS</mainClass>
											<addDefaultImplementationEntries>true</addDefaultImplementationEntries> <!-- see above for documentation -->
										</manifest>
									</archive>
								</configuration>
							</execution>

							<!-- Assemble the PMS distribution file. -->
							<execution>
								<id>build-pms-linux</id>
								<phase>package</phase>
								<goals>
									<goal>single</goal>
								</goals>
								<configuration>
									<descriptors>
										<descriptor>${project.basedir}/src/main/assembly/assembly-linux.xml</descriptor>
									</descriptors>
									<archive>
										<manifest>
											<mainClass>net.pms.PMS</mainClass>
											<addDefaultImplementationEntries>true</addDefaultImplementationEntries> <!-- see above for documentation -->
										</manifest>
									</archive>
								</configuration>
							</execution>
						</executions>
					</plugin>
					<!--
						Use the antrun plugin to:

						Download the tsMuxeR binary to ${project.binaries}/tsMuxeR
						Copy the pms-x.x.x-jar-with-dependencies.jar to ums.jar
					-->
					<plugin>
						<groupId>org.apache.maven.plugins</groupId>
						<artifactId>maven-antrun-plugin</artifactId>
						<version>1.8</version>
						<executions>
							<execution>
								<id>process-resources-linux</id>
								<phase>process-resources</phase>
								<goals>
									<goal>run</goal>
								</goals>
								<configuration>
									<target unless="offline">
										<!-- Make sure the binaries folder exists -->
										<mkdir dir="${project.binaries}" />

										<!-- Download binaries -->
										<get src="${project.binaries-base}/linux/ffmpeg?p=${binary-revision}" dest="${project.binaries}/ffmpeg" usetimestamp="true" />
										<get src="${project.binaries-base}/linux/ffmpeg64?p=${binary-revision}" dest="${project.binaries}/ffmpeg64" usetimestamp="true" />
										<get src="${project.binaries-base}/linux/tsMuxeR?p=${binary-revision}" dest="${project.binaries}/tsMuxeR" usetimestamp="true" />
										<get src="${project.binaries-base}/linux/tsMuxeR-new?p=${binary-revision}" dest="${project.binaries}/tsMuxeR-new" usetimestamp="true" />
										<get src="${project.binaries-base}/linux/tsMuxeR_licence.txt?p=${binary-revision}" dest="${project.binaries}/tsMuxeR_license.txt" usetimestamp="true" />
									</target>
								</configuration>
							</execution>
							<execution>
								<id>copy-jar-with-dependencies-linux</id>
								<phase>package</phase>
								<goals>
									<goal>run</goal>
								</goals>
								<configuration>
									<target>
										<copy file="${project.basedir}/target/${project.artifactId}-${project.version}-jar-with-dependencies.jar"
											tofile="${project.basedir}/target/ums.jar" overwrite="true" />
									</target>
								</configuration>
							</execution>
						</executions>
					</plugin>
				</plugins>
			</build>
		</profile>

		<!--
			Mac OSX Java 7 profile: takes care of building the final package for Mac OSX using Java 7.
			Note: This does not make the .dmg you will have to do that manually. Use the open source dmgCreator
		-->
		<profile>
			<id>osx-java7</id>
			<activation>
				<activeByDefault>false</activeByDefault>
			</activation>
			<build>
				<plugins>
					<plugin>
						<groupId>org.apache.maven.plugins</groupId>
						<artifactId>maven-enforcer-plugin</artifactId>
						<version>1.4.1</version>
						<executions>
							<execution>
								<id>enforce-java</id>
								<goals>
									<goal>enforce</goal>
								</goals>
								<configuration>
									<rules>
										<requireJavaVersion>
											<version>[1.7.0-80,1.7.0-100]</version>
										</requireJavaVersion>
									</rules>
								</configuration>
							</execution>
						</executions>
					</plugin>
					<!--
						Plugin to download binaries before assembly
					-->
					<plugin>
						<groupId>org.apache.maven.plugins</groupId>
						<artifactId>maven-antrun-plugin</artifactId>
						<version>1.7</version>
						<executions>
							<execution>
								<id>process-resources-osx-java-7</id>
								<phase>test</phase>
								<goals>
									<goal>run</goal>
								</goals>
								<configuration>
									<target>
										<!-- Make sure the binaries folder exists -->
										<mkdir dir="${project.binaries}" />
										<mkdir dir="${project.binaries}/osx" />

										<!-- Download binaries -->
										<get src="${project.binaries-base}/osx/dcraw" dest="${project.binaries}/osx/dcraw" usetimestamp="true" />
										<get src="${project.binaries-base}/osx/ffmpeg" dest="${project.binaries}/osx/ffmpeg" usetimestamp="true" />
										<get src="${project.binaries-base}/osx/flac" dest="${project.binaries}/osx/flac" usetimestamp="true" />
										<get src="${project.binaries-base}/osx/libmediainfo.dylib" dest="${project.binaries}/libmediainfo.dylib" usetimestamp="true" />
										<get src="${project.binaries-base}/MediaInfo-License.html" dest="${project.binaries}/MediaInfo-License.html" usetimestamp="true" />
										<get src="${project.binaries-base}/osx/mencoder" dest="${project.binaries}/osx/mencoder" usetimestamp="true" />
										<get src="${project.binaries-base}/osx/mplayer" dest="${project.binaries}/osx/mplayer" usetimestamp="true" />
										<get src="${project.binaries-base}/osx/tsMuxeR" dest="${project.binaries}/osx/tsMuxeR" usetimestamp="true" />
										<get src="${project.binaries-base}/osx/tsMuxeR-new" dest="${project.binaries}/osx/tsMuxeR-new" usetimestamp="true" />

										<!-- MediaInfo library needs to be in the standard library path to be found -->
										<copy file="${project.binaries}/libmediainfo.dylib" todir="${project.basedir}" />
										<copy file="${project.binaries}/MediaInfo-License.html" todir="${project.basedir}" />

										<!-- Make all downloaded binaries executable -->
										<chmod dir="${project.binaries}/osx" perm="a+x" includes="*" />
									</target>
								</configuration>
							</execution>
							<execution>
								<id>prepare-package-osx-java-7</id>
								<phase>prepare-package</phase>
								<goals>
									<goal>run</goal>
								</goals>
								<configuration>
									<target>
										<!-- Make sure the target folder exists -->
										<mkdir dir="${project.build.directory}/${project.build.finalName}-distribution" />

										<!-- Create the shortcut to the Applications folder -->
										<exec executable="/usr/bin/osascript">
											<arg value="-e" />
											<arg value="tell application &quot;Finder&quot;" />
											<arg value="-e" />
											<arg value="set src to POSIX file &quot;/Applications&quot;" />
											<arg value="-e" />
											<arg value="set dest to POSIX file &quot;${project.build.directory}/${project.build.finalName}-distribution&quot;" />
											<arg value="-e" />
											<arg value="make new alias file to folder src at folder dest" />
											<arg value="-e" />
											<arg value="end tell" />
										</exec>
									</target>
								</configuration>
							</execution>
							<execution>
								<id>package app</id>
								<phase>prepare-package</phase>
								<goals>
									<goal>run</goal>
								</goals>
								<configuration>
									<target>
										<taskdef name="bundleapp" classname="com.oracle.appbundler.AppBundlerTask"
											classpath="${basedir}/src/main/external-resources/lib/appbundler-1.1.UMS.jar"/>
										<bundleapp outputdirectory="${project.build.directory}/${project.build.finalName}-distribution"
										           name="${project.name}"
										           displayname="${project.name}"
										           identifier="net.pms.PMS"
										           shortversion="${project.version}"
										           icon="${project.basedir}/src/main/resources/images/logo.icns"
										           applicationCategory="public.app-category.developer-tools"
										           mainclassname="net.pms.PMS">
											<!--<runtime dir="/Library/Java/JavaVirtualMachines/jdk1.7.0_21.jdk/Contents/Home"/>-->
											<classpath file="${project.build.directory}/${project.build.finalName}-jar-with-dependencies.jar"/>
											<option value="-Xmx768M"/>
											<option value="-Xss16M"/>
											<option value="-Dfile.encoding=UTF-8"/>
										</bundleapp>
									</target>
								</configuration>
							</execution>
						</executions>
					</plugin>
					<plugin>
						<artifactId>maven-assembly-plugin</artifactId>
						<version>2.4</version>
						<executions>
							<!-- Assemble a jar with dependencies -->
							<execution>
								<id>make-jar-with-dependencies-osx-java-7</id>
								<phase>package</phase>
								<goals>
									<goal>single</goal>
								</goals>
								<configuration>
									<descriptors>
										<descriptor>${project.basedir}/src/main/assembly/jar-with-dependencies.xml</descriptor>
									</descriptors>
									<archive>
										<manifest>
											<mainClass>net.pms.PMS</mainClass>
											<addDefaultImplementationEntries>true</addDefaultImplementationEntries> <!-- see above for documentation -->
										</manifest>
									</archive>
								</configuration>
							</execution>
							<!--
								Assemble the UMS files in the right place before 
								moving them to the app Bundle.
							-->
							<execution>
								<id>make-assembly-osx-java-7</id>
								<phase>package</phase>
								<goals>
									<goal>single</goal>
								</goals>
								<configuration>
									<descriptors>
										<descriptor>${project.basedir}/src/main/assembly/assembly-osx_java7_8.xml</descriptor>
									</descriptors>
									<archive>
										<manifest>
											<mainClass>net.pms.PMS</mainClass>
											<addDefaultImplementationEntries>true</addDefaultImplementationEntries> <!-- see above for documentation -->
										</manifest>
									</archive>
								</configuration>
							</execution>
						</executions>
					</plugin>
				</plugins>
			</build>
		</profile>
		<!--
			Mac OSX Java 8 profile: takes care of building the final package for Mac OSX using Java 8.
			Note: This does not make the .dmg you will have to do that manually. Use the open source dmgCreator
		-->
		<profile>
			<id>osx-java8</id>
			<activation>
				<activeByDefault>false</activeByDefault>
			</activation>
			<build>
				<plugins>
					<plugin>
						<groupId>org.apache.maven.plugins</groupId>
						<artifactId>maven-enforcer-plugin</artifactId>
						<version>1.4</version>
						<executions>
							<execution>
								<id>enforce-java</id>
								<goals>
									<goal>enforce</goal>
								</goals>
								<configuration>
									<rules>
										<requireJavaVersion>
											<version>[1.8.0-51,1.8.0-100]</version>
										</requireJavaVersion>
									</rules>
								</configuration>
							</execution>
						</executions>
					</plugin>
					<!--
						Plugin to download binaries before assembly
					-->
					<plugin>
						<groupId>org.apache.maven.plugins</groupId>
						<artifactId>maven-antrun-plugin</artifactId>
						<version>1.8</version>
						<executions>
							<execution>
								<id>process-resources-osx-java-8</id>
								<phase>test</phase>
								<goals>
									<goal>run</goal>
								</goals>
								<configuration>
									<target>
										<!-- Make sure the binaries folder exists -->
										<mkdir dir="${project.binaries}" />
										<mkdir dir="${project.binaries}/osx" />

										<!-- Download binaries -->
										<get src="${project.binaries-base}/osx/dcraw" dest="${project.binaries}/osx/dcraw" usetimestamp="true" />
										<get src="${project.binaries-base}/osx/ffmpeg" dest="${project.binaries}/osx/ffmpeg" usetimestamp="true" />
										<get src="${project.binaries-base}/osx/flac" dest="${project.binaries}/osx/flac" usetimestamp="true" />
										<get src="${project.binaries-base}/osx/libmediainfo.dylib" dest="${project.binaries}/libmediainfo.dylib" usetimestamp="true" />
										<get src="${project.binaries-base}/MediaInfo-License.html" dest="${project.binaries}/MediaInfo-License.html" usetimestamp="true" />
										<get src="${project.binaries-base}/osx/mencoder" dest="${project.binaries}/osx/mencoder" usetimestamp="true" />
										<get src="${project.binaries-base}/osx/mplayer" dest="${project.binaries}/osx/mplayer" usetimestamp="true" />
										<get src="${project.binaries-base}/osx/tsMuxeR" dest="${project.binaries}/osx/tsMuxeR" usetimestamp="true" />
										<get src="${project.binaries-base}/osx/tsMuxeR-new" dest="${project.binaries}/osx/tsMuxeR-new" usetimestamp="true" />

										<!-- MediaInfo library needs to be in the standard library path to be found -->
										<copy file="${project.binaries}/libmediainfo.dylib" todir="${project.basedir}" />
										<copy file="${project.binaries}/MediaInfo-License.html" todir="${project.basedir}" />

										<!-- Make all downloaded binaries executable -->
										<chmod dir="${project.binaries}/osx" perm="a+x" includes="*" />
									</target>
								</configuration>
							</execution>
							<execution>
								<id>prepare-package-osx-java-8</id>
								<phase>prepare-package</phase>
								<goals>
									<goal>run</goal>
								</goals>
								<configuration>
									<target>
										<!-- Make sure the target folder exists -->
										<mkdir dir="${project.build.directory}/${project.build.finalName}-distribution" />

										<!-- Create the shortcut to the Applications folder -->
										<exec executable="/usr/bin/osascript">
											<arg value="-e" />
											<arg value="tell application &quot;Finder&quot;" />
											<arg value="-e" />
											<arg value="set src to POSIX file &quot;/Applications&quot;" />
											<arg value="-e" />
											<arg value="set dest to POSIX file &quot;${project.build.directory}/${project.build.finalName}-distribution&quot;" />
											<arg value="-e" />
											<arg value="make new alias file to folder src at folder dest" />
											<arg value="-e" />
											<arg value="end tell" />
										</exec>
									</target>
								</configuration>
							</execution>
							<execution>
								<id>package app</id>
								<phase>prepare-package</phase>
								<goals>
									<goal>run</goal>
								</goals>
								<configuration>
									<target>
										<taskdef name="bundleapp" classname="com.oracle.appbundler.AppBundlerTask"
											classpath="${basedir}/src/main/external-resources/lib/appbundler-1.1.UMS.jar"/>
										<bundleapp outputdirectory="${project.build.directory}/${project.build.finalName}-distribution"
										           name="${project.name}"
										           displayname="${project.name}"
										           identifier="net.pms.PMS"
										           shortversion="${project.version}"
										           icon="${project.basedir}/src/main/resources/images/logo.icns"
										           applicationCategory="public.app-category.developer-tools"
										           mainclassname="net.pms.PMS">
											<classpath file="${project.build.directory}/${project.build.finalName}-jar-with-dependencies.jar"/>
											<option value="-Xmx768M"/>
											<option value="-Xss16M"/>
											<option value="-Dfile.encoding=UTF-8"/>
										</bundleapp>
									</target>
								</configuration>
							</execution>
						</executions>
					</plugin>
					<plugin>
						<artifactId>maven-assembly-plugin</artifactId>
						<version>2.4</version>
						<executions>
							<!-- Assemble a jar with dependencies -->
							<execution>
								<id>make-jar-with-dependencies-osx-java-8</id>
								<phase>package</phase>
								<goals>
									<goal>single</goal>
								</goals>
								<configuration>
									<descriptors>
										<descriptor>${project.basedir}/src/main/assembly/jar-with-dependencies.xml</descriptor>
									</descriptors>
									<archive>
										<manifest>
											<mainClass>net.pms.PMS</mainClass>
											<addDefaultImplementationEntries>true</addDefaultImplementationEntries> <!-- see above for documentation -->
										</manifest>
									</archive>
								</configuration>
							</execution>
							<!--
								Assemble the UMS files in the right place before 
								moving them to the app Bundle.
							-->
							<execution>
								<id>make-assembly-osx-java-8</id>
								<phase>package</phase>
								<goals>
									<goal>single</goal>
								</goals>
								<configuration>
									<descriptors>
										<descriptor>${project.basedir}/src/main/assembly/assembly-osx_java7_8.xml</descriptor>
									</descriptors>
									<archive>
										<manifest>
											<mainClass>net.pms.PMS</mainClass>
											<addDefaultImplementationEntries>true</addDefaultImplementationEntries> <!-- see above for documentation -->
										</manifest>
									</archive>
								</configuration>
							</execution>
						</executions>
					</plugin>
				</plugins>
			</build>
		</profile>
		<!--
			Hudson (windows-jar): minimal profile that builds pms.jar with the
			Windows JNA. The POSIX JNA causes snapshot builds to crash the JVM on
			Windows, whereas the Windows JNA only disables MediaInfo for Ubuntu
			users, who can still use ffmpeg.

			Another difference from the other profiles is that we don't download the
			binaries or build the tarball.
		-->
		<profile>
			<id>windows-jar</id>
			<activation>
				<activeByDefault>false</activeByDefault>
				<property>
					<name>env.HUDSON_URL</name>
				</property>
			</activation>

			<build>
				<plugins>
					<!-- Plugin to assemble a jar with dependencies -->
					<plugin>
						<artifactId>maven-assembly-plugin</artifactId>
						<version>2.4</version>
						<executions>
							<execution>
								<id>make-jar-with-dependencies-win</id>
								<phase>prepare-package</phase>
								<goals>
									<goal>single</goal>
								</goals>
								<configuration>
									<descriptors>
										<descriptor>${project.basedir}/src/main/assembly/jar-with-dependencies.xml</descriptor>
									</descriptors>
									<archive>
										<manifest>
											<mainClass>net.pms.PMS</mainClass>
											<addDefaultImplementationEntries>true</addDefaultImplementationEntries> <!-- see above for documentation -->
										</manifest>
									</archive>
								</configuration>
							</execution>
						</executions>
					</plugin>

					<!--
						Use the antrun plugin to: copy the
						pms-x.x.x-jar-with-dependencies.jar to pms.jar
					-->
					<plugin>
						<groupId>org.apache.maven.plugins</groupId>
						<artifactId>maven-antrun-plugin</artifactId>
						<version>1.8</version>
						<executions>
							<execution>
								<id>copy-jar-with-dependencies-linux</id>
								<phase>package</phase>
								<goals>
									<goal>run</goal>
								</goals>
								<configuration>
									<target>
										<copy file="${project.basedir}/target/${project.artifactId}-${project.version}-jar-with-dependencies.jar"
										      tofile="${project.basedir}/target/pms.jar" overwrite="true" />
									</target>
								</configuration>
							</execution>
						</executions>
					</plugin>

				</plugins>
			</build>
		</profile>

		<!--
			This profile allows running UMS from inside Eclipse
			(Requires a "mvn clean package" to download the binaries first)
		-->
		<profile>
			<id>run-from-eclipse</id>
			<build>
				<plugins>
					<plugin>
						<groupId>org.codehaus.mojo</groupId>
						<artifactId>exec-maven-plugin</artifactId>
						<version>1.5.0</version>
						<executions>
							<execution>
								<phase>test</phase>
								<goals>
									<goal>java</goal>
								</goals>
								<configuration>
									<classpathScope>test</classpathScope>
									<mainClass>net.pms.PMS</mainClass>
								</configuration>
							</execution>
						</executions>
					</plugin>
				</plugins>
			</build>
		</profile>
	</profiles>
</project><|MERGE_RESOLUTION|>--- conflicted
+++ resolved
@@ -208,13 +208,8 @@
 		</dependency>
 		<dependency>
 			<groupId>io.netty</groupId>
-<<<<<<< HEAD
 			<artifactId>netty-all</artifactId>
 			<version>4.1.3.Final</version>
-=======
-			<artifactId>netty</artifactId> <!-- Use 'netty-all' for 4.0 or above -->
-			<version>3.10.6.Final</version>
->>>>>>> f67476d9
 			<scope>compile</scope>
 		</dependency>
 
