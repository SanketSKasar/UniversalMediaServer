--- conflicted
+++ resolved
@@ -256,14 +256,16 @@
 			<version>3.2.1</version>
 		</dependency>
 		<dependency>
-<<<<<<< HEAD
-=======
 			<groupId>com.twelvemonkeys.imageio</groupId>
 			<artifactId>imageio-bmp</artifactId>
 			<version>3.2.1</version>
 		</dependency>
 		<dependency>
->>>>>>> 2781d8ca
+			<groupId>com.twelvemonkeys.imageio</groupId>
+			<artifactId>imageio-tiff</artifactId>
+			<version>3.2.1</version>
+		</dependency>
+		<dependency>
 			<groupId>org</groupId>
 			<artifactId>jaudiotagger</artifactId>
 			<version>2.0.3</version>
