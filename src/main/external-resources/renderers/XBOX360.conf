--- conflicted
+++ resolved
@@ -3,31 +3,15 @@
 # See DefaultRenderer.conf for descriptions of all the available options.
 #
 
-<<<<<<< HEAD
-RendererName=Xbox 360
-RendererIcon=xbox360.png
-UserAgentSearch=XBOX|XENON
-UpnpDetailsSearch=Microsoft , Xbox 360
-Video=true
-Audio=true
-Image=true
-SeekByTime=false
-TranscodeVideo=WMV
-TranscodeAudio=MP3
-DefaultVBVBufSize=true
-WrapDTSIntoPCM=false
-#Xbox doesn't like wmvs with huge bitrate
-MaxVideoBitrateMbps=0
-=======
 RendererName = Xbox 360
 RendererIcon = xbox360.png
 UserAgentSearch = XBOX|XENON
+UpnpDetailsSearch=Microsoft , Xbox 360
 
 TranscodeVideo = WMV
 TranscodeAudio = MP3
 DefaultVBVBufSize = true
 WrapDTSIntoPCM = false
->>>>>>> 32a82240
 MaxVideoWidth = 1920
 MaxVideoHeight = 1080
 TranscodeAudioTo441kHz = true
