--- conflicted
+++ resolved
@@ -116,19 +116,12 @@
 	margin-bottom: 20px;
 }
 
-<<<<<<< HEAD
 ul#Media li a .thumb {
-	max-width: 214px;
-	max-height: 180px;
-	height: 120px;
-	/* Note: intentionally omitting width here so as to avoid distortion if the thumb is actually an icon. */
-	float: left;
-=======
-ul#Media li a img {
 	max-width: 253px;
 	max-height: 142px;
 	height: 142px;
->>>>>>> 0e8e79d5
+	/* Note: intentionally omitting width here so as to avoid distortion if the thumb is actually an icon. */
+	float: left;
 }
 
 ul#Folders li span {
@@ -138,11 +131,7 @@
 
 ul#Media li span {
 	display: block;
-<<<<<<< HEAD
-	max-width: 182px;
-=======
 	max-width: 253px;
->>>>>>> 0e8e79d5
 	height: 16px;
 	overflow: hidden;
 	float: left;
