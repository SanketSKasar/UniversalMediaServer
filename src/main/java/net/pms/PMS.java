/*
 * PS3 Media Server, for streaming any medias to your PS3.
 * Copyright (C) 2008  A.Brochard
 *
 * This program is free software; you can redistribute it and/or
 * modify it under the terms of the GNU General Public License
 * as published by the Free Software Foundation; version 2
 * of the License only.
 *
 * This program is distributed in the hope that it will be useful,
 * but WITHOUT ANY WARRANTY; without even the implied warranty of
 * MERCHANTABILITY or FITNESS FOR A PARTICULAR PURPOSE.  See the
 * GNU General Public License for more details.
 *
 * You should have received a copy of the GNU General Public License
 * along with this program; if not, write to the Free Software
 * Foundation, Inc., 51 Franklin Street, Fifth Floor, Boston, MA  02110-1301, USA.
 */

package net.pms;

import com.sun.jna.Platform;
import com.sun.net.httpserver.HttpServer;
import java.awt.*;
import java.io.*;
import java.net.BindException;
import java.text.SimpleDateFormat;
import java.util.*;
import java.util.List;
import java.util.Map.Entry;
import java.util.logging.LogManager;
import javax.jmdns.JmDNS;
import javax.swing.*;
import net.pms.configuration.Build;
import net.pms.configuration.NameFilter;
import net.pms.configuration.PmsConfiguration;
import net.pms.configuration.DeviceConfiguration;
import net.pms.configuration.RendererConfiguration;
import net.pms.dlna.*;
import net.pms.dlna.virtual.MediaLibrary;
import net.pms.encoders.Player;
import net.pms.encoders.PlayerFactory;
import net.pms.external.ExternalFactory;
import net.pms.external.ExternalListener;
import net.pms.formats.Format;
import net.pms.formats.FormatFactory;
import net.pms.io.*;
import net.pms.logging.FrameAppender;
import net.pms.logging.LoggingConfigFileLoader;
import net.pms.network.ChromecastMgr;
import net.pms.network.HTTPServer;
import net.pms.network.ProxyServer;
import net.pms.network.UPNPHelper;
import net.pms.newgui.*;
import net.pms.remote.RemoteWeb;
import net.pms.update.AutoUpdater;
import net.pms.util.*;
import org.apache.commons.configuration.ConfigurationException;
import org.apache.commons.configuration.event.ConfigurationEvent;
import org.apache.commons.configuration.event.ConfigurationListener;
import org.apache.commons.io.FileUtils;
import org.slf4j.Logger;
import org.slf4j.LoggerFactory;

public class PMS {
	private static final String SCROLLBARS = "scrollbars";
	private static final String NATIVELOOK = "nativelook";
	private static final String CONSOLE = "console";
	private static final String NOCONSOLE = "noconsole";
	private static final String PROFILES = "profiles";

	/**
	 * @deprecated The version has moved to the resources/project.properties file. Use {@link #getVersion()} instead.
	 */
	@Deprecated
	public static String VERSION;

	private boolean ready = false;

	private static FileWatcher fileWatcher;

	private GlobalIdRepo globalRepo;

	public static final String AVS_SEPARATOR = "\1";

	// (innot): The logger used for all logging.
	private static final Logger LOGGER = LoggerFactory.getLogger(PMS.class);

	// TODO(tcox):  This shouldn't be static
	private static PmsConfiguration configuration;

	/**
	 * Universally Unique Identifier used in the UPnP server.
	 */
	private String uuid;

	/**
	 * Relative location of a context sensitive help page in the documentation
	 * directory.
	 */
	private static String helpPage = "index.html";

	private NameFilter filter;

	private JmDNS jmDNS;

	/**
	 * Returns a pointer to the PMS GUI's main window.
	 * @return {@link net.pms.newgui.IFrame} Main PMS window.
	 */
	public IFrame getFrame() {
		return frame;
	}

	/**
	 * Returns the root folder for a given renderer. There could be the case
	 * where a given media renderer needs a different root structure.
	 *
	 * @param renderer {@link net.pms.configuration.RendererConfiguration}
	 * is the renderer for which to get the RootFolder structure. If <code>null</code>,
	 * then the default renderer is used.
	 * @return {@link net.pms.dlna.RootFolder} The root folder structure for a given renderer
	 */
	public RootFolder getRootFolder(RendererConfiguration renderer) {
		// something to do here for multiple directories views for each renderer
		if (renderer == null) {
			renderer = RendererConfiguration.getDefaultConf();
		}

		return renderer.getRootFolder();
	}

	/**
	 * Pointer to a running PMS server.
	 */
	private static PMS instance = null;

	/**
	 * @deprecated This field is not used and will be removed in the future.
	 */
	@Deprecated
	public final static SimpleDateFormat sdfDate = new SimpleDateFormat("HH:mm:ss.SSS", Locale.US);

	/**
	 * @deprecated This field is not used and will be removed in the future.
	 */
	@Deprecated
	public final static SimpleDateFormat sdfHour = new SimpleDateFormat("yyyy-MM-dd'T'HH:mm:ss", Locale.US);

	/**
	 * Array of {@link net.pms.configuration.RendererConfiguration} that have been found by PMS.
	 */
	private final ArrayList<RendererConfiguration> foundRenderers = new ArrayList<RendererConfiguration>();
<<<<<<< HEAD
=======

	public List<RendererConfiguration> getFoundRenderers() {
		return foundRenderers;
	}
>>>>>>> a48e0911

	/**
	 * @deprecated Use {@link #setRendererFound(RendererConfiguration)} instead.
	 */
	@Deprecated
	public void setRendererfound(RendererConfiguration renderer) {
		setRendererFound(renderer);
	}

	/**
	 * Adds a {@link net.pms.configuration.RendererConfiguration} to the list of media renderers found.
	 * The list is being used, for example, to give the user a graphical representation of the found
	 * media renderers.
	 *
	 * @param renderer {@link net.pms.configuration.RendererConfiguration}
	 * @since 1.82.0
	 */
	public void setRendererFound(RendererConfiguration renderer) {
		if (!foundRenderers.contains(renderer) && !renderer.isFDSSDP()) {
			LOGGER.debug("Adding status button for " + renderer.getRendererName());
			foundRenderers.add(renderer);
			frame.addRenderer(renderer);
			frame.setStatusCode(0, Messages.getString("PMS.18"), "icon-status-connected.png");
		}
	}

	public void updateRenderer(RendererConfiguration renderer) {
		LOGGER.debug("Updating status button for " + renderer.getRendererName());
		frame.updateRenderer(renderer);
	}

	/**
	 * HTTP server that serves the XML files needed by UPnP server and the media files.
	 */
	private HTTPServer server;

	/**
	 * User friendly name for the server.
	 */
	private String serverName;

	// FIXME unused
	private ProxyServer proxyServer;

	public ProxyServer getProxy() {
		return proxyServer;
	}

	public ArrayList<Process> currentProcesses = new ArrayList<Process>();

	private PMS() {
	}

	/**
	 * {@link net.pms.newgui.IFrame} object that represents the PMS GUI.
	 */
	private IFrame frame;

	/**
	 * Interface to Windows-specific functions, like Windows Registry. registry is set by {@link #init()}.
	 * @see net.pms.io.WinUtils
	 */
	private SystemUtils registry;

	/**
	 * @see net.pms.io.WinUtils
	 */
	public SystemUtils getRegistry() {
		return registry;
	}

	/**
	 * @see System#err
	 */
	@SuppressWarnings("unused")
	private final PrintStream stderr = System.err;

	/**
	 * Main resource database that supports search capabilities. Also known as media cache.
	 * @see net.pms.dlna.DLNAMediaDatabase
	 */
	private DLNAMediaDatabase database;

	private synchronized void initializeDatabase() {
		database = new DLNAMediaDatabase("medias"); // TODO: rename "medias" -> "cache"
		database.init(false);
	}

	/**
	 * Used to get the database. Needed in the case of the Xbox 360, that requires a database.
	 * for its queries.
	 * @return (DLNAMediaDatabase) a reference to the database instance or <b>null</b> if one isn't defined
	 * (e.g. if the cache is disabled).
	 */
	public synchronized DLNAMediaDatabase getDatabase() {
		if (configuration.getUseCache()) {
			if (database == null) {
				initializeDatabase();
			}

			return database;
		}

		return null;
	}

	/**
	 * Helper method for displayBanner: return a file or directory's
	 * permissions in the Unix ls style e.g.: "rw" (read-write),
	 * "r-" (read-only) &c.
	 */
	private String getPathPermissions(String path) {
		String permissions;
		File file = new File(path);

		if (file.exists()) {
			if (file.isFile()) {
				permissions = String.format("%s%s",
					FileUtil.isFileReadable(file) ? "r" : "-",
					FileUtil.isFileWritable(file) ? "w" : "-"
				);
			} else {
				permissions = String.format("%s%s",
					FileUtil.isDirectoryReadable(file) ? "r" : "-",
					FileUtil.isDirectoryWritable(file) ? "w" : "-"
				);
			}
		} else {
			permissions = "file not found";
		}

		return permissions;
	}

	private void displayBanner() throws IOException {
		LOGGER.debug("");
		LOGGER.info("Starting " + PropertiesUtil.getProjectProperties().get("project.name") + " " + getVersion());
		LOGGER.info("Based on PS3 Media Server by shagrath, copyright 2008-2014");
		LOGGER.info("http://www.universalmediaserver.com");
		LOGGER.info("");

		String commitId = PropertiesUtil.getProjectProperties().get("git.commit.id");
		String commitTime = PropertiesUtil.getProjectProperties().get("git.commit.time");
		String shortCommitId = commitId.substring(0, 9);

		LOGGER.info("Build: " + shortCommitId + " (" + commitTime + ")");

		// Log system properties
		logSystemInfo();

		String cwd = new File("").getAbsolutePath();
		LOGGER.info("Working directory: " + cwd);

		LOGGER.info("Temp directory: " + configuration.getTempFolder());

		/**
		 * Verify the java.io.tmpdir is writable; JNA requires it.
		 * Note: the configured tempFolder has already been checked, but it
		 * may differ from the java.io.tmpdir so double check to be sure.
		 */
		File javaTmpdir = new File(System.getProperty("java.io.tmpdir"));

		if (!FileUtil.isDirectoryWritable(javaTmpdir)) {
			LOGGER.error("The Java temp directory \"" + javaTmpdir.getAbsolutePath() + "\" is not writable by UMS");
			LOGGER.error("Please make sure the directory is writable for user \"" + System.getProperty("user.name") + "\"");
			throw new IOException("Cannot write to Java temp directory");
		}

		LOGGER.info("Logging config file: " + LoggingConfigFileLoader.getConfigFilePath());

		HashMap<String, String> lfps = LoggingConfigFileLoader.getLogFilePaths();

		// debug.log filename(s) and path(s)
		if (lfps != null && lfps.size() > 0) {
			if (lfps.size() == 1) {
				Entry<String, String> entry = lfps.entrySet().iterator().next();
				LOGGER.info(String.format("%s: %s", entry.getKey(), entry.getValue()));
			} else {
				LOGGER.info("Logging to multiple files:");
				Iterator<Entry<String, String>> logsIterator = lfps.entrySet().iterator();
				Entry<String, String> entry;
				while (logsIterator.hasNext()) {
					entry = logsIterator.next();
					LOGGER.info(String.format("%s: %s", entry.getKey(), entry.getValue()));
				}
			}
		}

		String profilePath = configuration.getProfilePath();
		String profileDirectoryPath = configuration.getProfileDirectory();

		LOGGER.info("");
		LOGGER.info("Profile directory: " + profileDirectoryPath);
		LOGGER.info("Profile directory permissions: " + getPathPermissions(profileDirectoryPath));
		LOGGER.info("Profile path: " + profilePath);
		LOGGER.info("Profile permissions: " + getPathPermissions(profilePath));
		LOGGER.info("Profile name: " + configuration.getProfileName());
		LOGGER.info("");
		String webConfPath = configuration.getWebConfPath();
		LOGGER.info("Web conf path: " + webConfPath);
		LOGGER.info("Web conf permissions: " + getPathPermissions(webConfPath));
		LOGGER.info("");

		/**
		 * Ensure the data directory is created. On Windows this is
		 * usually done by the installer
		 */
		File dDir = new File(configuration.getDataDir());
		dDir.mkdirs();

		dbgPack = new DbgPacker();
		tfm = new TempFileMgr();

		try {
			filter = new NameFilter();
		} catch (ConfigurationException e) {
			filter = null;
		}

		// This should be removed soon
		OpenSubtitle.convert();

		// Start this here to let the converison work
		tfm.schedule();

	}

	/**
	 * Initialisation procedure for UMS.
	 *
	 * @return true if the server has been initialized correctly. false if the server could
	 *         not be set to listen on the UPnP port.
	 * @throws Exception
	 */
	private boolean init() throws Exception {

		// call this as early as possible
		displayBanner();

		// Wizard
		if (configuration.isRunWizard() && !isHeadless()) {
			// Ask the user if they want to run the wizard
			int whetherToRunWizard = JOptionPane.showConfirmDialog(
				null,
				Messages.getString("Wizard.1"),
				Messages.getString("Dialog.Question"),
				JOptionPane.YES_NO_OPTION
			);
			if (whetherToRunWizard == JOptionPane.YES_OPTION) {
				// The user has chosen to run the wizard

				// Total number of questions
				int numberOfQuestions = 4;

				// The current question number
				int currentQuestionNumber = 1;

				// Ask if they want UMS to start minimized
				int whetherToStartMinimized = JOptionPane.showConfirmDialog(
					null,
					Messages.getString("Wizard.3"),
					Messages.getString("Wizard.2") + " " + (currentQuestionNumber++) + " " + Messages.getString("Wizard.4") + " " + numberOfQuestions,
					JOptionPane.YES_NO_OPTION
				);
				if (whetherToStartMinimized == JOptionPane.YES_OPTION) {
					configuration.setMinimized(true);
					save();
				} else if (whetherToStartMinimized == JOptionPane.NO_OPTION) {
					configuration.setMinimized(false);
					save();
				}

				// Ask if their audio receiver/s support DTS audio

				Object[] optionsDTS = {
					UIManager.getString("OptionPane.yesButtonText"),
					UIManager.getString("OptionPane.noButtonText")
				};
				int whetherToSendDTS = JOptionPane.showOptionDialog(
					null,
					Messages.getString("Wizard.5"),
					Messages.getString("Wizard.2") + " " + (currentQuestionNumber++) + " " + Messages.getString("Wizard.4") + " " + numberOfQuestions,
					JOptionPane.YES_NO_OPTION,
					JOptionPane.QUESTION_MESSAGE,
					null,
					optionsDTS,
					optionsDTS[1]
				);
				if (whetherToSendDTS == JOptionPane.YES_OPTION) {
					configuration.setAudioEmbedDtsInPcm(true);
					save();
				} else if (whetherToSendDTS == JOptionPane.NO_OPTION) {
					configuration.setAudioEmbedDtsInPcm(false);
					save();
				}

				// Ask if their network is wired, etc.
				Object[] options = {
					Messages.getString("Wizard.8"),
					Messages.getString("Wizard.9"),
					Messages.getString("Wizard.10")
				};
				int networkType = JOptionPane.showOptionDialog(
					null,
					Messages.getString("Wizard.7"),
					Messages.getString("Wizard.2") + " " + (currentQuestionNumber++) + " " + Messages.getString("Wizard.4") + " " + numberOfQuestions,
					JOptionPane.YES_NO_CANCEL_OPTION,
					JOptionPane.QUESTION_MESSAGE,
					null,
					options,
					options[1]
				);
				if (networkType == JOptionPane.YES_OPTION) {
					// Wired (Gigabit)
					configuration.setMaximumBitrate("0");
					configuration.setMPEG2MainSettings("Automatic (Wired)");
					configuration.setx264ConstantRateFactor("Automatic (Wired)");
					save();
				} else if (networkType == JOptionPane.NO_OPTION) {
					// Wired (100 Megabit)
					configuration.setMaximumBitrate("90");
					configuration.setMPEG2MainSettings("Automatic (Wired)");
					configuration.setx264ConstantRateFactor("Automatic (Wired)");
					save();
				} else if (networkType == JOptionPane.CANCEL_OPTION) {
					// Wireless
					configuration.setMaximumBitrate("30");
					configuration.setMPEG2MainSettings("Automatic (Wireless)");
					configuration.setx264ConstantRateFactor("Automatic (Wireless)");
					save();
				}

				// Ask if they want to hide advanced options
				int whetherToHideAdvancedOptions = JOptionPane.showConfirmDialog(
					null,
					Messages.getString("Wizard.11"),
					Messages.getString("Wizard.2") + " " + (currentQuestionNumber++) + " " + Messages.getString("Wizard.4") + " " + numberOfQuestions,
					JOptionPane.YES_NO_OPTION
				);
				if (whetherToHideAdvancedOptions == JOptionPane.YES_OPTION) {
					configuration.setHideAdvancedOptions(true);
					save();
				} else if (whetherToHideAdvancedOptions == JOptionPane.NO_OPTION) {
					configuration.setHideAdvancedOptions(false);
					save();
				}

				JOptionPane.showMessageDialog(
					null,
					Messages.getString("Wizard.13"),
					Messages.getString("Wizard.12"),
					JOptionPane.INFORMATION_MESSAGE
				);

				configuration.setRunWizard(false);
				save();
			} else if (whetherToRunWizard == JOptionPane.NO_OPTION) {
				// The user has chosen to not run the wizard
				// Do not ask them again
				configuration.setRunWizard(false);
				save();
			}
		}

		// The public VERSION field is deprecated.
		// This is a temporary fix for backwards compatibility
		VERSION = getVersion();

		fileWatcher = new FileWatcher();

		globalRepo = new GlobalIdRepo();

		AutoUpdater autoUpdater = null;
		if (Build.isUpdatable()) {
			String serverURL = Build.getUpdateServerURL();
			autoUpdater = new AutoUpdater(serverURL, getVersion());
		}

		registry = createSystemUtils();

		if (System.getProperty(CONSOLE) == null) {
			frame = new LooksFrame(autoUpdater, configuration);
		} else {
			LOGGER.info("GUI environment not available");
			LOGGER.info("Switching to console mode");
			frame = new DummyFrame();
		}

		/*
		 * we're here:
		 *
		 *     main() -> createInstance() -> init()
		 *
		 * which means we haven't created the instance returned by get()
		 * yet, so the frame appender can't access the frame in the
		 * standard way i.e. PMS.get().getFrame(). we solve it by
		 * inverting control ("don't call us; we'll call you") i.e.
		 * we notify the appender when the frame is ready rather than
		 * e.g. making getFrame() static and requiring the frame
		 * appender to poll it.
		 *
		 * XXX an event bus (e.g. MBassador or Guava EventBus
		 * (if they fix the memory-leak issue)) notification
		 * would be cleaner and could support other lifecycle
		 * notifications (see above).
		 */
		FrameAppender.setFrame(frame);

		configuration.addConfigurationListener(new ConfigurationListener() {
			@Override
			public void configurationChanged(ConfigurationEvent event) {
				if ((!event.isBeforeUpdate()) && PmsConfiguration.NEED_RELOAD_FLAGS.contains(event.getPropertyName())) {
					frame.setReloadable(true);
				}
			}
		});

		// Web stuff
		if (configuration.useWebInterface()) {
			web = new RemoteWeb(configuration.getWebPort());
		}

		infoDb = new InfoDb();
		codes = new CodeDb();
		masterCode = null;

		RendererConfiguration.loadRendererConfigurations(configuration);
		// Now that renderer confs are all loaded, we can start searching for renderers
		UPNPHelper.getInstance().init();

		// launch ChromecastMgr
		jmDNS = null;
		launchJmDNSRenders();

		OutputParams outputParams = new OutputParams(configuration);

		// Prevent unwanted GUI buffer artifacts (and runaway timers)
		outputParams.hidebuffer = true;

		// Make sure buffer is destroyed
		outputParams.cleanup = true;

		// Initialize MPlayer and FFmpeg to let them generate fontconfig cache/s
		if (!configuration.isDisableSubtitles()) {
			LOGGER.info("Checking the fontconfig cache in the background, this can take two minutes or so.");

			ProcessWrapperImpl mplayer = new ProcessWrapperImpl(new String[]{configuration.getMplayerPath(), "dummy"}, outputParams);
			mplayer.runInNewThread();

			/**
			 * Note: This can be needed in case MPlayer and FFmpeg have been
			 * compiled with a different version of fontconfig.
			 * Since it's unpredictable on Linux we should always run this
			 * on Linux, but it may be possible to sync versions on OS X.
			 */
			if (!Platform.isWindows()) {
				ProcessWrapperImpl ffmpeg = new ProcessWrapperImpl(new String[]{configuration.getFfmpegPath(), "-y", "-f", "lavfi", "-i", "nullsrc=s=720x480:d=1:r=1", "-vf", "ass=DummyInput.ass", "-target", "ntsc-dvd", "-"}, outputParams);
				ffmpeg.runInNewThread();
			}
		}

		frame.setStatusCode(0, Messages.getString("PMS.130"), "icon-status-connecting.png");

		// Check the existence of VSFilter / DirectVobSub
		if (registry.isAvis() && registry.getAvsPluginsDir() != null) {
			LOGGER.debug("AviSynth plugins directory: " + registry.getAvsPluginsDir().getAbsolutePath());
			File vsFilterDLL = new File(registry.getAvsPluginsDir(), "VSFilter.dll");
			if (vsFilterDLL.exists()) {
				LOGGER.debug("VSFilter / DirectVobSub was found in the AviSynth plugins directory.");
			} else {
				File vsFilterDLL2 = new File(registry.getKLiteFiltersDir(), "vsfilter.dll");
				if (vsFilterDLL2.exists()) {
					LOGGER.debug("VSFilter / DirectVobSub was found in the K-Lite Codec Pack filters directory.");
				} else {
					LOGGER.info("VSFilter / DirectVobSub was not found. This can cause problems when trying to play subtitled videos with AviSynth.");
				}
			}
		}

		// Check if VLC is found
		String vlcVersion = registry.getVlcVersion();
		String vlcPath = registry.getVlcPath();

		if (vlcVersion != null && vlcPath != null) {
			LOGGER.info("Found VLC version " + vlcVersion + " at: " + vlcPath);

			Version vlc = new Version(vlcVersion);
			Version requiredVersion = new Version("2.0.2");

			if (vlc.compareTo(requiredVersion) <= 0) {
				LOGGER.error("Only VLC versions 2.0.2 and above are supported");
			}
		}

		// Check if Kerio is installed
		if (registry.isKerioFirewall()) {
			LOGGER.info("Detected Kerio firewall");
		}

		// Force use of specific DVR-MS muxer when it's installed in the right place
		File dvrsMsffmpegmuxer = new File("win32/dvrms/ffmpeg_MPGMUX.exe");
		if (dvrsMsffmpegmuxer.exists()) {
			configuration.setFfmpegAlternativePath(dvrsMsffmpegmuxer.getAbsolutePath());
		}

		// Disable jaudiotagger logging
		LogManager.getLogManager().readConfiguration(new ByteArrayInputStream("org.jaudiotagger.level=OFF".getBytes()));

		// Wrap System.err
		System.setErr(new PrintStream(new SystemErrWrapper(), true));

		server = new HTTPServer(configuration.getServerPort());

		/*
		 * XXX: keep this here (i.e. after registerExtensions and before registerPlayers) so that plugins
		 * can register custom players correctly (e.g. in the GUI) and/or add/replace custom formats
		 *
		 * XXX: if a plugin requires initialization/notification even earlier than
		 * this, then a new external listener implementing a new callback should be added
		 * e.g. StartupListener.registeredExtensions()
		 */
		try {
			ExternalFactory.lookup();
		} catch (Exception e) {
			LOGGER.error("Error loading plugins", e);
		}

		// Initialize a player factory to register all players
		PlayerFactory.initialize();

		// Instantiate listeners that require registered players.
		ExternalFactory.instantiateLateListeners();

		// a static block in Player doesn't work (i.e. is called too late).
		// this must always be called *after* the plugins have loaded.
		// here's as good a place as any
		Player.initializeFinalizeTranscoderArgsListeners();

		// Any plugin-defined players are now registered, create the gui view.
		frame.addEngines();

		// To make the cred stuff work cross plugins
		// read cred file AFTER plugins are started
		if (System.getProperty(CONSOLE) == null) {
			// but only if we got a GUI of course
			((LooksFrame)frame).getPt().init();
		}

		boolean binding = false;

		try {
			binding = server.start();
		} catch (BindException b) {
			LOGGER.info("FATAL ERROR: Unable to bind on port: " + configuration.getServerPort() + ", because: " + b.getMessage());
			LOGGER.info("Maybe another process is running or the hostname is wrong.");
		}

		new Thread("Connection Checker") {
			@Override
			public void run() {
				try {
					Thread.sleep(7000);
				} catch (InterruptedException e) {
				}

				if (foundRenderers.isEmpty()) {
					frame.setStatusCode(0, Messages.getString("PMS.0"), "icon-status-notconnected.png");
				} else {
					frame.setStatusCode(0, Messages.getString("PMS.18"), "icon-status-connected.png");
				}
			}
		}.start();

		if (!binding) {
			return false;
		}

		// initialize the cache
		if (configuration.getUseCache()) {
			initializeDatabase(); // XXX: this must be done *before* new MediaLibrary -> new MediaLibraryFolder
			mediaLibrary = new MediaLibrary();
			LOGGER.info("A tiny cache admin interface is available at: http://" + server.getHost() + ":" + server.getPort() + "/console/home");
		}

		// XXX: this must be called:
		//     a) *after* loading plugins i.e. plugins register root folders then RootFolder.discoverChildren adds them
		//     b) *after* mediaLibrary is initialized, if enabled (above)
		getRootFolder(RendererConfiguration.getDefaultConf());

		frame.serverReady();

		ready = true;

		// UPNPHelper.sendByeBye();
		Runtime.getRuntime().addShutdownHook(new Thread("PMS Listeners Stopper") {
			@Override
			public void run() {
				try {
					for (ExternalListener l : ExternalFactory.getExternalListeners()) {
						l.shutdown();
					}

					UPNPHelper.shutDownListener();
					UPNPHelper.sendByeBye();
					LOGGER.debug("Forcing shutdown of all active processes");

					for (Process p : currentProcesses) {
						try {
							p.exitValue();
						} catch (IllegalThreadStateException ise) {
							LOGGER.trace("Forcing shutdown of process: " + p);
							ProcessUtil.destroy(p);
						}
					}

					get().getServer().stop();
					Thread.sleep(500);
				} catch (InterruptedException e) {
					LOGGER.debug("Caught exception", e);
				}
			}
		});

		UPNPHelper.sendAlive();
		LOGGER.trace("Waiting 250 milliseconds...");
		Thread.sleep(250);
		UPNPHelper.listen();

		return true;
	}

	private MediaLibrary mediaLibrary;

	/**
	 * Returns the MediaLibrary used by PMS.
	 * @return (MediaLibrary) Used mediaLibrary, if any. null if none is in use.
	 */
	public MediaLibrary getLibrary() {
		return mediaLibrary;
	}

	private SystemUtils createSystemUtils() {
		if (Platform.isWindows()) {
			return new WinUtils();
		} else {
			if (Platform.isMac()) {
				return new MacSystemUtils();
			} else {
				if (Platform.isSolaris()) {
					return new SolarisUtils();
				} else {
					return new BasicSystemUtils();
				}
			}
		}
	}

	/**
	 * Executes the needed commands in order to install the Windows service
	 * that starts whenever the machine is started.
	 * This function is called from the General tab.
	 * @return true if UMS could be installed as a Windows service.
	 * @see net.pms.newgui.GeneralTab#build()
	 */
	public boolean installWin32Service() {
		PMS.get().uninstallWin32Service();
		String cmdArray[] = new String[]{"win32/service/wrapper.exe", "-i", "wrapper.conf"};
		ProcessWrapperImpl pwinstall = new ProcessWrapperImpl(cmdArray, new OutputParams(configuration));
		pwinstall.runInSameThread();
		return pwinstall.isSuccess();
	}

	/**
	 * Executes the needed commands in order to remove the Windows service.
	 * This function is called from the General tab.
	 *
	 * TODO: Make it detect if the uninstallation was successful
	 *
	 * @return true
	 * @see net.pms.newgui.GeneralTab#build()
	 */
	public boolean uninstallWin32Service() {
		String cmdArray[] = new String[]{"win32/service/wrapper.exe", "-r", "wrapper.conf"};
		OutputParams output = new OutputParams(configuration);
		output.noexitcheck = true;
		ProcessWrapperImpl pwuninstall = new ProcessWrapperImpl(cmdArray, output);
		pwuninstall.runInSameThread();
		return true;
	}

	/**
	 * @deprecated Use {@link #getSharedFoldersArray()} instead.
	 */
	@Deprecated
	public File[] getFoldersConf(boolean log) {
		return getSharedFoldersArray(false, getConfiguration());
	}

	/**
	 * @deprecated Use {@link #getSharedFoldersArray()} instead.
	 */
	@Deprecated
	public File[] getFoldersConf() {
		return getSharedFoldersArray(false, getConfiguration());
	}

	/**
	 * Transforms a comma-separated list of directory entries into an array of {@link String}.
	 * Checks that the directory exists and is a valid directory.
	 *
	 * @return {@link java.io.File}[] Array of directories.
	 */
	public File[] getSharedFoldersArray(boolean monitored) {
		return getSharedFoldersArray(monitored, null, getConfiguration());
	}

	public File[] getSharedFoldersArray(boolean monitored, PmsConfiguration configuration) {
		return getSharedFoldersArray(monitored, null, configuration);
	}

	public File[] getSharedFoldersArray(boolean monitored, ArrayList<String> tags, PmsConfiguration configuration) {
		String folders;

		if (monitored) {
			folders = configuration.getFoldersMonitored();
		} else {
			folders = configuration.getFolders(tags);
		}

		if (folders == null || folders.length() == 0) {
			return null;
		}

		ArrayList<File> directories = new ArrayList<File>();
		String[] foldersArray = folders.split(",");

		for (String folder : foldersArray) {
			folder = folder.trim();

			// unescape embedded commas. note: backslashing isn't safe as it conflicts with
			// Windows path separators:
			// http://ps3mediaserver.org/forum/viewtopic.php?f=14&t=8883&start=250#p43520
			folder = folder.replaceAll("&comma;", ",");

			// this is called *way* too often
			// so log it so we can fix it.
			LOGGER.info("Checking shared folder: " + folder);

			File file = new File(folder);

			if (file.exists()) {
				if (!file.isDirectory()) {
					LOGGER.warn("The file " + folder + " is not a directory! Please remove it from your Shared folders list on the " + Messages.getString("LooksFrame.22") + " tab");
				}
			} else {
				LOGGER.warn("The directory " + folder + " does not exist. Please remove it from your Shared folders list on the " + Messages.getString("LooksFrame.22") + " tab");
			}

			// add the file even if there are problems so that the user can update the shared folders as required.
			directories.add(file);
		}

		File f[] = new File[directories.size()];
		directories.toArray(f);
		return f;
	}

	/**
	 * Restarts the server. The trigger is either a button on the main PMS window or via
	 * an action item.
	 */
	// XXX: don't try to optimize this by reusing the same server instance.
	// see the comment above HTTPServer.stop()
	public void reset() {
		TaskRunner.getInstance().submitNamed("restart", true, new Runnable() {
			@Override
			public void run() {
				try {
					LOGGER.trace("Waiting 1 second...");
					UPNPHelper.sendByeBye();
					server.stop();
					server = null;
					RendererConfiguration.resetAllRenderers();

					try {
						Thread.sleep(1000);
					} catch (InterruptedException e) {
						LOGGER.trace("Caught exception", e);
					}

					server = new HTTPServer(configuration.getServerPort());
					server.start();
					UPNPHelper.sendAlive();
					frame.setReloadable(false);
				} catch (IOException e) {
					LOGGER.error("error during restart :" +e.getMessage(), e);
				}
			}
		});
	}

	// Cannot remove these methods because of backwards compatibility;
	// none of the PMS code uses it, but some plugins still do.

	/**
	 * @deprecated Use the SLF4J logging API instead.
	 * Adds a message to the debug stream, or {@link System#out} in case the
	 * debug stream has not been set up yet.
	 * @param msg {@link String} to be added to the debug stream.
	 */
	@Deprecated
	public static void debug(String msg) {
		LOGGER.trace(msg);
	}

	/**
	 * @deprecated Use the SLF4J logging API instead.
	 * Adds a message to the info stream.
	 * @param msg {@link String} to be added to the info stream.
	 */
	@Deprecated
	public static void info(String msg) {
		LOGGER.debug(msg);
	}

	/**
	 * @deprecated Use the SLF4J logging API instead.
	 * Adds a message to the minimal stream. This stream is also
	 * shown in the Trace tab.
	 * @param msg {@link String} to be added to the minimal stream.
	 */
	@Deprecated
	public static void minimal(String msg) {
		LOGGER.info(msg);
	}

	/**
	 * @deprecated Use the SLF4J logging API instead.
	 * Adds a message to the error stream. This is usually called by
	 * statements that are in a try/catch block.
	 * @param msg {@link String} to be added to the error stream
	 * @param t {@link Throwable} comes from an {@link Exception}
	 */
	@Deprecated
	public static void error(String msg, Throwable t) {
		LOGGER.error(msg, t);
	}

	/**
	 * Creates a new random {@link #uuid}. These are used to uniquely identify the server to renderers (i.e.
	 * renderers treat multiple servers with the same UUID as the same server).
	 * @return {@link String} with an Universally Unique Identifier.
	 */
	// XXX don't use the MAC address to seed the UUID as it breaks multiple profiles:
	// http://www.ps3mediaserver.org/forum/viewtopic.php?f=6&p=75542#p75542
	public synchronized String usn() {
		if (uuid == null) {
			// Retrieve UUID from configuration
			uuid = getConfiguration().getUuid();

			if (uuid == null) {
				uuid = UUID.randomUUID().toString();
				LOGGER.info("Generated new random UUID: {}", uuid);

				// save the newly-generated UUID
				getConfiguration().setUuid(uuid);

				try {
					getConfiguration().save();
				} catch (ConfigurationException e) {
					LOGGER.error("Failed to save configuration with new UUID", e);
				}
			}

			LOGGER.info("Using the following UUID configured in UMS.conf: {}", uuid);
		}

		return "uuid:" + uuid;
	}

	/**
	 * Returns the user friendly name of the UPnP server.
	 * @return {@link String} with the user friendly name.
	 */
	public String getServerName() {
		if (serverName == null) {
			StringBuilder sb = new StringBuilder();
			sb.append(System.getProperty("os.name").replace(" ", "_"));
			sb.append("-");
			sb.append(System.getProperty("os.arch").replace(" ", "_"));
			sb.append("-");
			sb.append(System.getProperty("os.version").replace(" ", "_"));
			sb.append(", UPnP/1.0, UMS/").append(getVersion());
			serverName = sb.toString();
		}

		return serverName;
	}

	/**
	 * Returns the PMS instance.
	 * @return {@link net.pms.PMS}
	 */
	public static PMS get() {
		// XXX when PMS is run as an application, the instance is initialized via the createInstance call in main().
		// However, plugin tests may need access to a PMS instance without going
		// to the trouble of launching the PMS application, so we provide a fallback
		// initialization here. Either way, createInstance() should only be called once (see below)
		if (instance == null) {
			createInstance();
		}

		return instance;
	}

	private synchronized static void createInstance() {
		assert instance == null; // this should only be called once
		instance = new PMS();

		try {
			if (instance.init()) {
				LOGGER.info("The server is now available for renderers to find");
			} else {
				LOGGER.error("A serious error occurred during PMS init");
			}
		} catch (Exception e) {
			LOGGER.error("A serious error occurred during PMS init", e);
		}
	}

	/**
	 * @deprecated Use {@link net.pms.formats.FormatFactory#getAssociatedFormat(String)}
	 * instead.
	 *
	 * @param filename
	 * @return The format.
	 */
	@Deprecated
	public Format getAssociatedFormat(String filename) {
		return FormatFactory.getAssociatedFormat(filename);
	}

	public static void main(String args[]) {
		boolean displayProfileChooser = false;
		boolean headless = true;

		if (args.length > 0) {
			for (String arg : args) {
				if (arg.equals(CONSOLE)) {
					System.setProperty(CONSOLE, Boolean.toString(true));
				} else if (arg.equals(NATIVELOOK)) {
					System.setProperty(NATIVELOOK, Boolean.toString(true));
				} else if (arg.equals(SCROLLBARS)) {
					System.setProperty(SCROLLBARS, Boolean.toString(true));
				} else if (arg.equals(NOCONSOLE)) {
					System.setProperty(NOCONSOLE, Boolean.toString(true));
				} else if (arg.equals(PROFILES)) {
					displayProfileChooser = true;
				}
			}
		}

		try {
			Toolkit.getDefaultToolkit();

			if (isHeadless()) {
				if (System.getProperty(NOCONSOLE) == null) {
					System.setProperty(CONSOLE, Boolean.toString(true));
				}
			} else {
				headless = false;
			}
		} catch (Throwable t) {
			LOGGER.error("Toolkit error: " + t.getClass().getName() + ": " + t.getMessage());

			if (System.getProperty(NOCONSOLE) == null) {
				System.setProperty(CONSOLE, Boolean.toString(true));
			}
		}

		if (!headless && displayProfileChooser) {
			ProfileChooser.display();
		}

		try {
			FileUtils.copyFile(new File("debug.log"), new File("debug.log.prev"));
		} catch (Exception e) {
		}

		try {
			setConfiguration(new PmsConfiguration());
			assert getConfiguration() != null;

			// Load the (optional) logback config file.
			// This has to be called after 'new PmsConfiguration'
			// as the logging starts immediately and some filters
			// need the PmsConfiguration.
			// XXX not sure this is (still) true: the only filter
			// we use is ch.qos.logback.classic.filter.ThresholdFilter
			LoggingConfigFileLoader.load();

			LOGGER.debug(new Date().toString());

			try {
				getConfiguration().initCred();
			} catch (IOException e) {
				LOGGER.debug("Error initializing plugin credentials: " + e);
			}

			if (getConfiguration().isRunSingleInstance()) {
				killOld();
			}

			// Create the PMS instance returned by get()
			createInstance(); // Calls new() then init()
		} catch (ConfigurationException t) {
			String errorMessage = String.format(
				"Configuration error: %s: %s",
				t.getClass().getName(),
				t.getMessage()
			);

			LOGGER.error(errorMessage);

			if (!headless && instance != null) {
				JOptionPane.showMessageDialog(
					(SwingUtilities.getWindowAncestor((Component) instance.getFrame())),
					errorMessage,
					Messages.getString("PMS.42"),
					JOptionPane.ERROR_MESSAGE
				);
			}
		}
	}

	public HTTPServer getServer() {
		return server;
	}

	public HttpServer getWebServer() {
		return web == null ? null : web.getServer();
	}

	public void save() {
		try {
			configuration.save();
		} catch (ConfigurationException e) {
			LOGGER.error("Could not save configuration", e);
		}
	}

	public void storeFileInCache(File file, int formatType) {
		if (getConfiguration().getUseCache() && !getDatabase().isDataExists(file.getAbsolutePath(), file.lastModified())) {
			getDatabase().insertData(file.getAbsolutePath(), file.lastModified(), formatType, null);
		}
	}

	/**
	 * Retrieves the {@link net.pms.configuration.PmsConfiguration PmsConfiguration} object
	 * that contains all configured settings for PMS. The object provides getters for all
	 * configurable PMS settings.
	 *
	 * @return The configuration object
	 */
	public static PmsConfiguration getConfiguration() {
		return configuration;
	}

	/**
	 * Retrieves the composite {@link net.pms.configuration.DeviceConfiguration DeviceConfiguration} object
	 * that applies to this device, which acts as its {@link net.pms.configuration.PmsConfiguration PmsConfiguration}.
	 *
	 * This function should be used to resolve the relevant PmsConfiguration wherever the renderer
	 * is known or can be determined.
	 *
	 * @return The DeviceConfiguration object, if any, or the global PmsConfiguration.
	 */
	public static PmsConfiguration getConfiguration(RendererConfiguration r) {
		return (r != null && (r instanceof DeviceConfiguration)) ? (DeviceConfiguration)r : configuration;
	}

	public static PmsConfiguration getConfiguration(OutputParams params) {
		return getConfiguration(params != null ? params.mediaRenderer : null);
	}

	// Note: this should be used only when no RendererConfiguration or OutputParams is available
	public static PmsConfiguration getConfiguration(DLNAResource dlna) {
		return getConfiguration(dlna != null ? dlna.getDefaultRenderer() : null);
	}

	/**
	 * Sets the {@link net.pms.configuration.PmsConfiguration PmsConfiguration} object
	 * that contains all configured settings for PMS. The object provides getters for all
	 * configurable PMS settings.
	 *
	 * @param conf The configuration object.
	 */
	public static void setConfiguration(PmsConfiguration conf) {
		configuration = conf;
	}

	/**
	 * Returns the project version for PMS.
	 *
	 * @return The project version.
	 */
	public static String getVersion() {
		return PropertiesUtil.getProjectProperties().get("project.version");
	}

	/**
	 * Returns whether the operating system is 64-bit or 32-bit.
	 *
	 * This will work with Windows and OS X but not necessarily with Linux
	 * because when the OS is not Windows we are using Java's os.arch which
	 * only detects the bitness of Java, not of the operating system.
	 *
	 * @return The bitness of the operating system.
	 */
	public static int getOSBitness() {
		int bitness = 32;

		if (
			(System.getProperty("os.name").contains("Windows") && System.getenv("ProgramFiles(x86)") != null) ||
			System.getProperty("os.arch").contains("64")
		) {
			bitness = 64;
		}

		return bitness;
	}

	/**
	 * Log system properties identifying Java, the OS and encoding and log
	 * warnings where appropriate.
	 */
	private void logSystemInfo() {
		long memoryInMB = Runtime.getRuntime().maxMemory() / 1048576;

		LOGGER.info("Java: " + System.getProperty("java.vm.name") + " " + System.getProperty("java.version") + " " + System.getProperty("sun.arch.data.model") + "-bit" + " by " + System.getProperty("java.vendor"));
		LOGGER.info("OS: " + System.getProperty("os.name") + " " + getOSBitness() + "-bit " + System.getProperty("os.version"));
		LOGGER.info("Encoding: " + System.getProperty("file.encoding"));
		LOGGER.info("Memory: " + memoryInMB + " " + Messages.getString("StatusTab.12"));
		LOGGER.info("Language: " + getConfiguration().getLanguage());
		LOGGER.info("");

		if (Platform.isMac()) {
			// The binaries shipped with the Mac OS X version of PMS are being
			// compiled against specific OS versions, making them incompatible
			// with older versions. Warn the user about this when necessary.
			String osVersion = System.getProperty("os.version");

			// Split takes a regular expression, so escape the dot.
			String[] versionNumbers = osVersion.split("\\.");

			if (versionNumbers.length > 1) {
				try {
					int osVersionMinor = Integer.parseInt(versionNumbers[1]);

					if (osVersionMinor < 6) {
						LOGGER.warn("-----------------------------------------------------------------");
						LOGGER.warn("WARNING!");
						LOGGER.warn("UMS ships with binaries compiled for Mac OS X 10.6 or higher.");
						LOGGER.warn("You are running an older version of Mac OS X so UMS may not work!");
						LOGGER.warn("More information in the FAQ:");
						LOGGER.warn("http://www.ps3mediaserver.org/forum/viewtopic.php?f=6&t=3507&p=66371#p66371");
						LOGGER.warn("-----------------------------------------------------------------");
						LOGGER.warn("");
					}
				} catch (NumberFormatException e) {
					LOGGER.debug("Cannot parse minor os.version number");
				}
			}
		}
	}

	/**
	 * Restart handling
	 */
	private static void killOld() {
		if (configuration.isAdmin()) {
			try {
				killProc();
			} catch (IOException e) {
				LOGGER.debug("Error killing old process " + e);
			}

			try {
				dumpPid();
			} catch (IOException e) {
				LOGGER.debug("Error dumping PID " + e);
			}
		} else {
			LOGGER.info("UMS must be run as administrator in order to access the PID file");
		}
	}

	private static boolean verifyPidName(String pid) throws IOException {
		ProcessBuilder pb = new ProcessBuilder("tasklist", "/FI", "\"PID eq " + pid + "\"", "/V", "/NH", "/FO", "CSV");
		pb.redirectErrorStream(true);
		Process p = pb.start();
		String line;
		BufferedReader in = new BufferedReader(new InputStreamReader(p.getInputStream()));
			try {
				p.waitFor();
			} catch (InterruptedException e) {
				in.close();
				return false;
			}
			line = in.readLine();
		in.close();

		if (line == null) {
			return false;
		}

		// remove all " and convert to common case before splitting result on ,
		String[] tmp = line.toLowerCase().replaceAll("\"", "").split(",");
		// if the line is too short we don't kill the process
		if (tmp.length < 9) {
			return false;
		}

		// check first and last, update since taskkill changed
		// also check 2nd last since we migh have ", POSSIBLY UNSTABLE" in there
		boolean ums = tmp[tmp.length - 1].contains("universal media server") ||
			  		  tmp[tmp.length - 2].contains("universal media server");
		return tmp[0].equals("javaw.exe") && ums;
	}

	private static String pidFile() {
		return configuration.getDataFile("pms.pid");
	}

	private static void killProc() throws IOException {
		ProcessBuilder pb = null;
		String pid;
		BufferedReader in = new BufferedReader(new FileReader(pidFile()));
			pid = in.readLine();
		in.close();

		if (Platform.isWindows()) {
			if (verifyPidName(pid)) {
				pb = new ProcessBuilder("taskkill", "/F", "/PID", pid, "/T");
			}
		} else if (Platform.isFreeBSD() || Platform.isLinux() || Platform.isOpenBSD() || Platform.isSolaris()) {
			pb = new ProcessBuilder("kill", "-9", pid);
		}

		if (pb == null) {
			return;
		}

		try {
			Process p = pb.start();
			p.waitFor();
		} catch (IOException e) {
			LOGGER.trace("Error killing process by PID " + e);
		} catch (InterruptedException e) {
			LOGGER.trace("Error killing process by PID " + e);
		}
	}

	public static long getPID() {
		String processName = java.lang.management.ManagementFactory.getRuntimeMXBean().getName();
		return Long.parseLong(processName.split("@")[0]);
	}

	private static void dumpPid() throws IOException {
		FileOutputStream out = new FileOutputStream(pidFile());
			long pid = getPID();
			LOGGER.debug("PID: " + pid);
			String data = String.valueOf(pid) + "\r\n";
			out.write(data.getBytes());
			out.flush();
		out.close();
	}

	private DbgPacker dbgPack;

	public DbgPacker dbgPack() {
		return dbgPack;
	}

	private TempFileMgr tfm;

	public void addTempFile(File f) {
		tfm.add(f);
	}

	public void addTempFile(File f, int cleanTime) {
		tfm.add(f, cleanTime);
	}

	@Deprecated
	public void registerPlayer(Player player) {
		PlayerFactory.registerPlayer(player);
	}

	/*
	 * Check if UMS is running in headless (console) mode, since some Linux
	 * distros seem to not use java.awt.GraphicsEnvironment.isHeadless() properly
	 */
	public static boolean isHeadless() {
		try {
			JDialog d = new JDialog();
			d.dispose();
			return false;
		} catch (java.lang.NoClassDefFoundError e) {
			return true;
		} catch (java.awt.HeadlessException e) {
			return true;
		} catch (java.lang.InternalError e) {
			return true;
		}
	}

	private RemoteWeb web;

	public RemoteWeb getWebInterface() {
		return web;
	}

	/**
	 * Sets the relative URL of a context sensitive help page located in the
	 * documentation directory.
	 *
	 * @param page The help page.
	 */
	public static void setHelpPage(String page) {
		helpPage = page;
	}

	/**
	 * Returns the relative URL of a context sensitive help page in the
	 * documentation directory.
	 *
	 * @return The help page.
	 */
	public static String getHelpPage() {
		return helpPage;
	}

	/**
	 * @deprecated Use {@link com.sun.jna.Platform#isWindows()} instead
	 */
	@Deprecated
	public boolean isWindows() {
		return Platform.isWindows();
	}

	public static boolean filter(RendererConfiguration render, DLNAResource res) {
		NameFilter nf = instance.filter;
		if (nf == null || render == null) {
			return false;
		}

		ArrayList<String> tags = render.tags();
		if (tags == null) {
			return false;
		}

		for (String tag : tags) {
			if (nf.filter(tag, res)) {
				return true;
			}
		}

		return false;
	}

	public static boolean isReady() {
		return get().ready;
	}

	public List<RendererConfiguration> getRenders() {
		return foundRenderers;
	}

	public static GlobalIdRepo getGlobalRepo() {
		return get().globalRepo;
	}

	private InfoDb infoDb;
	private CodeDb codes;
	private CodeEnter masterCode;

	public void infoDbAdd(File f, String formattedName) {
		infoDb.backgroundAdd(f, formattedName);
	}

	public InfoDb infoDb() {
		return infoDb;
	}

	public CodeDb codeDb() {
		return codes;
	}

	public void setMasterCode(CodeEnter ce) {
		masterCode = ce;
	}

	public boolean masterCodeValid() {
		return (masterCode != null && masterCode.validCode(null));
	}

	public static FileWatcher getFileWatcher() {
		return fileWatcher;
	}

	public static class DynamicPlaylist extends Playlist {
		private long start;
		private String savePath;

		public DynamicPlaylist(String name, String dir, int mode) {
			super(name, null, 0, mode);
			savePath = dir;
			start = 0;
		}

		@Override
		public void clear() {
			super.clear();
			start = 0;
		}

		@Override
		public void save() {
			if (start == 0) {
				start = System.currentTimeMillis();
			}
			Date d = new Date(start);
			SimpleDateFormat sdf = new SimpleDateFormat("yyyy-MM-dd'T'HH_mm", Locale.US);
			list.save(new File(savePath, "dynamic_" + sdf.format(d) + ".ups"));
		}
	}

	private DynamicPlaylist dynamicPls;

	public Playlist getDynamicPls() {
		if (dynamicPls == null) {
			dynamicPls = new DynamicPlaylist(Messages.getString("PMS.146"),
				configuration.getDynamicPlsSavePath(),
				(configuration.isDynamicPlsAutoSave() ? Playlist.AUTOSAVE : 0) | Playlist.PERMANENT);
		}
		return dynamicPls;
	}

	private void launchJmDNSRenders() {
		if (configuration.useChromecastExt()) {
			if (RendererConfiguration.getRendererConfigurationByName("Chromecast") != null) {
				try {
					startjmDNS();
					new ChromecastMgr(jmDNS);
				} catch (Exception e) {
					LOGGER.debug("Can't create chromecast mgr");
				}
			}
			else {
				LOGGER.info("No Chromecast render found. Please enable one and restart.");
			}
		}
	}

	private void startjmDNS() throws IOException{
		if (jmDNS == null) {
			jmDNS = JmDNS.create();
		}
	}

}<|MERGE_RESOLUTION|>--- conflicted
+++ resolved
@@ -151,13 +151,10 @@
 	 * Array of {@link net.pms.configuration.RendererConfiguration} that have been found by PMS.
 	 */
 	private final ArrayList<RendererConfiguration> foundRenderers = new ArrayList<RendererConfiguration>();
-<<<<<<< HEAD
-=======
 
 	public List<RendererConfiguration> getFoundRenderers() {
 		return foundRenderers;
 	}
->>>>>>> a48e0911
 
 	/**
 	 * @deprecated Use {@link #setRendererFound(RendererConfiguration)} instead.
