/*
 * PS3 Media Server, for streaming any medias to your PS3.
 * Copyright (C) 2008  A.Brochard
 *
 * This program is free software; you can redistribute it and/or
 * modify it under the terms of the GNU General Public License
 * as published by the Free Software Foundation; version 2
 * of the License only.
 *
 * This program is distributed in the hope that it will be useful,
 * but WITHOUT ANY WARRANTY; without even the implied warranty of
 * MERCHANTABILITY or FITNESS FOR A PARTICULAR PURPOSE.  See the
 * GNU General Public License for more details.
 *
 * You should have received a copy of the GNU General Public License
 * along with this program; if not, write to the Free Software
 * Foundation, Inc., 51 Franklin Street, Fifth Floor, Boston, MA  02110-1301, USA.
 */
package net.pms.configuration;

import ch.qos.logback.classic.Level;
import com.sun.jna.Platform;
import java.awt.Color;
import java.awt.Component;
import java.io.BufferedWriter;
import java.awt.Frame;
import java.io.File;
import java.io.FileNotFoundException;
import java.io.FileOutputStream;
import java.io.IOException;
import java.io.OutputStreamWriter;
import java.net.InetAddress;
import java.net.UnknownHostException;
import java.nio.charset.StandardCharsets;
import java.util.*;
import javax.swing.JOptionPane;
import javax.swing.SwingUtilities;
import net.pms.Messages;
import net.pms.PMS;
import net.pms.dlna.CodeEnter;
import net.pms.formats.Format;
import net.pms.io.SystemUtils;
import net.pms.util.FileUtil;
import net.pms.util.FileUtil.FileLocation;
import net.pms.util.FilePermissions;
import net.pms.util.Languages;
import net.pms.util.PropertiesUtil;
import net.pms.util.UMSUtils;
import net.pms.util.WindowsRegistry;
import org.apache.commons.configuration.Configuration;
import org.apache.commons.configuration.ConfigurationException;
import org.apache.commons.configuration.PropertiesConfiguration;
import org.apache.commons.configuration.event.ConfigurationListener;
import org.apache.commons.io.FileUtils;
import org.apache.commons.io.FilenameUtils;
import org.apache.commons.lang3.StringUtils;
import org.slf4j.Logger;
import org.slf4j.LoggerFactory;

/**
 * Container for all configurable PMS settings. Settings are typically defined by three things:
 * a unique key for use in the configuration file "UMS.conf", a getter (and setter) method and
 * a default value. When a key cannot be found in the current configuration, the getter will
 * return a default value. Setters only store a value, they do not permanently save it to
 * file.
 */
public class PmsConfiguration extends RendererConfiguration {
	private static final Logger LOGGER = LoggerFactory.getLogger(PmsConfiguration.class);
	protected static final int DEFAULT_PROXY_SERVER_PORT = -1;
	protected static final int DEFAULT_SERVER_PORT = 5001;
	// 90000 lines is approximately 10 MiB depending on locale and message length
	public static final int LOGGING_LOGS_TAB_LINEBUFFER_MAX = 90000;
	public static final int LOGGING_LOGS_TAB_LINEBUFFER_MIN = 100;
	public static final int LOGGING_LOGS_TAB_LINEBUFFER_STEP = 500;

	/*
	 * MEncoder has a hardwired maximum of 8 threads for -lavcopts and 16
	 * for -lavdopts.
	 * The Windows SubJunk Builds can take 16 for both, but we keep it at 8
	 * for compatibility with other operating systems.
	 */
	protected static final int MENCODER_MAX_THREADS = 8;

	// TODO: Get this out of here
	protected static boolean avsHackLogged = false;

	protected static final String KEY_3D_SUBTITLES_DEPTH = "3d_subtitles_depth";
	protected static final String KEY_ALTERNATE_SUBTITLES_FOLDER = "alternate_subtitles_folder";
	protected static final String KEY_ALTERNATE_THUMB_FOLDER = "alternate_thumb_folder";
	protected static final String KEY_APPEND_PROFILE_NAME = "append_profile_name";
	protected static final String KEY_ATZ_LIMIT = "atz_limit";
	protected static final String KEY_AUTOMATIC_DISCOVER = "automatic_discover";
	protected static final String KEY_AUTOMATIC_MAXIMUM_BITRATE = "automatic_maximum_bitrate";
	protected static final String KEY_AUDIO_BITRATE = "audio_bitrate";
	protected static final String KEY_AUDIO_CHANNEL_COUNT = "audio_channels";
	protected static final String KEY_AUDIO_EMBED_DTS_IN_PCM = "audio_embed_dts_in_pcm";
	protected static final String KEY_AUDIO_LANGUAGES = "audio_languages";
	protected static final String KEY_AUDIO_REMUX_AC3 = "audio_remux_ac3";
	protected static final String KEY_AUDIO_RESAMPLE = "audio_resample";
	protected static final String KEY_AUDIO_SUB_LANGS = "audio_subtitles_languages";
	protected static final String KEY_AUDIO_THUMBNAILS_METHOD = "audio_thumbnails_method";
	protected static final String KEY_AUDIO_USE_PCM = "audio_use_pcm";
	protected static final String KEY_AUTO_UPDATE = "auto_update";
	protected static final String KEY_AUTOLOAD_SUBTITLES = "autoload_external_subtitles";
	protected static final String KEY_AVISYNTH_CONVERT_FPS = "avisynth_convert_fps";
	protected static final String KEY_AVISYNTH_INTERFRAME = "avisynth_interframe";
	protected static final String KEY_AVISYNTH_INTERFRAME_GPU = "avisynth_interframegpu";
	protected static final String KEY_AVISYNTH_MULTITHREADING = "avisynth_multithreading";
	protected static final String KEY_AVISYNTH_SCRIPT = "avisynth_script";
	protected static final String KEY_ASS_MARGIN = "subtitles_ass_margin";
	protected static final String KEY_ASS_OUTLINE = "subtitles_ass_outline";
	protected static final String KEY_ASS_SCALE = "subtitles_ass_scale";
	protected static final String KEY_ASS_SHADOW = "subtitles_ass_shadow";
	protected static final String KEY_BUFFER_MAX = "buffer_max";
	protected static final String KEY_BUMP_ADDRESS = "bump";
	protected static final String KEY_BUMP_IPS = "allowed_bump_ips";
	protected static final String KEY_BUMP_JS = "bump.js";
	protected static final String KEY_BUMP_SKIN_DIR = "bump.skin";
	protected static final String KEY_CHAPTER_INTERVAL = "chapter_interval";
	protected static final String KEY_CHAPTER_SUPPORT = "chapter_support";
	protected static final String KEY_CHROMECAST_DBG = "chromecast_debug";
	protected static final String KEY_CHROMECAST_EXT = "chromecast_extension";
	protected static final String KEY_CODE_CHARS = "code_charset";
	protected static final String KEY_CODE_THUMBS = "code_show_thumbs_no_code";
	protected static final String KEY_CODE_TMO = "code_valid_timeout";
	protected static final String KEY_CODE_USE = "code_enable";
	protected static final String KEY_DISABLE_FAKESIZE = "disable_fakesize";
	public    static final String KEY_DISABLE_SUBTITLES = "disable_subtitles";
	protected static final String KEY_DISABLE_TRANSCODE_FOR_EXTENSIONS = "disable_transcode_for_extensions";
	protected static final String KEY_DVDISO_THUMBNAILS = "dvd_isos_thumbnails";
	protected static final String KEY_DYNAMIC_PLS = "dynamic_playlist";
	protected static final String KEY_DYNAMIC_PLS_AUTO_SAVE = "dynamic_playlist_auto_save";
	protected static final String KEY_DYNAMIC_PLS_HIDE = "dynamic_playlist_hide_folder";
	protected static final String KEY_DYNAMIC_PLS_SAVE_PATH = "dynamic_playlist_save_path";
	protected static final String KEY_ENCODED_AUDIO_PASSTHROUGH = "encoded_audio_passthrough";
	protected static final String KEY_ENGINES = "engines";
	protected static final String KEY_FFMPEG_ALTERNATIVE_PATH = "alternativeffmpegpath"; // TODO: FFmpegDVRMSRemux will be removed and DVR-MS will be transcoded
	protected static final String KEY_FFMPEG_AVISYNTH_CONVERT_FPS = "ffmpeg_avisynth_convertfps";
	protected static final String KEY_FFMPEG_AVISYNTH_INTERFRAME = "ffmpeg_avisynth_interframe";
	protected static final String KEY_FFMPEG_AVISYNTH_INTERFRAME_GPU = "ffmpeg_avisynth_interframegpu";
	protected static final String KEY_FFMPEG_AVISYNTH_MULTITHREADING = "ffmpeg_avisynth_multithreading";
	protected static final String KEY_FFMPEG_FONTCONFIG = "ffmpeg_fontconfig";
	protected static final String KEY_FFMPEG_MENCODER_PROBLEMATIC_SUBTITLES = "ffmpeg_mencoder_problematic_subtitles";
	protected static final String KEY_FFMPEG_MULTITHREADING = "ffmpeg_multithreading";
	protected static final String KEY_FFMPEG_MUX_TSMUXER_COMPATIBLE = "ffmpeg_mux_tsmuxer_compatible";
	protected static final String KEY_FIX_25FPS_AV_MISMATCH = "fix_25fps_av_mismatch";
	protected static final String KEY_FOLDER_LIMIT = "folder_limit";
	protected static final String KEY_FOLDERS = "folders";
	protected static final String KEY_FOLDERS_IGNORED = "folders_ignored";
	protected static final String KEY_FOLDERS_MONITORED = "folders_monitored";
	protected static final String KEY_FONT = "subtitles_font";
	protected static final String KEY_FORCE_EXTERNAL_SUBTITLES = "force_external_subtitles";
	protected static final String KEY_FORCE_TRANSCODE_FOR_EXTENSIONS = "force_transcode_for_extensions";
	protected static final String KEY_FORCED_SUBTITLE_LANGUAGE = "forced_subtitle_language";
	protected static final String KEY_FORCED_SUBTITLE_TAGS = "forced_subtitle_tags";
	public    static final String KEY_GPU_ACCELERATION = "gpu_acceleration";
	protected static final String KEY_GUI_LOG_SEARCH_CASE_SENSITIVE = "gui_log_search_case_sensitive";
	protected static final String KEY_GUI_LOG_SEARCH_MULTILINE = "gui_log_search_multiline";
	protected static final String KEY_GUI_LOG_SEARCH_USE_REGEX = "gui_log_search_use_regex";
	protected static final String KEY_HIDE_ADVANCED_OPTIONS = "hide_advanced_options";
	protected static final String KEY_HIDE_EMPTY_FOLDERS = "hide_empty_folders";
	protected static final String KEY_HIDE_ENGINENAMES = "hide_enginenames";
	protected static final String KEY_HIDE_EXTENSIONS = "hide_extensions";
	protected static final String KEY_HIDE_LIVE_SUBTITLES_FOLDER = "hide_live_subtitles_folder";
	protected static final String KEY_HIDE_MEDIA_LIBRARY_FOLDER = "hide_media_library_folder";
	protected static final String KEY_HIDE_NEW_MEDIA_FOLDER = "hide_new_media_folder";
	protected static final String KEY_HIDE_RECENTLY_PLAYED_FOLDER = "hide_recently_played_folder";
	protected static final String KEY_HIDE_SUBS_INFO = "hide_subs_info";
	protected static final String KEY_HIDE_TRANSCODE_FOLDER = "hide_transcode_folder";
	protected static final String KEY_HIDE_VIDEO_SETTINGS = "hide_video_settings";
	protected static final String KEY_HTTP_ENGINE_V2 = "http_engine_v2";
	protected static final String KEY_IGNORE_THE_WORD_THE = "ignore_the_word_the";
	protected static final String KEY_IMAGE_THUMBNAILS_ENABLED = "image_thumbnails";
	protected static final String KEY_IP_FILTER = "ip_filter";
	protected static final String KEY_ITUNES_LIBRARY_PATH = "itunes_library_path";
	protected static final String KEY_LANGUAGE = "language";
	protected static final String KEY_LIVE_SUBTITLES_KEEP = "live_subtitles_keep";
	protected static final String KEY_LIVE_SUBTITLES_LIMIT = "live_subtitles_limit";
	protected static final String KEY_LIVE_SUBTITLES_TMO = "live_subtitles_timeout";
	protected static final String KEY_LOGGING_LOGFILE_NAME = "logging_logfile_name";
	protected static final String KEY_LOGGING_BUFFERED = "logging_buffered";
	protected static final String KEY_LOGGING_FILTER_CONSOLE = "logging_filter_console";
	protected static final String KEY_LOGGING_FILTER_LOGS_TAB = "logging_filter_logs_tab";
	protected static final String KEY_LOGGING_LOGS_TAB_LINEBUFFER = "logging_logs_tab_linebuffer";
	protected static final String KEY_LOGGING_SYSLOG_FACILITY = "logging_syslog_facility";
	protected static final String KEY_LOGGING_SYSLOG_HOST = "logging_syslog_host";
	protected static final String KEY_LOGGING_SYSLOG_PORT = "logging_syslog_port";
	protected static final String KEY_LOGGING_USE_SYSLOG = "logging_use_syslog";
	protected static final String KEY_MAX_AUDIO_BUFFER = "maximum_audio_buffer_size";
	protected static final String KEY_MAX_BITRATE = "maximum_bitrate";
	protected static final String KEY_MAX_MEMORY_BUFFER_SIZE = "maximum_video_buffer_size";
	protected static final String KEY_MEDIA_LIB_SORT = "media_lib_sort";
	protected static final String KEY_MENCODER_ASS = "mencoder_ass";
	protected static final String KEY_MENCODER_AC3_FIXED = "mencoder_ac3_fixed";
	protected static final String KEY_MENCODER_CODEC_SPECIFIC_SCRIPT = "mencoder_codec_specific_script";
	protected static final String KEY_MENCODER_CUSTOM_OPTIONS = "mencoder_custom_options";
	protected static final String KEY_MENCODER_FONT_CONFIG = "mencoder_fontconfig";
	protected static final String KEY_MENCODER_FORCE_FPS = "mencoder_forcefps";
	protected static final String KEY_MENCODER_INTELLIGENT_SYNC = "mencoder_intelligent_sync";
	protected static final String KEY_MENCODER_MAX_THREADS = "mencoder_max_threads";
	protected static final String KEY_MENCODER_MUX_COMPATIBLE = "mencoder_mux_compatible";
	protected static final String KEY_MENCODER_MT = "mencoder_mt";
	protected static final String KEY_MENCODER_NO_OUT_OF_SYNC = "mencoder_nooutofsync";
	protected static final String KEY_MENCODER_NOASS_BLUR = "mencoder_noass_blur";
	protected static final String KEY_MENCODER_NOASS_OUTLINE = "mencoder_noass_outline";
	protected static final String KEY_MENCODER_NOASS_SCALE = "mencoder_noass_scale";
	protected static final String KEY_MENCODER_NOASS_SUBPOS = "mencoder_noass_subpos";
	protected static final String KEY_MENCODER_NORMALIZE_VOLUME = "mencoder_normalize_volume";
	protected static final String KEY_MENCODER_OVERSCAN_COMPENSATION_HEIGHT = "mencoder_overscan_compensation_height";
	protected static final String KEY_MENCODER_OVERSCAN_COMPENSATION_WIDTH = "mencoder_overscan_compensation_width";
	protected static final String KEY_MENCODER_REMUX_MPEG2 = "mencoder_remux_mpeg2";
	protected static final String KEY_MENCODER_SCALER = "mencoder_scaler";
	protected static final String KEY_MENCODER_SCALEX = "mencoder_scalex";
	protected static final String KEY_MENCODER_SCALEY = "mencoder_scaley";
	protected static final String KEY_MENCODER_SUB_FRIBIDI = "mencoder_subfribidi";
	protected static final String KEY_MENCODER_USE_PCM_FOR_HQ_AUDIO_ONLY = "mencoder_usepcm_for_hq_audio_only";
	protected static final String KEY_MENCODER_VOBSUB_SUBTITLE_QUALITY = "mencoder_vobsub_subtitle_quality";
	protected static final String KEY_MENCODER_YADIF = "mencoder_yadif";
	protected static final String KEY_MIN_MEMORY_BUFFER_SIZE = "minimum_video_buffer_size";
	protected static final String KEY_MIN_PLAY_TIME = "minimum_watched_play_time";
	protected static final String KEY_MIN_PLAY_TIME_FILE = "min_playtime_file";
	protected static final String KEY_MIN_PLAY_TIME_WEB = "min_playtime_web";
	protected static final String KEY_MIN_STREAM_BUFFER = "minimum_web_buffer_size";
	protected static final String KEY_MINIMIZED = "minimized";
	protected static final String KEY_MPEG2_MAIN_SETTINGS = "mpeg2_main_settings";
	protected static final String KEY_MUX_ALLAUDIOTRACKS = "tsmuxer_mux_all_audiotracks";
	protected static final String KEY_NETWORK_INTERFACE = "network_interface";
	protected static final String KEY_NUMBER_OF_CPU_CORES = "number_of_cpu_cores";
	protected static final String KEY_OPEN_ARCHIVES = "enable_archive_browsing";
	protected static final String KEY_OVERSCAN = "mencoder_overscan";
	protected static final String KEY_PING_PATH = "ping_path";
	protected static final String KEY_PLAYLIST_AUTO_ADD_ALL= "playlist_auto_add_all";
	protected static final String KEY_PLAYLIST_AUTO_CONT = "playlist_auto_continue";
	protected static final String KEY_PLAYLIST_AUTO_PLAY= "playlist_auto_play";
	protected static final String KEY_PLUGIN_DIRECTORY = "plugins";
	protected static final String KEY_PLUGIN_PURGE_ACTION = "plugin_purge";
	protected static final String KEY_PRETTIFY_FILENAMES = "prettify_filenames";
	protected static final String KEY_PREVENTS_SLEEP = "prevents_sleep_mode";
	protected static final String KEY_PROFILE_NAME = "name";
	protected static final String KEY_PROXY_SERVER_PORT = "proxy";
	protected static final String KEY_RENDERER_DEFAULT = "renderer_default";
	protected static final String KEY_RENDERER_FORCE_DEFAULT = "renderer_force_default";
	protected static final String KEY_RESUME = "resume";
	protected static final String KEY_RESUME_BACK = "resume_back";
	protected static final String KEY_RESUME_KEEP_TIME = "resume_keep_time";
	protected static final String KEY_RESUME_REWIND = "resume_rewind";
	protected static final String KEY_ROOT_LOG_LEVEL = "log_level";
	protected static final String KEY_RUN_WIZARD = "run_wizard";
	protected static final String KEY_SCREEN_SIZE = "screen_size";
	protected static final String KEY_SCRIPT_DIR = "script_dir";
	protected static final String KEY_SEARCH_FOLDER = "search_folder";
	protected static final String KEY_SEARCH_IN_FOLDER = "search_in_folder";
	protected static final String KEY_SEARCH_RECURSE = "search_recurse"; // legacy option
	protected static final String KEY_SEARCH_RECURSE_DEPTH = "search_recurse_depth";
	protected static final String KEY_SELECTED_RENDERERS = "selected_renderers";
	protected static final String KEY_SERVER_HOSTNAME = "hostname";
	protected static final String KEY_SERVER_NAME = "server_name";
	protected static final String KEY_SERVER_PORT = "port";
	protected static final String KEY_SHARES = "shares";
	protected static final String KEY_SHOW_APERTURE_LIBRARY = "show_aperture_library";
	protected static final String KEY_SHOW_IPHOTO_LIBRARY = "show_iphoto_library";
	protected static final String KEY_SHOW_ITUNES_LIBRARY = "show_itunes_library";
	protected static final String KEY_SINGLE = "single_instance";
	protected static final String KEY_SKIP_LOOP_FILTER_ENABLED = "mencoder_skip_loop_filter";
	protected static final String KEY_SKIP_NETWORK_INTERFACES = "skip_network_interfaces";
	protected static final String KEY_SORT_METHOD = "sort_method";
	protected static final String KEY_SORT_PATHS = "sort_paths";
	protected static final String KEY_SPEED_DBG = "speed_debug";
	protected static final String KEY_SUBS_COLOR = "subtitles_color";
	protected static final String KEY_SUBTITLES_CODEPAGE = "subtitles_codepage";
	protected static final String KEY_SUBTITLES_LANGUAGES = "subtitles_languages";
	protected static final String KEY_TEMP_FOLDER_PATH = "temp_directory";
	protected static final String KEY_THUMBNAIL_GENERATION_ENABLED = "generate_thumbnails";
	protected static final String KEY_THUMBNAIL_SEEK_POS = "thumbnail_seek_position";
	protected static final String KEY_TOOLTIP_BACKGROUND_COLOR = "tooltip_background";
	protected static final String KEY_TOOLTIP_FOREGROUND_COLOR = "tooltip_foreground";
	protected static final String KEY_TRANSCODE_BLOCKS_MULTIPLE_CONNECTIONS = "transcode_block_multiple_connections";
	protected static final String KEY_TRANSCODE_FOLDER_NAME = "transcode_folder_name";
	protected static final String KEY_TRANSCODE_KEEP_FIRST_CONNECTION = "transcode_keep_first_connection";
	protected static final String KEY_TSMUXER_FORCEFPS = "tsmuxer_forcefps";
	protected static final String KEY_UPNP_ENABLED = "upnp_enable";
	protected static final String KEY_UPNP_PORT = "upnp_port";
	protected static final String KEY_USE_CACHE = "use_cache";
	protected static final String KEY_USE_EMBEDDED_SUBTITLES_STYLE = "use_embedded_subtitles_style";
	protected static final String KEY_USE_IMDB_INFO = "use_imdb_info";
	protected static final String KEY_USE_MPLAYER_FOR_THUMBS = "use_mplayer_for_video_thumbs";
	protected static final String KEY_UUID = "uuid";
	protected static final String KEY_VIDEOTRANSCODE_START_DELAY = "videotranscode_start_delay";
	protected static final String KEY_VIRTUAL_FOLDERS = "virtual_folders";
	protected static final String KEY_VIRTUAL_FOLDERS_FILE = "virtual_folders_file";
	protected static final String KEY_VLC_AUDIO_SYNC_ENABLED = "vlc_audio_sync_enabled";
	protected static final String KEY_VLC_SAMPLE_RATE = "vlc_sample_rate";
	protected static final String KEY_VLC_SAMPLE_RATE_OVERRIDE = "vlc_sample_rate_override";
	protected static final String KEY_VLC_SCALE = "vlc_scale";
	protected static final String KEY_VLC_SUBTITLE_ENABLED = "vlc_subtitle_enabled";
	protected static final String KEY_VLC_USE_EXPERIMENTAL_CODECS = "vlc_use_experimental_codecs";
	protected static final String KEY_VLC_USE_HW_ACCELERATION = "vlc_use_hw_acceleration";
	protected static final String KEY_WEB_AUTHENTICATE = "web_authenticate";
	protected static final String KEY_WEB_BROWSE_LANG = "web_use_browser_lang";
	protected static final String KEY_WEB_BROWSE_SUB_LANG = "web_use_browser_sub_lang";
	protected static final String KEY_WEB_CHROME_TRICK = "web_chrome_mkv_as_webm_spoof";
	protected static final String KEY_WEB_CONF_PATH = "web_conf";
	protected static final String KEY_WEB_CONT_AUDIO = "web_continue_audio";
	protected static final String KEY_WEB_CONT_IMAGE = "web_continue_image";
	protected static final String KEY_WEB_CONT_VIDEO = "web_continue_video";
	protected static final String KEY_WEB_CONTROL = "web_control";
	protected static final String KEY_WEB_ENABLE = "web_enable";
	protected static final String KEY_WEB_FIREFOX_LINUX_MP4 = "web_firefox_linux_mp4";
	protected static final String KEY_WEB_FLASH = "web_flash";
	protected static final String KEY_WEB_HEIGHT = "web_height";
	protected static final String KEY_WEB_IMAGE_SLIDE = "web_image_show_delay";
	protected static final String KEY_WEB_LOOP_AUDIO = "web_loop_audio";
	protected static final String KEY_WEB_LOOP_IMAGE = "web_loop_image";
	protected static final String KEY_WEB_LOOP_VIDEO = "web_loop_video";
	protected static final String KEY_WEB_LOW_SPEED = "web_low_speed";
	protected static final String KEY_WEB_MP4_TRANS = "web_mp4_trans";
	protected static final String KEY_WEB_PATH = "web_path";
	protected static final String KEY_WEB_SIZE = "web_size";
	protected static final String KEY_WEB_SUBS_TRANS = "web_subtitles_transcoded";
	protected static final String KEY_WEB_THREADS = "web_threads";
	protected static final String KEY_WEB_TRANSCODE = "web_transcode";
	protected static final String KEY_WEB_WIDTH = "web_width";
	protected static final String KEY_WINDOW_EXTENDED_STATE = "window_extended_state";
	protected static final String KEY_WINDOW_GEOMETRY = "window_geometry";
	protected static final String KEY_X264_CONSTANT_RATE_FACTOR = "x264_constant_rate_factor";

	// Deprecated settings
	@Deprecated
	protected static final String KEY_MENCODER_ASS_DEFAULTSTYLE = "mencoder_ass_defaultstyle";

	// The name of the subdirectory under which UMS config files are stored for this build (default: UMS).
	// See Build for more details
	protected static final String PROFILE_DIRECTORY_NAME = Build.getProfileDirectoryName();

	// The default profile name displayed on the renderer
	protected static String HOSTNAME;

	protected static String DEFAULT_AVI_SYNTH_SCRIPT;
	protected static final int MAX_MAX_MEMORY_DEFAULT_SIZE = 400;
	protected static final int BUFFER_MEMORY_FACTOR = 368;
	protected static int MAX_MAX_MEMORY_BUFFER_SIZE = MAX_MAX_MEMORY_DEFAULT_SIZE;
	protected static final char LIST_SEPARATOR = ',';
	public final String ALL_RENDERERS = "All renderers";

	// Path to default logfile directory
	protected String defaultLogFileDir = null;

	public TempFolder tempFolder;
	public ProgramPaths programPaths;
	public IpFilter filter;

	/**
	 * The set of keys defining when the HTTP server has to restarted due to a configuration change
	 */
	public static final Set<String> NEED_RELOAD_FLAGS = new HashSet<>(
		Arrays.asList(
			KEY_ALTERNATE_THUMB_FOLDER,
			KEY_ATZ_LIMIT,
			KEY_AUDIO_THUMBNAILS_METHOD,
			KEY_CHAPTER_SUPPORT,
			KEY_DISABLE_TRANSCODE_FOR_EXTENSIONS,
			KEY_ENGINES,
			KEY_FOLDERS,
			KEY_FORCE_TRANSCODE_FOR_EXTENSIONS,
			KEY_HIDE_EMPTY_FOLDERS,
			KEY_HIDE_ENGINENAMES,
			KEY_HIDE_EXTENSIONS,
			KEY_HIDE_LIVE_SUBTITLES_FOLDER,
			KEY_HIDE_MEDIA_LIBRARY_FOLDER,
			KEY_HIDE_TRANSCODE_FOLDER,
			KEY_HIDE_VIDEO_SETTINGS,
			KEY_IGNORE_THE_WORD_THE,
			KEY_IP_FILTER,
			KEY_NETWORK_INTERFACE,
			KEY_OPEN_ARCHIVES,
			KEY_PRETTIFY_FILENAMES,
			KEY_SERVER_HOSTNAME,
			KEY_SERVER_NAME,
			KEY_SERVER_PORT,
			KEY_SHOW_APERTURE_LIBRARY,
			KEY_SHOW_IPHOTO_LIBRARY,
			KEY_SHOW_ITUNES_LIBRARY,
			KEY_SORT_METHOD,
			KEY_USE_CACHE
		)
	);

	/*
		The following code enables a single setting - UMS_PROFILE - to be used to
		initialize PROFILE_PATH i.e. the path to the current session's profile (AKA UMS.conf).
		It also initializes PROFILE_DIRECTORY - i.e. the directory the profile is located in -
		which is needed to detect the default WEB.conf location (anything else?).

		While this convention - and therefore PROFILE_DIRECTORY - will remain,
		adding more configurables - e.g. web_conf = ... - is on the TODO list.

		UMS_PROFILE is read (in this order) from the property ums.profile.path or the
		environment variable UMS_PROFILE. If UMS is launched with the command-line option
		"profiles" (e.g. from a shortcut), it displays a file chooser dialog that
		allows the ums.profile.path property to be set. This makes it easy to run UMS
		under multiple profiles without fiddling with environment variables, properties or
		command-line arguments.

		1) if UMS_PROFILE is not set, UMS.conf is located in:

			Windows:             %ALLUSERSPROFILE%\$build
			Mac OS X:            $HOME/Library/Application Support/$build
			Everything else:     $HOME/.config/$build

		- where $build is a subdirectory that ensures incompatible UMS builds don't target/clobber
		the same configuration files. The default value for $build is "UMS". Other builds might use e.g.
		"UMS Rendr Edition" or "ums-mlx".

		2) if a relative or absolute *directory path* is supplied (the directory must exist),
		it is used as the profile directory and the profile is located there under the default profile name (UMS.conf):

			UMS_PROFILE = /absolute/path/to/dir
			UMS_PROFILE = relative/path/to/dir # relative to the working directory

		Amongst other things, this can be used to restore the legacy behaviour of locating UMS.conf in the current
		working directory e.g.:

			UMS_PROFILE=. ./UMS.sh

		3) if a relative or absolute *file path* is supplied (the file doesn't have to exist),
		it is taken to be the profile, and its parent dir is taken to be the profile (i.e. config file) dir:

			UMS_PROFILE = UMS.conf            # profile dir = .
			UMS_PROFILE = folder/dev.conf     # profile dir = folder
			UMS_PROFILE = /path/to/some.file  # profile dir = /path/to/
	 */
	protected static final String DEFAULT_PROFILE_FILENAME = "UMS.conf";
	protected static final String ENV_PROFILE_PATH = "UMS_PROFILE";
	protected static final String DEFAULT_WEB_CONF_FILENAME = "WEB.conf";
	protected static final String DEFAULT_CREDENTIALS_FILENAME = "UMS.cred";

	// Path to directory containing UMS config files
	protected static final String PROFILE_DIRECTORY;

	// Absolute path to profile file e.g. /path/to/UMS.conf
	protected static final String PROFILE_PATH;

	// Absolute path to WEB.conf file e.g. /path/to/WEB.conf
	protected static String WEB_CONF_PATH;

	// Absolute path to skel (default) profile file e.g. /etc/skel/.config/universalmediaserver/UMS.conf
	// "project.skelprofile.dir" project property
	protected static final String SKEL_PROFILE_PATH;

	protected static final String PROPERTY_PROFILE_PATH = "ums.profile.path";
	protected static final String SYSTEM_PROFILE_DIRECTORY;

	static {
		// first of all, set up the path to the default system profile directory
		if (Platform.isWindows()) {
			String programData = System.getenv("ALLUSERSPROFILE");

			if (programData != null) {
				SYSTEM_PROFILE_DIRECTORY = String.format("%s\\%s", programData, PROFILE_DIRECTORY_NAME);
			} else {
				SYSTEM_PROFILE_DIRECTORY = ""; // i.e. current (working) directory
			}
		} else if (Platform.isMac()) {
			SYSTEM_PROFILE_DIRECTORY = String.format(
				"%s/%s/%s",
				System.getProperty("user.home"),
				"/Library/Application Support",
				PROFILE_DIRECTORY_NAME
			);
		} else {
			String xdgConfigHome = System.getenv("XDG_CONFIG_HOME");

			if (xdgConfigHome == null) {
				SYSTEM_PROFILE_DIRECTORY = String.format("%s/.config/%s", System.getProperty("user.home"), PROFILE_DIRECTORY_NAME);
			} else {
				SYSTEM_PROFILE_DIRECTORY = String.format("%s/%s", xdgConfigHome, PROFILE_DIRECTORY_NAME);
			}
		}

		// now set the profile path. first: check for a custom setting.
		// try the system property, typically set via the profile chooser
		String customProfilePath = System.getProperty(PROPERTY_PROFILE_PATH);

		// failing that, try the environment variable
		if (StringUtils.isBlank(customProfilePath)) {
			customProfilePath = System.getenv(ENV_PROFILE_PATH);
		}

		// if customProfilePath is still blank, the default profile dir/filename is used
		FileLocation profileLocation = FileUtil.getFileLocation(
			customProfilePath,
			SYSTEM_PROFILE_DIRECTORY,
			DEFAULT_PROFILE_FILENAME
		);
		PROFILE_PATH = profileLocation.getFilePath();
		PROFILE_DIRECTORY = profileLocation.getDirectoryPath();

		// Set SKEL_PROFILE_PATH for Linux systems
		String skelDir = PropertiesUtil.getProjectProperties().get("project.skelprofile.dir");
		if (Platform.isLinux() && StringUtils.isNotBlank(skelDir)) {
			SKEL_PROFILE_PATH = FilenameUtils.normalize(
				new File(
					new File(
						skelDir,
						PROFILE_DIRECTORY_NAME
					).getAbsolutePath(),
					DEFAULT_PROFILE_FILENAME
				).getAbsolutePath()
			);
		} else {
			SKEL_PROFILE_PATH = null;
		}
	}

	/**
	 * Default constructor that will attempt to load the PMS configuration file
	 * from the profile path.
	 *
	 * @throws org.apache.commons.configuration.ConfigurationException
	 */
	public PmsConfiguration() throws ConfigurationException {
		this(true);
	}

	/**
	 * Constructor that will initialize the PMS configuration.
	 *
	 * @param loadFile Set to true to attempt to load the PMS configuration
	 *                 file from the profile path. Set to false to skip
	 *                 loading.
	 * @throws org.apache.commons.configuration.ConfigurationException
	 */
	public PmsConfiguration(boolean loadFile) throws ConfigurationException {
		super(0);

		if (loadFile) {
			File pmsConfFile = new File(PROFILE_PATH);

			try {
				((PropertiesConfiguration)configuration).load(pmsConfFile);
			} catch (ConfigurationException e) {
				if (Platform.isLinux() && SKEL_PROFILE_PATH != null) {
					LOGGER.debug("Failed to load {} ({}) - attempting to load skel profile", PROFILE_PATH, e.getMessage());
					File skelConfigFile = new File(SKEL_PROFILE_PATH);

					try {
						// Load defaults from skel profile, save them later to PROFILE_PATH
						((PropertiesConfiguration)configuration).load(skelConfigFile);
						LOGGER.info("Default configuration loaded from {}", SKEL_PROFILE_PATH);
					} catch (ConfigurationException ce) {
						LOGGER.warn("Can't load neither {}: {} nor {}: {}", PROFILE_PATH, e.getMessage(), SKEL_PROFILE_PATH, ce.getMessage());
					}
				} else {
					LOGGER.warn("Can't load {}: {}", PROFILE_PATH, e.getMessage());
				}
			}
		}

		((PropertiesConfiguration)configuration).setPath(PROFILE_PATH);

		tempFolder = new TempFolder(getString(KEY_TEMP_FOLDER_PATH, null));
		programPaths = createProgramPathsChain(configuration);
		filter = new IpFilter();
		PMS.setLocale(getLanguageLocale(true));
		//TODO: The line below should be removed once all calls to Locale.getDefault() is replaced with PMS.getLocale()
		Locale.setDefault(getLanguageLocale());

		// Set DEFAULT_AVI_SYNTH_SCRIPT according to language
		DEFAULT_AVI_SYNTH_SCRIPT = "<movie>\n<sub>\n";

		long usableMemory = (Runtime.getRuntime().maxMemory() / 1048576) - BUFFER_MEMORY_FACTOR;
		if (usableMemory > MAX_MAX_MEMORY_DEFAULT_SIZE) {
			MAX_MAX_MEMORY_BUFFER_SIZE = (int) usableMemory;
		}
	}

	/**
	 * The following 2 constructors are for minimal instantiation in the context of subclasses
	 * (i.e. DeviceConfiguration) that use our getters and setters on another Configuration object.
	 * Here our main purpose is to initialize RendererConfiguration as required.
	 */
	protected PmsConfiguration(int ignored) {
		// Just instantiate
		super(0);
		tempFolder = null;
		programPaths = null;
		filter = null;
	}

	protected PmsConfiguration(File f, String uuid) throws ConfigurationException {
		// Just initialize super
		super(f, uuid);
		tempFolder = null;
		programPaths = null;
		filter = null;
	}

	@Override
	public void reset() {
		// This is just to prevent super.reset() from being invoked. Actual resetting would
		// require rebooting here, since all of the application settings are implicated.
	}

	/**
	 * Check if we have disabled something first, then check the config file,
	 * then the Windows registry, then check for a platform-specific
	 * default.
	 */
	protected static ProgramPaths createProgramPathsChain(Configuration configuration) {
		return new ConfigurationProgramPaths(
			configuration,
			new WindowsRegistryProgramPaths(
				new PlatformSpecificDefaultPathsFactory().get()
			)
		);
	}

	private String verifyLogFolder(File folder, String fallbackTo) {
		try {
			FilePermissions permissions = FileUtil.getFilePermissions(folder);
			if (LOGGER.isTraceEnabled()) {
				if (!permissions.isFolder()) {
					LOGGER.trace("getDefaultLogFileFolder: \"{}\" is not a folder, falling back to {} for logging", folder.getAbsolutePath(), fallbackTo);
				} else if (!permissions.isBrowsable()) {
					LOGGER.trace("getDefaultLogFileFolder: \"{}\" is not browsable, falling back to {} for logging", folder.getAbsolutePath(), fallbackTo);
				} else if (!permissions.isWritable()) {
					LOGGER.trace("getDefaultLogFileFolder: \"{}\" is not writable, falling back to {} for logging", folder.getAbsolutePath(), fallbackTo);
				}
			}
			if (permissions.isFolder() && permissions.isBrowsable() && permissions.isWritable()) {
				if (LOGGER.isDebugEnabled()) {
					LOGGER.debug("Default logfile folder set to: {}", folder.getAbsolutePath());
				}
				return folder.getAbsolutePath();
			}
		} catch (FileNotFoundException e) {
			LOGGER.trace("getDefaultLogFileFolder: \"{}\" not found, falling back to {} for logging: {}", folder.getAbsolutePath(), fallbackTo, e.getMessage());
		}
		return null;
	}

	/**
	 * @return first writable folder in the following order:
	 * <p>
	 *     1. (On Linux only) path to {@code /var/log/ums/%USERNAME%/}.
	 * </p>
	 * <p>
	 *     2. Path to profile folder ({@code ~/.config/UMS/} on Linux, {@code %ALLUSERSPROFILE%\UMS} on Windows and
	 *     {@code ~/Library/Application Support/UMS/} on Mac).
	 * </p>
	 * <p>
	 *     3. Path to user-defined temporary folder specified by {@code temp_directory} parameter in UMS.conf.
	 * </p>
	 * <p>
	 *     4. Path to system temporary folder.
	 * </p>
	 * <p>
	 *     5. Path to current working directory.
	 * </p>
	 */
	public synchronized String getDefaultLogFileFolder() {

		if (defaultLogFileDir == null) {
			if (Platform.isLinux()) {
				if (LOGGER.isTraceEnabled()) {
					LOGGER.trace("getDefaultLogFileFolder: System is Linux, trying \"/var/log/UMS/{}/\"", System.getProperty("user.name"));
				}
				final File logDirectory = new File("/var/log/UMS/" + System.getProperty("user.name") + "/");
				if (!logDirectory.exists()) {
					if (LOGGER.isTraceEnabled()) {
						LOGGER.trace("getDefaultLogFileFolder: Trying to create: \"{}\"", logDirectory.getAbsolutePath());
					}
					try {
						FileUtils.forceMkdir(logDirectory);
						if (LOGGER.isTraceEnabled()) {
							LOGGER.trace("getDefaultLogFileFolder: \"{}\" created", logDirectory.getAbsolutePath());
						}
					} catch (IOException e) {
						LOGGER.debug("Could not create \"{}\": {}", logDirectory.getAbsolutePath(), e.getMessage());
					}
				}
				defaultLogFileDir = verifyLogFolder(logDirectory, "profile folder");
			}

			if (defaultLogFileDir == null) {
				// Log to profile directory if it is writable.
				final File profileDirectory = new File(PROFILE_DIRECTORY);
				defaultLogFileDir = verifyLogFolder(profileDirectory, "temporary folder");
			}

			if (defaultLogFileDir == null) {
				// Try user-defined temporary folder or fall back to system temporary folder.
				try {
					defaultLogFileDir = verifyLogFolder(getTempFolder(), "working folder");
				} catch (IOException e) {
					LOGGER.error("Could not determine default logfile folder, falling back to working directory: {}", e.getMessage());
					defaultLogFileDir = "";
				}
			}
		}

		return defaultLogFileDir;
	}

	public String getDefaultLogFileName() {
		String s = getString(KEY_LOGGING_LOGFILE_NAME, "debug.log");
		if (FileUtil.isValidFileName(s)) {
			return s;
		} else {
			return "debug.log";
		}
	}

	public String getDefaultLogFilePath() {
		return FileUtil.appendPathSeparator(getDefaultLogFileFolder()) + getDefaultLogFileName();
	}

	public File getTempFolder() throws IOException {
		return tempFolder.getTempFolder();
	}

	public String getVlcPath() {
		return programPaths.getVlcPath();
	}

	public String getMencoderPath() {
		return programPaths.getMencoderPath();
	}

	public int getMencoderMaxThreads() {
		return Math.min(getInt(KEY_MENCODER_MAX_THREADS, getNumberOfCpuCores()), MENCODER_MAX_THREADS);
	}

	public String getDCRawPath() {
		return programPaths.getDCRaw();
	}

	public String getFfmpegPath() {
		return programPaths.getFfmpegPath();
	}

	public String getMplayerPath() {
		return programPaths.getMplayerPath();
	}

	public String getTsmuxerPath() {
		return programPaths.getTsmuxerPath();
	}

	public String getTsmuxerNewPath() {
		return programPaths.getTsmuxerNewPath();
	}

	public String getFlacPath() {
		return programPaths.getFlacPath();
	}

	public String getInterFramePath() {
		return programPaths.getInterFramePath();
	}

	/**
	 * If the framerate is not recognized correctly and the video runs too fast or too
	 * slow, tsMuxeR can be forced to parse the fps from FFmpeg. Default value is true.
	 * @return True if tsMuxeR should parse fps from FFmpeg.
	 */
	public boolean isTsmuxerForceFps() {
		return getBoolean(KEY_TSMUXER_FORCEFPS, true);
	}

	/**
	 * The AC-3 audio bitrate determines the quality of digital audio sound. An AV-receiver
	 * or amplifier has to be capable of playing this quality. Default value is 640.
	 * @return The AC-3 audio bitrate.
	 */
	public int getAudioBitrate() {
		return getInt(KEY_AUDIO_BITRATE, 640);
	}

	/**
	 * If the framerate is not recognized correctly and the video runs too fast or too
	 * slow, tsMuxeR can be forced to parse the fps from FFmpeg.
	 * @param value Set to true if tsMuxeR should parse fps from FFmpeg.
	 */
	public void setTsmuxerForceFps(boolean value) {
		configuration.setProperty(KEY_TSMUXER_FORCEFPS, value);
	}

	/**
	 * The server port where PMS listens for TCP/IP traffic. Default value is 5001.
	 * @return The port number.
	 */
	public int getServerPort() {
		return getInt(KEY_SERVER_PORT, DEFAULT_SERVER_PORT);
	}

	/**
	 * Set the server port where PMS must listen for TCP/IP traffic.
	 * @param value The TCP/IP port number.
	 */
	public void setServerPort(int value) {
		configuration.setProperty(KEY_SERVER_PORT, value);
	}

	/**
	 * The hostname of the server.
	 * @return The hostname if it is defined, otherwise <code>null</code>.
	 */
	public String getServerHostname() {
		return getString(KEY_SERVER_HOSTNAME, null);
	}

	/**
	 * Set the hostname of the server.
	 * @param value The hostname.
	 */
	public void setHostname(String value) {
		configuration.setProperty(KEY_SERVER_HOSTNAME, value);
	}

	/**
	 * The name of the server.
	 *
	 * @return The name of the server.
	 */
	public String getServerName() {
		return getString(KEY_SERVER_NAME, "Universal Media Server");
	}

	/**
	 * Set the name of the server.
	 *
	 * @param value The name.
	 */
	public void setServerName(String value) {
		configuration.setProperty(KEY_SERVER_NAME, value);
	}

	/**
	 * The TCP/IP port number for a proxy server. Default value is -1.
	 *
	 * @return The proxy port number.
	 */
	// no longer used
	@Deprecated
	public int getProxyServerPort() {
		return getInt(KEY_PROXY_SERVER_PORT, DEFAULT_PROXY_SERVER_PORT);
	}

	/**
	 * Get the {@link java.util.Locale} of the preferred language for the UMS
	 * user interface. The default is based on the default (OS) locale.
	 * @param log determines if any issues should be logged.
	 * @return The {@link java.util.Locale}.
	 */
	public Locale getLanguageLocale(boolean log) {
		String languageCode = configuration.getString(KEY_LANGUAGE);
		Locale locale = null;
		if (languageCode != null && !languageCode.isEmpty()) {
			locale = Languages.toLocale(Locale.forLanguageTag(languageCode));
			if (log && locale == null) {
				LOGGER.error("Invalid or unsupported language tag \"{}\", defaulting to OS language.", languageCode);
			}
		} else if (log) {
			LOGGER.info("Language not specified, defaulting to OS language.");
		}

		if (locale == null) {
			locale = Languages.toLocale(Locale.getDefault());
			if (log && locale == null) {
				LOGGER.error("Unsupported language tag \"{}\", defaulting to US English.", Locale.getDefault().toLanguageTag());
			}
		}

		if (locale == null) {
			locale = Locale.forLanguageTag("en-US"); // Default
		}
		return locale;
	}

	/**
	 * Get the {@link java.util.Locale} of the preferred language for the UMS
	 * user interface. The default is based on the default (OS) locale. Doesn't
	 * log potential issues.
	 * @return The {@link java.util.Locale}.
	 */
	public Locale getLanguageLocale() {
		return getLanguageLocale(false);
	}

	/**
	 * Get the {@link java.util.Locale} compatible tag of the preferred
	 * language for the UMS user interface. The default is based on the default (OS) locale.
	 * @return The <a href="https://en.wikipedia.org/wiki/IETF_language_tag">IEFT BCP 47</a> language tag.
	 */
	public String getLanguageTag() {
		return getLanguageLocale().toLanguageTag();
	}

	/**
	 * @deprecated Use {@link #getLanguageTag} or {@link #getLanguageLocale} instead
	 * @since 5.2.3
	 */
	public String getLanguage() {
		return getLanguageTag();
	}

	/**
	 * Set the preferred language for the UMS user interface.
	 * @param value The {@link java.net.Locale}.
	 */
	public void setLanguage(Locale locale) {
		if (locale != null) {
			if (Languages.isValid(locale)) {
				configuration.setProperty(KEY_LANGUAGE, Languages.toLanguageCode(locale));
				PMS.setLocale(Languages.toLocale(locale));
				//TODO: The line below should be removed once all calls to Locale.getDefault() is replaced with PMS.getLocale()
				Locale.setDefault(Languages.toLocale(locale));
			} else {
				LOGGER.error("setLanguage() aborted because of unsupported language tag \"{}\"", locale.toLanguageTag());
			}
		} else {
			configuration.setProperty(KEY_LANGUAGE, "");
		}
	}

	/**
	 * Set the preferred language for the UMS user interface.
	 * @param value The <a href="https://en.wikipedia.org/wiki/IETF_language_tag">IEFT BCP 47</a> language tag.
	 */
	public void setLanguage(String value) {
		if (value != null && !value.isEmpty()) {
			setLanguage(Locale.forLanguageTag(value));
		} else {
			LOGGER.error("setLanguage() aborted because language tag is empty");
		}
	}

	/**
	 * Returns the preferred minimum size for the transcoding memory buffer in megabytes.
	 * Default value is 12.
	 * @return The minimum memory buffer size.
	 */
	public int getMinMemoryBufferSize() {
		return getInt(KEY_MIN_MEMORY_BUFFER_SIZE, 12);
	}

	/**
	 * Returns the preferred maximum size for the transcoding memory buffer in megabytes.
	 * The value returned has a top limit of {@link #MAX_MAX_MEMORY_BUFFER_SIZE}. Default
	 * value is 200.
	 *
	 * @return The maximum memory buffer size.
	 */
	public int getMaxMemoryBufferSize() {
		return Math.max(0, Math.min(MAX_MAX_MEMORY_BUFFER_SIZE, getInt(KEY_MAX_MEMORY_BUFFER_SIZE, 200)));
	}

	/**
	 * Set the preferred maximum for the transcoding memory buffer in megabytes. The top
	 * limit for the value is {@link #MAX_MAX_MEMORY_BUFFER_SIZE}.
	 *
	 * @param value The maximum buffer size.
	 */
	public void setMaxMemoryBufferSize(int value) {
		configuration.setProperty(KEY_MAX_MEMORY_BUFFER_SIZE, Math.max(0, Math.min(MAX_MAX_MEMORY_BUFFER_SIZE, value)));
	}

	/**
	 * Returns the font scale used for ASS subtitling. Default value is 1.4.
	 * @return The ASS font scale.
	 */
	public String getAssScale() {
		return getString(KEY_ASS_SCALE, "1.4");
	}

	/**
	 * Some versions of MEncoder produce garbled audio because the "ac3" codec is used
	 * instead of the "ac3_fixed" codec. Returns true if "ac3_fixed" should be used.
	 * Default is false.
	 * See https://code.google.com/p/ps3mediaserver/issues/detail?id=1092#c1
	 * @return True if "ac3_fixed" should be used.
	 */
	public boolean isMencoderAc3Fixed() {
		return getBoolean(KEY_MENCODER_AC3_FIXED, false);
	}

	/**
	 * Returns the margin used for ASS subtitling. Default value is 10.
	 * @return The ASS margin.
	 */
	public String getAssMargin() {
		return getString(KEY_ASS_MARGIN, "10");
	}

	/**
	 * Returns the outline parameter used for ASS subtitling. Default value is 1.
	 * @return The ASS outline parameter.
	 */
	public String getAssOutline() {
		return getString(KEY_ASS_OUTLINE, "1");
	}

	/**
	 * Returns the shadow parameter used for ASS subtitling. Default value is 1.
	 * @return The ASS shadow parameter.
	 */
	public String getAssShadow() {
		return getString(KEY_ASS_SHADOW, "1");
	}

	/**
	 * Returns the subfont text scale parameter used for subtitling without ASS.
	 * Default value is 3.
	 * @return The subfont text scale parameter.
	 */
	public String getMencoderNoAssScale() {
		return getString(KEY_MENCODER_NOASS_SCALE, "3");
	}

	/**
	 * Returns the subpos parameter used for subtitling without ASS.
	 * Default value is 2.
	 * @return The subpos parameter.
	 */
	public String getMencoderNoAssSubPos() {
		return getString(KEY_MENCODER_NOASS_SUBPOS, "2");
	}

	/**
	 * Returns the subfont blur parameter used for subtitling without ASS.
	 * Default value is 1.
	 * @return The subfont blur parameter.
	 */
	public String getMencoderNoAssBlur() {
		return getString(KEY_MENCODER_NOASS_BLUR, "1");
	}

	/**
	 * Returns the subfont outline parameter used for subtitling without ASS.
	 * Default value is 1.
	 * @return The subfont outline parameter.
	 */
	public String getMencoderNoAssOutline() {
		return getString(KEY_MENCODER_NOASS_OUTLINE, "1");
	}

	/**
	 * Set the subfont outline parameter used for subtitling without ASS.
	 * @param value The subfont outline parameter value to set.
	 */
	public void setMencoderNoAssOutline(String value) {
		configuration.setProperty(KEY_MENCODER_NOASS_OUTLINE, value);
	}

	/**
	 * Some versions of MEncoder produce garbled audio because the "ac3" codec is used
	 * instead of the "ac3_fixed" codec.
	 * See https://code.google.com/p/ps3mediaserver/issues/detail?id=1092#c1
	 * @param value Set to true if "ac3_fixed" should be used.
	 */
	public void setMencoderAc3Fixed(boolean value) {
		configuration.setProperty(KEY_MENCODER_AC3_FIXED, value);
	}

	/**
	 * Set the margin used for ASS subtitling.
	 * @param value The ASS margin value to set.
	 */
	public void setAssMargin(String value) {
		configuration.setProperty(KEY_ASS_MARGIN, value);
	}

	/**
	 * Set the outline parameter used for ASS subtitling.
	 * @param value The ASS outline parameter value to set.
	 */
	public void setAssOutline(String value) {
		configuration.setProperty(KEY_ASS_OUTLINE, value);
	}

	/**
	 * Set the shadow parameter used for ASS subtitling.
	 * @param value The ASS shadow parameter value to set.
	 */
	public void setAssShadow(String value) {
		configuration.setProperty(KEY_ASS_SHADOW, value);
	}

	/**
	 * Set the font scale used for ASS subtitling.
	 * @param value The ASS font scale value to set.
	 */
	public void setAssScale(String value) {
		configuration.setProperty(KEY_ASS_SCALE, value);
	}

	/**
	 * Set the subfont text scale parameter used for subtitling without ASS.
	 * @param value The subfont text scale parameter value to set.
	 */
	public void setMencoderNoAssScale(String value) {
		configuration.setProperty(KEY_MENCODER_NOASS_SCALE, value);
	}

	/**
	 * Set the subfont blur parameter used for subtitling without ASS.
	 * @param value The subfont blur parameter value to set.
	 */
	public void setMencoderNoAssBlur(String value) {
		configuration.setProperty(KEY_MENCODER_NOASS_BLUR, value);
	}

	/**
	 * Set the subpos parameter used for subtitling without ASS.
	 * @param value The subpos parameter value to set.
	 */
	public void setMencoderNoAssSubPos(String value) {
		configuration.setProperty(KEY_MENCODER_NOASS_SUBPOS, value);
	}

	/**
	 * Set the maximum number of concurrent MEncoder threads.
	 * XXX Currently unused.
	 * @param value The maximum number of concurrent threads.
	 */
	public void setMencoderMaxThreads(int value) {
		configuration.setProperty(KEY_MENCODER_MAX_THREADS, value);
	}

	/**
	 * Returns the number of seconds from the start of a video file (the seek
	 * position) where the thumbnail image for the movie should be extracted
	 * from. Default is 4 seconds.
	 *
	 * @return The seek position in seconds.
	 */
	public int getThumbnailSeekPos() {
		return getInt(KEY_THUMBNAIL_SEEK_POS, 4);
	}

	/**
	 * Sets the number of seconds from the start of a video file (the seek
	 * position) where the thumbnail image for the movie should be extracted
	 * from.
	 *
	 * @param value The seek position in seconds.
	 */
	public void setThumbnailSeekPos(int value) {
		configuration.setProperty(KEY_THUMBNAIL_SEEK_POS, value);
	}

	/**
	 * Returns whether the user wants ASS/SSA subtitle support. Default is
	 * true.
	 *
	 * @return True if MEncoder should use ASS/SSA support.
	 */
	public boolean isMencoderAss() {
		return getBoolean(KEY_MENCODER_ASS, true);
	}

	/**
	 * Returns whether or not subtitles should be disabled for all
	 * transcoding engines. Default is false, meaning subtitles should not
	 * be disabled.
	 *
	 * @return True if subtitles should be disabled, false otherwise.
	 */
	public boolean isDisableSubtitles() {
		return getBoolean(KEY_DISABLE_SUBTITLES, false);
	}

	/**
	 * Set whether or not subtitles should be disabled for
	 * all transcoding engines.
	 *
	 * @param value Set to true if subtitles should be disabled.
	 */
	public void setDisableSubtitles(boolean value) {
		configuration.setProperty(KEY_DISABLE_SUBTITLES, value);
	}

	/**
	 * Returns whether or not the Pulse Code Modulation audio format should be
	 * forced. The default is false.
	 * @return True if PCM should be forced, false otherwise.
	 */
	public boolean isAudioUsePCM() {
		return getBoolean(KEY_AUDIO_USE_PCM, false);
	}

	/**
	 * Returns whether or not the Pulse Code Modulation audio format should be
	 * used only for HQ audio codecs. The default is false.
	 * @return True if PCM should be used only for HQ audio codecs, false otherwise.
	 */
	public boolean isMencoderUsePcmForHQAudioOnly() {
		return getBoolean(KEY_MENCODER_USE_PCM_FOR_HQ_AUDIO_ONLY, false);
	}

	/**
	 * Returns the name of a TrueType font to use for subtitles.
	 * Default is <code>""</code>.
	 * @return The font name.
	 */
	public String getFont() {
		return getString(KEY_FONT, "");
	}

	/**
	 * Returns the audio language priority as a comma separated
	 * string. For example: <code>"eng,fre,jpn,ger,und"</code>, where "und"
	 * stands for "undefined".
	 * Can be a blank string.
	 * Default value is "loc,eng,fre,jpn,ger,und".
	 *
	 * @return The audio language priority string.
	 */
	public String getAudioLanguages() {
		return configurationReader.getPossiblyBlankConfigurationString(
				KEY_AUDIO_LANGUAGES,
				Messages.getString("MEncoderVideo.126")
		);
	}

	/**
	 * Returns the subtitle language priority as a comma-separated
	 * string. For example: <code>"eng,fre,jpn,ger,und"</code>, where "und"
	 * stands for "undefined".
	 * Can be a blank string.
	 * Default value is a localized list (e.g. "eng,fre,jpn,ger,und").
	 *
	 * @return The subtitle language priority string.
	 */
	public String getSubtitlesLanguages() {
		return configurationReader.getPossiblyBlankConfigurationString(
				KEY_SUBTITLES_LANGUAGES,
				Messages.getString("MEncoderVideo.127")
		);
	}

	/**
	 * Returns the ISO 639 language code for the subtitle language that should
	 * be forced.
	 * Can be a blank string.
	 * @return The subtitle language code.
	 */
	public String getForcedSubtitleLanguage() {
		return configurationReader.getPossiblyBlankConfigurationString(
				KEY_FORCED_SUBTITLE_LANGUAGE,
				PMS.getLocale().getLanguage()
		);
	}

	/**
	 * Returns the tag string that identifies the subtitle language that
	 * should be forced.
	 * @return The tag string.
	 */
	public String getForcedSubtitleTags() {
		return getString(KEY_FORCED_SUBTITLE_TAGS, "forced");
	}

	/**
	 * Returns a string of audio language and subtitle language pairs
	 * ordered by priority to try to match. Audio language
	 * and subtitle language should be comma-separated as a pair,
	 * individual pairs should be semicolon separated. "*" can be used to
	 * match any language. Subtitle language can be defined as "off".
	 * Default value is <code>"*,*"</code>.
	 *
	 * @return The audio and subtitle languages priority string.
	 */
	public String getAudioSubLanguages() {
		return configurationReader.getPossiblyBlankConfigurationString(
				KEY_AUDIO_SUB_LANGS,
				Messages.getString("MEncoderVideo.128")
		);
	}

	/**
	 * Sets a string of audio language and subtitle language pairs
	 * ordered by priority to try to match. Audio language
	 * and subtitle language should be comma-separated as a pair,
	 * individual pairs should be semicolon separated. "*" can be used to
	 * match any language. Subtitle language can be defined as "off".
	 *
	 * Example: <code>"en,off;jpn,eng;*,eng;*;*"</code>.
	 *
	 * @param value The audio and subtitle languages priority string.
	 */
	public void setAudioSubLanguages(String value) {
		configuration.setProperty(KEY_AUDIO_SUB_LANGS, value);
	}

	/**
	 * Returns whether or not MEncoder should use FriBiDi mode, which
	 * is needed to display subtitles in languages that read from right to
	 * left, like Arabic, Farsi, Hebrew, Urdu, etc. Default value is false.
	 *
	 * @return True if FriBiDi mode should be used, false otherwise.
	 */
	public boolean isMencoderSubFribidi() {
		return getBoolean(KEY_MENCODER_SUB_FRIBIDI, false);
	}

	/**
	 * Returns the character encoding (or code page) that should used
	 * for displaying non-Unicode external subtitles. Default is empty string
	 * (do not force encoding with -subcp key).
	 *
	 * @return The character encoding.
	 */
	public String getSubtitlesCodepage() {
		return getString(KEY_SUBTITLES_CODEPAGE, "");
	}

	/**
	 * Whether MEncoder should use fontconfig for displaying subtitles.
	 *
	 * @return True if fontconfig should be used, false otherwise.
	 */
	public boolean isMencoderFontConfig() {
		return getBoolean(KEY_MENCODER_FONT_CONFIG, true);
	}

	/**
	 * Set to true if MEncoder should be forced to use the framerate that is
	 * parsed by FFmpeg.
	 *
	 * @param value Set to true if the framerate should be forced, false
	 *              otherwise.
	 */
	public void setMencoderForceFps(boolean value) {
		configuration.setProperty(KEY_MENCODER_FORCE_FPS, value);
	}

	/**
	 * Whether MEncoder should be forced to use the framerate that is
	 * parsed by FFmpeg.
	 *
	 * @return True if the framerate should be forced, false otherwise.
	 */
	public boolean isMencoderForceFps() {
		return getBoolean(KEY_MENCODER_FORCE_FPS, false);
	}

	/**
	 * Sets the audio language priority as a comma separated
	 * string. For example: <code>"eng,fre,jpn,ger,und"</code>, where "und"
	 * stands for "undefined".
	 * @param value The audio language priority string.
	 */
	public void setAudioLanguages(String value) {
		configuration.setProperty(KEY_AUDIO_LANGUAGES, value);
	}

	/**
	 * Sets the subtitle language priority as a comma-separated string.
	 *
	 * Example: <code>"eng,fre,jpn,ger,und"</code>, where "und" stands for
	 * "undefined".
	 *
	 * @param value The subtitle language priority string.
	 */
	public void setSubtitlesLanguages(String value) {
		configuration.setProperty(KEY_SUBTITLES_LANGUAGES, value);
	}

	/**
	 * Sets the ISO 639 language code for the subtitle language that should
	 * be forced.
	 *
	 * @param value The subtitle language code.
	 */
	public void setForcedSubtitleLanguage(String value) {
		configuration.setProperty(KEY_FORCED_SUBTITLE_LANGUAGE, value);
	}

	/**
	 * Sets the tag string that identifies the subtitle language that
	 * should be forced.
	 *
	 * @param value The tag string.
	 */
	public void setForcedSubtitleTags(String value) {
		configuration.setProperty(KEY_FORCED_SUBTITLE_TAGS, value);
	}

	/**
	 * Returns custom commandline options to pass on to MEncoder.
	 *
	 * @return The custom options string.
	 */
	public String getMencoderCustomOptions() {
		return getString(KEY_MENCODER_CUSTOM_OPTIONS, "");
	}

	/**
	 * Sets custom commandline options to pass on to MEncoder.
	 *
	 * @param value The custom options string.
	 */
	public void setMencoderCustomOptions(String value) {
		configuration.setProperty(KEY_MENCODER_CUSTOM_OPTIONS, value);
	}

	/**
	 * Sets the character encoding (or code page) that should be used
	 * for displaying non-Unicode external subtitles. Default is empty (autodetect).
	 *
	 * @param value The character encoding.
	 */
	public void setSubtitlesCodepage(String value) {
		configuration.setProperty(KEY_SUBTITLES_CODEPAGE, value);
	}

	/**
	 * Sets whether or not MEncoder should use FriBiDi mode, which
	 * is needed to display subtitles in languages that read from right to
	 * left, like Arabic, Farsi, Hebrew, Urdu, etc. Default value is false.
	 *
	 * @param value Set to true if FriBiDi mode should be used.
	 */
	public void setMencoderSubFribidi(boolean value) {
		configuration.setProperty(KEY_MENCODER_SUB_FRIBIDI, value);
	}

	/**
	 * Sets the name of a TrueType font to use for subtitles.
	 *
	 * @param value The font name.
	 */
	public void setFont(String value) {
		configuration.setProperty(KEY_FONT, value);
	}

	/**
	 * Older versions of MEncoder do not support ASS/SSA subtitles on all
	 * platforms. Set to true if MEncoder supports them. Default should be
	 * true on Windows and OS X, false otherwise.
	 * See https://code.google.com/p/ps3mediaserver/issues/detail?id=1097
	 *
	 * @param value Set to true if MEncoder supports ASS/SSA subtitles.
	 */
	public void setMencoderAss(boolean value) {
		configuration.setProperty(KEY_MENCODER_ASS, value);
	}

	/**
	 * Sets whether or not MEncoder should use fontconfig for displaying
	 * subtitles.
	 *
	 * @param value Set to true if fontconfig should be used.
	 */
	public void setMencoderFontConfig(boolean value) {
		configuration.setProperty(KEY_MENCODER_FONT_CONFIG, value);
	}

	/**
	 * Sets whether or not the Pulse Code Modulation audio format should be
	 * forced.
	 *
	 * @param value Set to true if PCM should be forced.
	 */
	public void setAudioUsePCM(boolean value) {
		configuration.setProperty(KEY_AUDIO_USE_PCM, value);
	}

	/**
	 * Sets whether or not the Pulse Code Modulation audio format should be
	 * used only for HQ audio codecs.
	 *
	 * @param value Set to true if PCM should be used only for HQ audio.
	 */
	public void setMencoderUsePcmForHQAudioOnly(boolean value) {
		configuration.setProperty(KEY_MENCODER_USE_PCM_FOR_HQ_AUDIO_ONLY, value);
	}

	/**
	 * Whether archives (e.g. .zip or .rar) should be browsable.
	 *
	 * @return True if archives should be browsable.
	 */
	public boolean isArchiveBrowsing() {
		return getBoolean(KEY_OPEN_ARCHIVES, false);
	}

	/**
	 * Sets whether archives (e.g. .zip or .rar) should be browsable.
	 *
	 * @param value Set to true if archives should be browsable.
	 */
	public void setArchiveBrowsing(boolean value) {
		configuration.setProperty(KEY_OPEN_ARCHIVES, value);
	}

	/**
	 * Returns true if MEncoder should use the deinterlace filter, false
	 * otherwise.
	 *
	 * @return True if the deinterlace filter should be used.
	 */
	public boolean isMencoderYadif() {
		return getBoolean(KEY_MENCODER_YADIF, false);
	}

	/**
	 * Set to true if MEncoder should use the deinterlace filter, false
	 * otherwise.
	 *
	 * @param value Set ot true if the deinterlace filter should be used.
	 */
	public void setMencoderYadif(boolean value) {
		configuration.setProperty(KEY_MENCODER_YADIF, value);
	}

	/**
	 * Whether MEncoder should be used to upscale the video to an
	 * optimal resolution. Default value is false, meaning the renderer will
	 * upscale the video itself.
	 *
	 * @return True if MEncoder should be used, false otherwise.
	 * @see #getMencoderScaleX()
	 * @see #getMencoderScaleY()
	 */
	public boolean isMencoderScaler() {
		return getBoolean(KEY_MENCODER_SCALER, false);
	}

	/**
	 * Set to true if MEncoder should be used to upscale the video to an
	 * optimal resolution. Set to false to leave upscaling to the renderer.
	 *
	 * @param value Set to true if MEncoder should be used to upscale.
	 * @see #setMencoderScaleX(int)
	 * @see #setMencoderScaleY(int)
	 */
	public void setMencoderScaler(boolean value) {
		configuration.setProperty(KEY_MENCODER_SCALER, value);
	}

	/**
	 * Returns the width in pixels to which a video should be scaled when
	 * {@link #isMencoderScaler()} returns true.
	 *
	 * @return The width in pixels.
	 */
	public int getMencoderScaleX() {
		return getInt(KEY_MENCODER_SCALEX, 0);
	}

	/**
	 * Sets the width in pixels to which a video should be scaled when
	 * {@link #isMencoderScaler()} returns true.
	 *
	 * @param value The width in pixels.
	 */
	public void setMencoderScaleX(int value) {
		configuration.setProperty(KEY_MENCODER_SCALEX, value);
	}

	/**
	 * Returns the height in pixels to which a video should be scaled when
	 * {@link #isMencoderScaler()} returns true.
	 *
	 * @return The height in pixels.
	 */
	public int getMencoderScaleY() {
		return getInt(KEY_MENCODER_SCALEY, 0);
	}

	/**
	 * Sets the height in pixels to which a video should be scaled when
	 * {@link #isMencoderScaler()} returns true.
	 *
	 * @param value The height in pixels.
	 */
	public void setMencoderScaleY(int value) {
		configuration.setProperty(KEY_MENCODER_SCALEY, value);
	}

	/**
	 * Returns the number of audio channels that should be used for
	 * transcoding. Default value is 6 (for 5.1 audio).
	 *
	 * @return The number of audio channels.
	 */
	public int getAudioChannelCount() {
		int valueFromUserConfig = getInt(KEY_AUDIO_CHANNEL_COUNT, 6);

		if (valueFromUserConfig != 6 && valueFromUserConfig != 2) {
			return 6;
		}

		return valueFromUserConfig;
	}

	/**
	 * Sets the number of audio channels that MEncoder should use for
	 * transcoding.
	 *
	 * @param value The number of audio channels.
	 */
	public void setAudioChannelCount(int value) {
		if (value != 6 && value != 2) {
			value = 6;
		}
		configuration.setProperty(KEY_AUDIO_CHANNEL_COUNT, value);
	}

	/**
	 * Sets the AC3 audio bitrate, which determines the quality of digital
	 * audio sound. An AV-receiver or amplifier has to be capable of playing
	 * this quality.
	 *
	 * @param value The AC3 audio bitrate.
	 */
	public void setAudioBitrate(int value) {
		configuration.setProperty(KEY_AUDIO_BITRATE, value);
	}

	/**
	 * Returns the maximum video bitrate to be used by MEncoder and FFmpeg.
	 *
	 * @return The maximum video bitrate.
	 */
	public String getMaximumBitrate() {
		String maximumBitrate = getMaximumBitrateDisplay();
		if ("0".equals(maximumBitrate)) {
			maximumBitrate = "1000";
		}
		return maximumBitrate;
	}

	/**
	 * The same as getMaximumBitrate() but this value is displayed to the user
	 * because for our own uses we turn the value "0" into the value "1000" but
	 * that can be confusing for the user.
	 *
	 * @return The maximum video bitrate to display in the GUI.
	 */
	public String getMaximumBitrateDisplay() {
		return getString(KEY_MAX_BITRATE, "90");
	}

	/**
	 * Sets the maximum video bitrate to be used by MEncoder.
	 *
	 * @param value The maximum video bitrate.
	 */
	public void setMaximumBitrate(String value) {
		configuration.setProperty(KEY_MAX_BITRATE, value);
	}

	/**
	 * @return The selected renderers as a list.
	 */
	public List<String> getSelectedRenderers() {
		return getStringList(KEY_SELECTED_RENDERERS, ALL_RENDERERS);
	}

	/**
	 * @param value The comma-separated list of selected renderers.
	 */
	public void setSelectedRenderers(String value) {
		if (value.isEmpty()) {
			value = "None";
		}
		configuration.setProperty(KEY_SELECTED_RENDERERS, value);
	}

	/**
	 * @param value a string list of renderers.
	 */
	public void setSelectedRenderers(List<String> value) {
		setStringList(KEY_SELECTED_RENDERERS, value);
	}

	/**
	 * Returns true if thumbnail generation is enabled, false otherwise.
	 *
	 * @return boolean indicating whether thumbnail generation is enabled.
	 */
	public boolean isThumbnailGenerationEnabled() {
		return getBoolean(KEY_THUMBNAIL_GENERATION_ENABLED, true);
	}

	/**
	 * Sets the thumbnail generation option.
	 */
	public void setThumbnailGenerationEnabled(boolean value) {
		configuration.setProperty(KEY_THUMBNAIL_GENERATION_ENABLED, value);
	}

	/**
	 * Returns true if PMS should generate thumbnails for images. Default value
	 * is true.
	 *
	 * @return True if image thumbnails should be generated.
	 */
	public boolean getImageThumbnailsEnabled() {
		return getBoolean(KEY_IMAGE_THUMBNAILS_ENABLED, true);
	}

	/**
	 * Set to true if PMS should generate thumbnails for images.
	 *
	 * @param value True if image thumbnails should be generated.
	 */
	public void setImageThumbnailsEnabled(boolean value) {
		configuration.setProperty(KEY_IMAGE_THUMBNAILS_ENABLED, value);
	}

	/**
	 * Returns the number of CPU cores that should be used for transcoding.
	 *
	 * @return The number of CPU cores.
	 */
	public int getNumberOfCpuCores() {
		int nbcores = Runtime.getRuntime().availableProcessors();
		if (nbcores < 1) {
			nbcores = 1;
		}
		return getInt(KEY_NUMBER_OF_CPU_CORES, nbcores);
	}

	/**
	 * Sets the number of CPU cores that should be used for transcoding. The
	 * maximum value depends on the physical available count of "real processor
	 * cores". That means hyperthreading virtual CPU cores do not count! If you
	 * are not sure, analyze your CPU with the free tool CPU-z on Windows
	 * systems. On Linux have a look at the virtual proc-filesystem: in the
	 * file "/proc/cpuinfo" you will find more details about your CPU. You also
	 * get much information about CPUs from AMD and Intel from their Wikipedia
	 * articles.
	 * <p>
	 * PMS will detect and set the correct amount of cores as the default value.
	 *
	 * @param value The number of CPU cores.
	 */
	public void setNumberOfCpuCores(int value) {
		configuration.setProperty(KEY_NUMBER_OF_CPU_CORES, value);
	}

	/**
	 * Returns true if PMS should start minimized, i.e. without its window
	 * opened. Default value false: to start with a window.
	 *
	 * @return True if PMS should start minimized, false otherwise.
	 */
	public boolean isMinimized() {
		return getBoolean(KEY_MINIMIZED, false);
	}

	/**
	 * Set to true if PMS should start minimized, i.e. without its window
	 * opened.
	 *
	 * @param value True if PMS should start minimized, false otherwise.
	 */
	public void setMinimized(boolean value) {
		configuration.setProperty(KEY_MINIMIZED, value);
	}

	/**
	 * Returns true if UMS should automatically start on Windows.
	 *
	 * @return True if UMS should start automatically, false otherwise.
	 */
	public boolean isAutoStart() {
		if (Platform.isWindows()) {
			File f = new File(WindowsRegistry.readRegistry("HKLM\\SOFTWARE\\Microsoft\\Windows\\CurrentVersion\\Explorer\\Shell Folders", "Common Startup") + "\\Universal Media Server.lnk");

			if (f.exists()) {
				return true;
			}
		}

		return false;
	}

	/**
	 * Set to true if UMS should automatically start on Windows.
	 *
	 * @param value True if UMS should start automatically, false otherwise.
	 */
	public void setAutoStart(boolean value) {
		File sourceFile = new File(WindowsRegistry.readRegistry("HKLM\\SOFTWARE\\Microsoft\\Windows\\CurrentVersion\\Explorer\\Shell Folders", "Common Programs") + "\\Universal Media Server.lnk");
		File destinationFile = new File(WindowsRegistry.readRegistry("HKLM\\SOFTWARE\\Microsoft\\Windows\\CurrentVersion\\Explorer\\Shell Folders", "Common Startup") + "\\Universal Media Server.lnk");

		if (value) {
			try {
				FileUtils.copyFile(sourceFile, destinationFile);
				if (destinationFile.exists()) {
					LOGGER.info("UMS will start automatically with Windows");
				} else {
					LOGGER.info("An error occurred while trying to make UMS start automatically with Windows");
				}
			} catch (IOException e) {
				if (!FileUtil.isAdmin()) {
					try {
						JOptionPane.showMessageDialog(
							SwingUtilities.getWindowAncestor((Component) PMS.get().getFrame()),
							Messages.getString("NetworkTab.58"),
							Messages.getString("Dialog.PermissionsError"),
							JOptionPane.ERROR_MESSAGE
						);
					} catch (NullPointerException e2) {
						// This happens on the initial program load, ignore it
					}
				} else {
					LOGGER.info("An error occurred while trying to make UMS start automatically with Windows");
				}
			}
		} else {
			if (destinationFile.delete()) {
				LOGGER.info("UMS will not start automatically with Windows");
			} else {
				LOGGER.info("An error occurred while trying to make UMS not start automatically with Windows");
			}
		}
	}

	/**
	 * Whether we should check for external subtitle files with the same
	 * name as the media (*.srt, *.sub, *.ass, etc.).
	 *
	 * Note: This will return true if either the autoload external subtitles
	 * setting is enabled or the force external subtitles setting is enabled
	 *
	 * @return Whether we should check for external subtitle files.
	 */
	public boolean isAutoloadExternalSubtitles() {
		return getBoolean(KEY_AUTOLOAD_SUBTITLES, true) || isForceExternalSubtitles();
	}

	/**
	 * Whether we should check for external subtitle files with the same
	 * name as the media (*.srt, *.sub, *.ass etc.).
	 *
	 * @param value Whether we should check for external subtitle files.
	 */
	public void setAutoloadExternalSubtitles(boolean value) {
		configuration.setProperty(KEY_AUTOLOAD_SUBTITLES, value);
	}

	/**
	 * Whether we should force external subtitles with the same name as the
	 * media (*.srt, *.sub, *.ass, etc.) to display, regardless of whether
	 * language preferences disable them.
	 *
	 * @return Whether we should force external subtitle files.
	 */
	public boolean isForceExternalSubtitles() {
		return getBoolean(KEY_FORCE_EXTERNAL_SUBTITLES, true);
	}

	/**
	 * Whether we should force external subtitles with the same name as the
	 * media (*.srt, *.sub, *.ass, etc.) to display, regardless of whether
	 * language preferences disable them.
	 *
	 * @param value Whether we should force external subtitle files.
	 */
	public void setForceExternalSubtitles(boolean value) {
		configuration.setProperty(KEY_FORCE_EXTERNAL_SUBTITLES, value);
	}

	/**
	 * Returns true if PMS should hide the "# Videosettings #" folder on the
	 * DLNA device. The default value is false: PMS will display the folder.
	 *
	 * @return True if PMS should hide the folder, false othewise.
	 */
	public boolean getHideVideoSettings() {
		return getBoolean(KEY_HIDE_VIDEO_SETTINGS, true);
	}

	/**
	 * Set to true if PMS should hide the "# Videosettings #" folder on the
	 * DLNA device, or set to false to make PMS display the folder.
	 *
	 * @param value True if PMS should hide the folder.
	 */
	public void setHideVideoSettings(boolean value) {
		configuration.setProperty(KEY_HIDE_VIDEO_SETTINGS, value);
	}

	/**
	 * Returns true if PMS should cache scanned media in its internal database,
	 * speeding up later retrieval. When false is returned, PMS will not use
	 * cache and media will have to be rescanned.
	 *
	 * @return True if PMS should cache media.
	 */
	public boolean getUseCache() {
		return getBoolean(KEY_USE_CACHE, true);
	}

	/**
	 * Set to true if PMS should cache scanned media in its internal database,
	 * speeding up later retrieval.
	 *
	 * @param value True if PMS should cache media.
	 */
	public void setUseCache(boolean value) {
		configuration.setProperty(KEY_USE_CACHE, value);
	}

	/**
	 * Whether we should pass the flag "convertfps=true" to AviSynth.
	 *
	 * @param value True if we should pass the flag.
	 */
	public void setAvisynthConvertFps(boolean value) {
		configuration.setProperty(KEY_AVISYNTH_CONVERT_FPS, value);
	}

	/**
	 * Returns true if we should pass the flag "convertfps=true" to AviSynth.
	 *
	 * @return True if we should pass the flag.
	 */
	public boolean getAvisynthConvertFps() {
		return getBoolean(KEY_AVISYNTH_CONVERT_FPS, true);
	}

	public void setAvisynthInterFrame(boolean value) {
		configuration.setProperty(KEY_AVISYNTH_INTERFRAME, value);
	}

	public boolean getAvisynthInterFrame() {
		return getBoolean(KEY_AVISYNTH_INTERFRAME, false);
	}

	public void setAvisynthInterFrameGPU(boolean value) {
		configuration.setProperty(KEY_AVISYNTH_INTERFRAME_GPU, value);
	}

	public boolean getAvisynthInterFrameGPU() {
		return getBoolean(KEY_AVISYNTH_INTERFRAME_GPU, false);
	}

	public void setAvisynthMultiThreading(boolean value) {
		configuration.setProperty(KEY_AVISYNTH_MULTITHREADING, value);
	}

	public boolean getAvisynthMultiThreading() {
		return getBoolean(KEY_AVISYNTH_MULTITHREADING, false);
	}

	/**
	 * Returns the template for the AviSynth script. The script string can
	 * contain the character "\u0001", which should be treated as the newline
	 * separator character.
	 *
	 * @return The AviSynth script template.
	 */
	public String getAvisynthScript() {
		return getString(KEY_AVISYNTH_SCRIPT, DEFAULT_AVI_SYNTH_SCRIPT);
	}

	/**
	 * Sets the template for the AviSynth script. The script string may contain
	 * the character "\u0001", which will be treated as newline character.
	 *
	 * @param value The AviSynth script template.
	 */
	public void setAvisynthScript(String value) {
		configuration.setProperty(KEY_AVISYNTH_SCRIPT, value);
	}

	/**
	 * Returns additional codec specific configuration options for MEncoder.
	 *
	 * @return The configuration options.
	 */
	public String getMencoderCodecSpecificConfig() {
		return getString(KEY_MENCODER_CODEC_SPECIFIC_SCRIPT, "");
	}

	/**
	 * Sets additional codec specific configuration options for MEncoder.
	 *
	 * @param value The additional configuration options.
	 */
	public void setMencoderCodecSpecificConfig(String value) {
		configuration.setProperty(KEY_MENCODER_CODEC_SPECIFIC_SCRIPT, value);
	}

	/**
	 * Returns the maximum size (in MB) that PMS should use for buffering
	 * audio.
	 *
	 * @return The maximum buffer size.
	 */
	public int getMaxAudioBuffer() {
		return getInt(KEY_MAX_AUDIO_BUFFER, 100);
	}

	/**
	 * Returns the minimum size (in MB) that PMS should use for the buffer used
	 * for streaming media.
	 *
	 * @return The minimum buffer size.
	 */
	public int getMinStreamBuffer() {
		return getInt(KEY_MIN_STREAM_BUFFER, 1);
	}

	/**
	 * Converts the getMPEG2MainSettings() from MEncoder's format to FFmpeg's.
	 *
	 * @return MPEG-2 settings formatted for FFmpeg.
	 */
	public String getMPEG2MainSettingsFFmpeg() {
		String mpegSettings = getMPEG2MainSettings();
		if (StringUtils.isBlank(mpegSettings) || mpegSettings.contains("Automatic")) {
			return mpegSettings;
		}

		return convertMencoderSettingToFFmpegFormat(mpegSettings);
	}

	public void setFfmpegMultithreading(boolean value) {
		configuration.setProperty(KEY_FFMPEG_MULTITHREADING, value);
	}

	public boolean isFfmpegMultithreading() {
		boolean isMultiCore = getNumberOfCpuCores() > 1;
		return getBoolean(KEY_FFMPEG_MULTITHREADING, isMultiCore);
	}

	public void setFfmpegAviSynthMultithreading(boolean value) {
		configuration.setProperty(KEY_FFMPEG_AVISYNTH_MULTITHREADING, value);
	}

	public boolean isFfmpegAviSynthMultithreading() {
		boolean isMultiCore = getNumberOfCpuCores() > 1;
		return getBoolean(KEY_FFMPEG_AVISYNTH_MULTITHREADING, isMultiCore);
	}

	/**
	 * Whether we should pass the flag "convertfps=true" to AviSynth.
	 *
	 * @param value True if we should pass the flag.
	 */
	public void setFfmpegAvisynthConvertFps(boolean value) {
		configuration.setProperty(KEY_AVISYNTH_CONVERT_FPS, value);
	}

	/**
	 * Returns true if we should pass the flag "convertfps=true" to AviSynth.
	 *
	 * @return True if we should pass the flag.
	 */
	public boolean getFfmpegAvisynthConvertFps() {
		return getBoolean(KEY_FFMPEG_AVISYNTH_CONVERT_FPS, true);
	}

	public void setFfmpegAvisynthInterFrame(boolean value) {
		configuration.setProperty(KEY_FFMPEG_AVISYNTH_INTERFRAME, value);
	}

	public boolean getFfmpegAvisynthInterFrame() {
		return getBoolean(KEY_FFMPEG_AVISYNTH_INTERFRAME, false);
	}

	public void setFfmpegAvisynthInterFrameGPU(boolean value) {
		configuration.setProperty(KEY_FFMPEG_AVISYNTH_INTERFRAME_GPU, value);
	}

	public boolean getFfmpegAvisynthInterFrameGPU() {
		return getBoolean(KEY_FFMPEG_AVISYNTH_INTERFRAME_GPU, false);
	}

	public boolean isMencoderNoOutOfSync() {
		return getBoolean(KEY_MENCODER_NO_OUT_OF_SYNC, true);
	}

	public void setMencoderNoOutOfSync(boolean value) {
		configuration.setProperty(KEY_MENCODER_NO_OUT_OF_SYNC, value);
	}

	public boolean getTrancodeBlocksMultipleConnections() {
		return getBoolean(KEY_TRANSCODE_BLOCKS_MULTIPLE_CONNECTIONS, false);
	}

	public void setTranscodeBlocksMultipleConnections(boolean value) {
		configuration.setProperty(KEY_TRANSCODE_BLOCKS_MULTIPLE_CONNECTIONS, value);
	}

	public boolean getTrancodeKeepFirstConnections() {
		return getBoolean(KEY_TRANSCODE_KEEP_FIRST_CONNECTION, true);
	}

	public void setTrancodeKeepFirstConnections(boolean value) {
		configuration.setProperty(KEY_TRANSCODE_KEEP_FIRST_CONNECTION, value);
	}

	public boolean isMencoderIntelligentSync() {
		return getBoolean(KEY_MENCODER_INTELLIGENT_SYNC, true);
	}

	public void setMencoderIntelligentSync(boolean value) {
		configuration.setProperty(KEY_MENCODER_INTELLIGENT_SYNC, value);
	}

	public String getFfmpegAlternativePath() {
		return getString(KEY_FFMPEG_ALTERNATIVE_PATH, null);
	}

	public void setFfmpegAlternativePath(String value) {
		configuration.setProperty(KEY_FFMPEG_ALTERNATIVE_PATH, value);
	}

	public boolean getSkipLoopFilterEnabled() {
		return getBoolean(KEY_SKIP_LOOP_FILTER_ENABLED, false);
	}

	/**
	 * The list of network interfaces that should be skipped when checking
	 * for an available network interface. Entries should be comma separated
	 * and typically exclude the number at the end of the interface name.
	 * <p>
	 * Default is to skip the interfaces created by Virtualbox, OpenVPN and
	 * Parallels: "tap,vmnet,vnic,virtualbox".
	 * @return The string of network interface names to skip.
	 */
	public List<String> getSkipNetworkInterfaces() {
		return getStringList(KEY_SKIP_NETWORK_INTERFACES, "tap,vmnet,vnic,virtualbox");
	}

	public void setSkipLoopFilterEnabled(boolean value) {
		configuration.setProperty(KEY_SKIP_LOOP_FILTER_ENABLED, value);
	}

	public String getMPEG2MainSettings() {
		return getString(KEY_MPEG2_MAIN_SETTINGS, "Automatic (Wired)");
	}

	public void setMPEG2MainSettings(String value) {
		configuration.setProperty(KEY_MPEG2_MAIN_SETTINGS, value);
	}

	public String getx264ConstantRateFactor() {
		return getString(KEY_X264_CONSTANT_RATE_FACTOR, "Automatic (Wired)");
	}

	public void setx264ConstantRateFactor(String value) {
		configuration.setProperty(KEY_X264_CONSTANT_RATE_FACTOR, value);
	}

	public String getMencoderVobsubSubtitleQuality() {
		return getString(KEY_MENCODER_VOBSUB_SUBTITLE_QUALITY, "3");
	}

	public void setMencoderVobsubSubtitleQuality(String value) {
		configuration.setProperty(KEY_MENCODER_VOBSUB_SUBTITLE_QUALITY, value);
	}

	public String getMencoderOverscanCompensationWidth() {
		return getString(KEY_MENCODER_OVERSCAN_COMPENSATION_WIDTH, "0");
	}

	public void setMencoderOverscanCompensationWidth(String value) {
		if (value.trim().length() == 0) {
			value = "0";
		}
		configuration.setProperty(KEY_MENCODER_OVERSCAN_COMPENSATION_WIDTH, value);
	}

	public String getMencoderOverscanCompensationHeight() {
		return getString(KEY_MENCODER_OVERSCAN_COMPENSATION_HEIGHT, "0");
	}

	public void setMencoderOverscanCompensationHeight(String value) {
		if (value.trim().length() == 0) {
			value = "0";
		}
		configuration.setProperty(KEY_MENCODER_OVERSCAN_COMPENSATION_HEIGHT, value);
	}

	public void setEnginesAsList(ArrayList<String> enginesAsList) {
		configuration.setProperty(KEY_ENGINES, listToString(enginesAsList));
	}

	/**
	 * TODO look at the changes that were made to this in PMS and if they seem
	 * stable, merge them.
	 */
	public List<String> getEnginesAsList(SystemUtils registry) {
		String defaultEngines = StringUtils.join(
			new String[] {
				"ffmpegvideo",
				"mencoder",
				"tsmuxer",
				"ffmpegaudio",
				"tsmuxeraudio",
				"ffmpegwebvideo",
				"vlcwebvideo", // (VLCWebVideo)
				"vlcvideo", // (VideoLanVideoStreaming) TODO (legacy web video engine): remove
				"mencoderwebvideo",
				"vlcaudio", // (VideoLanAudioStreaming) TODO (legacy web audio engine): remove
				"ffmpegdvrmsremux",
				"rawthumbs"
			},
			","
		);
		List<String> engines = stringToList(
			// Possibly blank: An empty string means: disable all engines
			// http://www.ps3mediaserver.org/forum/viewtopic.php?f=6&t=15416
			configurationReader.getPossiblyBlankConfigurationString(
				KEY_ENGINES,
				defaultEngines
			)
		);

		engines = hackAvs(registry, engines);
		return engines;
	}

	private static String listToString(List<String> enginesAsList) {
		return StringUtils.join(enginesAsList, LIST_SEPARATOR);
	}

	private static List<String> stringToList(String input) {
		List<String> output = new ArrayList<>();
		Collections.addAll(output, StringUtils.split(input, LIST_SEPARATOR));
		return output;
	}

	// TODO: Get this out of here
	private static List<String> hackAvs(SystemUtils registry, List<String> input) {
		List<String> toBeRemoved = new ArrayList<>();
		for (String engineId : input) {
			if (engineId.startsWith("avs") && !registry.isAvis() && Platform.isWindows()) {
				if (!avsHackLogged) {
					LOGGER.info("AviSynth is not installed. You cannot use " + engineId + " as a transcoding engine.");
					avsHackLogged = true;
				}

				toBeRemoved.add(engineId);
			}
		}

		List<String> output = new ArrayList<>();
		output.addAll(input);
		output.removeAll(toBeRemoved);
		return output;
	}

	public void save() throws ConfigurationException {
		((PropertiesConfiguration)configuration).save();
		LOGGER.info("Configuration saved to: " + PROFILE_PATH);
	}

	public String getFolders(ArrayList<String> tags) {
		return tagLoop(tags, ".folders", KEY_FOLDERS);
	}

	public String getFoldersIgnored(ArrayList<String> tags) {
		return tagLoop(tags, ".ignore", KEY_FOLDERS_IGNORED);
	}

	public void setFolders(String value) {
		configuration.setProperty(KEY_FOLDERS, value);
	}

	public String getFoldersMonitored() {
		return getString(KEY_FOLDERS_MONITORED, "");
	}

	public void setFoldersMonitored(String value) {
		configuration.setProperty(KEY_FOLDERS_MONITORED, value);
	}

	public String getNetworkInterface() {
		return getString(KEY_NETWORK_INTERFACE, "");
	}

	public void setNetworkInterface(String value) {
		configuration.setProperty(KEY_NETWORK_INTERFACE, value);
	}

	public boolean isHideEngineNames() {
		return getBoolean(KEY_HIDE_ENGINENAMES, true);
	}

	public void setHideEngineNames(boolean value) {
		configuration.setProperty(KEY_HIDE_ENGINENAMES, value);
	}

	public boolean isHideExtensions() {
		return getBoolean(KEY_HIDE_EXTENSIONS, true);
	}

	public void setHideExtensions(boolean value) {
		configuration.setProperty(KEY_HIDE_EXTENSIONS, value);
	}

	public String getShares() {
		return getString(KEY_SHARES, "");
	}

	public void setShares(String value) {
		configuration.setProperty(KEY_SHARES, value);
	}

	public String getDisableTranscodeForExtensions() {
		return getString(KEY_DISABLE_TRANSCODE_FOR_EXTENSIONS, "");
	}

	public void setDisableTranscodeForExtensions(String value) {
		configuration.setProperty(KEY_DISABLE_TRANSCODE_FOR_EXTENSIONS, value);
	}

	public String getForceTranscodeForExtensions() {
		return getString(KEY_FORCE_TRANSCODE_FOR_EXTENSIONS, "");
	}

	public void setForceTranscodeForExtensions(String value) {
		configuration.setProperty(KEY_FORCE_TRANSCODE_FOR_EXTENSIONS, value);
	}

	public void setMencoderMT(boolean value) {
		configuration.setProperty(KEY_MENCODER_MT, value);
	}

	public boolean getMencoderMT() {
		boolean isMultiCore = getNumberOfCpuCores() > 1;
		return getBoolean(KEY_MENCODER_MT, isMultiCore);
	}

	public void setAudioRemuxAC3(boolean value) {
		configuration.setProperty(KEY_AUDIO_REMUX_AC3, value);
	}

	public boolean isAudioRemuxAC3() {
		return getBoolean(KEY_AUDIO_REMUX_AC3, true);
	}

	public void setMencoderRemuxMPEG2(boolean value) {
		configuration.setProperty(KEY_MENCODER_REMUX_MPEG2, value);
	}

	public boolean isMencoderRemuxMPEG2() {
		return getBoolean(KEY_MENCODER_REMUX_MPEG2, true);
	}

	public void setDisableFakeSize(boolean value) {
		configuration.setProperty(KEY_DISABLE_FAKESIZE, value);
	}

	public boolean isDisableFakeSize() {
		return getBoolean(KEY_DISABLE_FAKESIZE, false);
	}

	/**
	 * Whether the style rules defined by styled subtitles (ASS/SSA) should
	 * be followed (true) or overridden by our style rules (false) when
	 * using MEncoder.
	 *
	 * @see #setUseEmbeddedSubtitlesStyle(boolean)
	 * @param value whether to use the embedded styles or ours
	 * @deprecated
	 */
	@Deprecated
	public void setMencoderAssDefaultStyle(boolean value) {
		configuration.setProperty(KEY_MENCODER_ASS_DEFAULTSTYLE, value);
	}

	/**
	 * Whether the style rules defined by styled subtitles (ASS/SSA) should
	 * be followed (true) or overridden by our style rules (false) when
	 * using MEncoder.
	 *
	 * @see #isUseEmbeddedSubtitlesStyle()
	 * @return whether to use the embedded styles or ours
	 * @deprecated
	 */
	@Deprecated
	public boolean isMencoderAssDefaultStyle() {
		return getBoolean(KEY_MENCODER_ASS_DEFAULTSTYLE, true);
	}

	/**
	 * Whether the style rules defined by styled subtitles (ASS/SSA) should
	 * be followed (true) or overridden by our style rules (false).
	 *
	 * @param value whether to use the embedded styles or ours
	 */
	public void setUseEmbeddedSubtitlesStyle(boolean value) {
		configuration.setProperty(KEY_USE_EMBEDDED_SUBTITLES_STYLE, value);
	}

	/**
	 * Whether the style rules defined by styled subtitles (ASS/SSA) should
	 * be followed (true) or overridden by our style rules (false).
	 *
	 * @return whether to use the embedded styles or ours
	 */
	public boolean isUseEmbeddedSubtitlesStyle() {
		return getBoolean(KEY_USE_EMBEDDED_SUBTITLES_STYLE, true);
	}

	public int getMEncoderOverscan() {
		return getInt(KEY_OVERSCAN, 0);
	}

	public void setMEncoderOverscan(int value) {
		configuration.setProperty(KEY_OVERSCAN, value);
	}

	/**
	 * Returns sort method to use for ordering lists of files. One of the
	 * following values is returned:
	 * <ul>
	 * <li>0: Locale-sensitive A-Z</li>
	 * <li>1: Sort by modified date, newest first</li>
	 * <li>2: Sort by modified date, oldest first</li>
	 * <li>3: Case-insensitive ASCIIbetical sort</li>
	 * <li>4: Locale-sensitive natural sort</li>
	 * <li>5: Random</li>
	 * </ul>
	 * Default value is 4.
	 * @return The sort method
	 */
	private int findPathSort(String[] paths, String path) throws NumberFormatException{
		for (String path1 : paths) {
			String[] kv = path1.split(",");
			if (kv.length < 2) {
				continue;
			}
			if (kv[0].equals(path)) {
				return Integer.parseInt(kv[1]);
			}
		}
		return -1;
	}

	public int getSortMethod(File path) {
		int cnt = 0;
		String raw = getString(KEY_SORT_PATHS, null);
		if (StringUtils.isEmpty(raw)) {
			return getInt(KEY_SORT_METHOD, UMSUtils.SORT_LOC_NAT);
		}
		if (Platform.isWindows()) {
			// windows is crap
			raw = raw.toLowerCase();
		}
		String[] paths = raw.split(" ");

		while (path != null && (cnt++ < 100)) {
			String key = path.getAbsolutePath();
			if (Platform.isWindows()) {
				key = key.toLowerCase();
			}
			try {
				int ret = findPathSort(paths, key);
				if (ret != -1) {
					return ret;
				}
			} catch (NumberFormatException e) {
				// just ignore
			}
			path = path.getParentFile();
		}
		return getInt(KEY_SORT_METHOD, UMSUtils.SORT_LOC_NAT);
	}

	/**
	 * Set the sort method to use for ordering lists of files. The following
	 * values are recognized:
	 * <ul>
	 * <li>0: Locale-sensitive A-Z</li>
	 * <li>1: Sort by modified date, newest first</li>
	 * <li>2: Sort by modified date, oldest first</li>
	 * <li>3: Case-insensitive ASCIIbetical sort</li>
	 * <li>4: Locale-sensitive natural sort</li>
	 * <li>5: Random</li>
	 * </ul>
	 * @param value The sort method to use
	 */
	public void setSortMethod(int value) {
		configuration.setProperty(KEY_SORT_METHOD, value);
	}

	public int getAudioThumbnailMethod() {
		return getInt(KEY_AUDIO_THUMBNAILS_METHOD, 0);
	}

	public void setAudioThumbnailMethod(int value) {
		configuration.setProperty(KEY_AUDIO_THUMBNAILS_METHOD, value);
	}

	public String getAlternateThumbFolder() {
		return getString(KEY_ALTERNATE_THUMB_FOLDER, "");
	}

	public void setAlternateThumbFolder(String value) {
		configuration.setProperty(KEY_ALTERNATE_THUMB_FOLDER, value);
	}

	public String getAlternateSubtitlesFolder() {
		return getString(KEY_ALTERNATE_SUBTITLES_FOLDER, "");
	}

	public void setAlternateSubtitlesFolder(String value) {
		configuration.setProperty(KEY_ALTERNATE_SUBTITLES_FOLDER, value);
	}

	public void setAudioEmbedDtsInPcm(boolean value) {
		configuration.setProperty(KEY_AUDIO_EMBED_DTS_IN_PCM, value);
	}

	public boolean isAudioEmbedDtsInPcm() {
		return getBoolean(KEY_AUDIO_EMBED_DTS_IN_PCM, false);
	}

	public void setEncodedAudioPassthrough(boolean value) {
		configuration.setProperty(KEY_ENCODED_AUDIO_PASSTHROUGH, value);
	}

	public boolean isEncodedAudioPassthrough() {
		return getBoolean(KEY_ENCODED_AUDIO_PASSTHROUGH, false);
	}

	public void setMencoderMuxWhenCompatible(boolean value) {
		configuration.setProperty(KEY_MENCODER_MUX_COMPATIBLE, value);
	}

	public boolean isMencoderMuxWhenCompatible() {
		return getBoolean(KEY_MENCODER_MUX_COMPATIBLE, false);
	}

	public void setMEncoderNormalizeVolume(boolean value) {
		configuration.setProperty(KEY_MENCODER_NORMALIZE_VOLUME, value);
	}

	public boolean isMEncoderNormalizeVolume() {
		return getBoolean(KEY_MENCODER_NORMALIZE_VOLUME, false);
	}

	public void setFFmpegMuxWithTsMuxerWhenCompatible(boolean value) {
		configuration.setProperty(KEY_FFMPEG_MUX_TSMUXER_COMPATIBLE, value);
	}

	public boolean isFFmpegMuxWithTsMuxerWhenCompatible() {
		return getBoolean(KEY_FFMPEG_MUX_TSMUXER_COMPATIBLE, false);
	}

	/**
	 * @see #setFFmpegDeferToMEncoderForEmbeddedSubtitles(boolean)
	 * @deprecated
	 */
	@Deprecated
	public void setFFmpegDeferToMEncoderForSubtitles(boolean value) {
		setFFmpegDeferToMEncoderForProblematicSubtitles(value);
	}

	/**
	 * @see #isFFmpegDeferToMEncoderForEmbeddedSubtitles()
	 * @deprecated
	 */
	@Deprecated
	public boolean isFFmpegDeferToMEncoderForSubtitles() {
		return isFFmpegDeferToMEncoderForProblematicSubtitles();
	}

	/**
	 * Whether FFmpegVideo should defer to MEncoderVideo when there are
	 * subtitles that need to be transcoded which FFmpeg will need to
	 * initially parse, which can cause timeouts.
	 *
	 * @param value
	 */
	public void setFFmpegDeferToMEncoderForProblematicSubtitles(boolean value) {
		configuration.setProperty(KEY_FFMPEG_MENCODER_PROBLEMATIC_SUBTITLES, value);
	}

	/**
	 * Whether FFmpegVideo should defer to MEncoderVideo when there are
	 * subtitles that need to be transcoded which FFmpeg will need to
	 * initially parse, which can cause timeouts.
	 *
	 * @return
	 */
	public boolean isFFmpegDeferToMEncoderForProblematicSubtitles() {
		return getBoolean(KEY_FFMPEG_MENCODER_PROBLEMATIC_SUBTITLES, true);
	}

	public void setFFmpegFontConfig(boolean value) {
		configuration.setProperty(KEY_FFMPEG_FONTCONFIG, value);
	}

	public boolean isFFmpegFontConfig() {
		return getBoolean(KEY_FFMPEG_FONTCONFIG, false);
	}

	public void setMuxAllAudioTracks(boolean value) {
		configuration.setProperty(KEY_MUX_ALLAUDIOTRACKS, value);
	}

	public boolean isMuxAllAudioTracks() {
		return getBoolean(KEY_MUX_ALLAUDIOTRACKS, false);
	}

	public void setUseMplayerForVideoThumbs(boolean value) {
		configuration.setProperty(KEY_USE_MPLAYER_FOR_THUMBS, value);
	}

	public boolean isUseMplayerForVideoThumbs() {
		return getBoolean(KEY_USE_MPLAYER_FOR_THUMBS, false);
	}

	public String getIpFilter() {
		return getString(KEY_IP_FILTER, "");
	}

	public synchronized IpFilter getIpFiltering() {
	    filter.setRawFilter(getIpFilter());
	    return filter;
	}

	public void setIpFilter(String value) {
		configuration.setProperty(KEY_IP_FILTER, value);
	}

	public void setPreventsSleep(boolean value) {
		configuration.setProperty(KEY_PREVENTS_SLEEP, value);
	}

	public boolean isPreventsSleep() {
		return getBoolean(KEY_PREVENTS_SLEEP, false);
	}

	public void setHTTPEngineV2(boolean value) {
		configuration.setProperty(KEY_HTTP_ENGINE_V2, value);
	}

	public boolean isHTTPEngineV2() {
		return getBoolean(KEY_HTTP_ENGINE_V2, true);
	}

	public boolean isShowIphotoLibrary() {
		return getBoolean(KEY_SHOW_IPHOTO_LIBRARY, false);
	}

	public void setShowIphotoLibrary(boolean value) {
		configuration.setProperty(KEY_SHOW_IPHOTO_LIBRARY, value);
	}

	public boolean isShowApertureLibrary() {
		return getBoolean(KEY_SHOW_APERTURE_LIBRARY, false);
	}

	public void setShowApertureLibrary(boolean value) {
		configuration.setProperty(KEY_SHOW_APERTURE_LIBRARY, value);
	}

	public boolean isShowItunesLibrary() {
		return getBoolean(KEY_SHOW_ITUNES_LIBRARY, false);
	}

	public String getItunesLibraryPath() {
		return getString(KEY_ITUNES_LIBRARY_PATH, "");
	}

	public void setShowItunesLibrary(boolean value) {
		configuration.setProperty(KEY_SHOW_ITUNES_LIBRARY, value);
	}

	public boolean isHideAdvancedOptions() {
		return getBoolean(PmsConfiguration.KEY_HIDE_ADVANCED_OPTIONS, true);
	}

	public void setHideAdvancedOptions(final boolean value) {
		this.configuration.setProperty(PmsConfiguration.KEY_HIDE_ADVANCED_OPTIONS, value);
	}

	public boolean isHideEmptyFolders() {
		return getBoolean(PmsConfiguration.KEY_HIDE_EMPTY_FOLDERS, false);
	}

	public void setHideEmptyFolders(final boolean value) {
		this.configuration.setProperty(PmsConfiguration.KEY_HIDE_EMPTY_FOLDERS, value);
	}

	public boolean isHideMediaLibraryFolder() {
		return getBoolean(PmsConfiguration.KEY_HIDE_MEDIA_LIBRARY_FOLDER, true);
	}

	public void setHideMediaLibraryFolder(final boolean value) {
		this.configuration.setProperty(PmsConfiguration.KEY_HIDE_MEDIA_LIBRARY_FOLDER, value);
	}

	// TODO (breaking change): rename to e.g. isTranscodeFolderEnabled
	// (and return true by default)
	public boolean getHideTranscodeEnabled() {
		return getBoolean(KEY_HIDE_TRANSCODE_FOLDER, false);
	}

	// TODO (breaking change): rename to e.g. setTranscodeFolderEnabled
	// (and negate the value in the caller)
	public void setHideTranscodeEnabled(boolean value) {
		configuration.setProperty(KEY_HIDE_TRANSCODE_FOLDER, value);
	}

	public boolean isDvdIsoThumbnails() {
		return getBoolean(KEY_DVDISO_THUMBNAILS, false);
	}

	public void setDvdIsoThumbnails(boolean value) {
		configuration.setProperty(KEY_DVDISO_THUMBNAILS, value);
	}

	public Object getCustomProperty(String property) {
		return configurationReader.getCustomProperty(property);
	}

	public void setCustomProperty(String property, Object value) {
		configuration.setProperty(property, value);
	}

	public boolean isChapterSupport() {
		return getBoolean(KEY_CHAPTER_SUPPORT, false);
	}

	public void setChapterSupport(boolean value) {
		configuration.setProperty(KEY_CHAPTER_SUPPORT, value);
	}

	public int getChapterInterval() {
		return getInt(KEY_CHAPTER_INTERVAL, 5);
	}

	public void setChapterInterval(int value) {
		configuration.setProperty(KEY_CHAPTER_INTERVAL, value);
	}

	public int getSubsColor() {
		return getInt(KEY_SUBS_COLOR, 0xffffffff);
	}

	public void setSubsColor(int value) {
		configuration.setProperty(KEY_SUBS_COLOR, value);
	}

	public boolean isFix25FPSAvMismatch() {
		return getBoolean(KEY_FIX_25FPS_AV_MISMATCH, false);
	}

	public void setFix25FPSAvMismatch(boolean value) {
		configuration.setProperty(KEY_FIX_25FPS_AV_MISMATCH, value);
	}

	public int getVideoTranscodeStartDelay() {
		return getInt(KEY_VIDEOTRANSCODE_START_DELAY, 6);
	}

	public void setVideoTranscodeStartDelay(int value) {
		configuration.setProperty(KEY_VIDEOTRANSCODE_START_DELAY, value);
	}

	public boolean isAudioResample() {
		return getBoolean(KEY_AUDIO_RESAMPLE, true);
	}

	public void setAudioResample(boolean value) {
		configuration.setProperty(KEY_AUDIO_RESAMPLE, value);
	}

	public boolean isIgnoreTheWordThe() {
		return getBoolean(KEY_IGNORE_THE_WORD_THE, true);
	}

	public void setIgnoreTheWordThe(boolean value) {
		configuration.setProperty(KEY_IGNORE_THE_WORD_THE, value);
	}

	public boolean isPrettifyFilenames() {
		return getBoolean(KEY_PRETTIFY_FILENAMES, false);
	}

	public void setPrettifyFilenames(boolean value) {
		configuration.setProperty(KEY_PRETTIFY_FILENAMES, value);
	}

	public boolean isUseInfoFromIMDB() {
		return getBoolean(KEY_USE_IMDB_INFO, false) && isPrettifyFilenames();
	}

	public void setUseInfoFromIMDB(boolean value) {
		configuration.setProperty(KEY_USE_IMDB_INFO, value);
	}

	public boolean isRunWizard() {
		return getBoolean(KEY_RUN_WIZARD, true);
	}

	public void setRunWizard(boolean value) {
		configuration.setProperty(KEY_RUN_WIZARD, value);
	}

	public boolean isHideNewMediaFolder() {
		return getBoolean(KEY_HIDE_NEW_MEDIA_FOLDER, false);
	}

	public void setHideNewMediaFolder(final boolean value) {
		this.configuration.setProperty(KEY_HIDE_NEW_MEDIA_FOLDER, value);
	}

	public boolean isHideRecentlyPlayedFolder() {
		return getBoolean(PmsConfiguration.KEY_HIDE_RECENTLY_PLAYED_FOLDER, false);
	}

	public void setHideRecentlyPlayedFolder(final boolean value) {
		this.configuration.setProperty(PmsConfiguration.KEY_HIDE_RECENTLY_PLAYED_FOLDER, value);
	}

	/**
	 * Returns the name of the renderer to fall back on when header matching
	 * fails. PMS will recognize the configured renderer instead of "Unknown
	 * renderer". Default value is "", which means PMS will return the unknown
	 * renderer when no match can be made.
	 *
	 * @return The name of the renderer PMS should fall back on when header
	 *         matching fails.
	 * @see #isRendererForceDefault()
	 */
	public String getRendererDefault() {
		return getString(KEY_RENDERER_DEFAULT, "");
	}

	/**
	 * Sets the name of the renderer to fall back on when header matching
	 * fails. PMS will recognize the configured renderer instead of "Unknown
	 * renderer". Set to "" to make PMS return the unknown renderer when no
	 * match can be made.
	 *
	 * @param value The name of the renderer to fall back on. This has to be
	 *              <code>""</code> or a case insensitive match with the name
	 *              used in any render configuration file.
	 * @see #setRendererForceDefault(boolean)
	 */
	public void setRendererDefault(String value) {
		configuration.setProperty(KEY_RENDERER_DEFAULT, value);
	}

	/**
	 * Returns true when PMS should not try to guess connecting renderers
	 * and instead force picking the defined fallback renderer. Default
	 * value is false, which means PMS will attempt to recognize connecting
	 * renderers by their headers.
	 *
	 * @return True when the fallback renderer should always be picked.
	 * @see #getRendererDefault()
	 */
	public boolean isRendererForceDefault() {
		return getBoolean(KEY_RENDERER_FORCE_DEFAULT, false);
	}

	/**
	 * Set to true when PMS should not try to guess connecting renderers
	 * and instead force picking the defined fallback renderer. Set to false
	 * to make PMS attempt to recognize connecting renderers by their headers.
	 *
	 * @param value True when the fallback renderer should always be picked.
	 * @see #setRendererDefault(String)
	 */
	public void setRendererForceDefault(boolean value) {
		configuration.setProperty(KEY_RENDERER_FORCE_DEFAULT, value);
	}

	public String getVirtualFolders(ArrayList<String> tags) {
		return tagLoop(tags, ".vfolders", KEY_VIRTUAL_FOLDERS);
	}

	public String getVirtualFoldersFile(ArrayList<String> tags) {
		return tagLoop(tags, ".vfolders.file", KEY_VIRTUAL_FOLDERS_FILE);
	}

	public String getProfilePath() {
		return PROFILE_PATH;
	}

	public String getProfileDirectory() {
		return PROFILE_DIRECTORY;
	}

	/**
	 * Returns the absolute path to the WEB.conf file. By default
	 * this is <pre>PROFILE_DIRECTORY + File.pathSeparator + WEB.conf</pre>,
	 * but it can be overridden via the <pre>web_conf</pre> profile option.
	 * The existence of the file is not checked.
	 *
	 * @return the path to the WEB.conf file.
	 */
	public String getWebConfPath() {
		// Initialise this here rather than in the constructor
		// or statically so that custom settings are logged
		// to the logfile/Logs tab.
		if (WEB_CONF_PATH == null) {
			WEB_CONF_PATH = FileUtil.getFileLocation(
				getString(KEY_WEB_CONF_PATH, null),
				PROFILE_DIRECTORY,
				DEFAULT_WEB_CONF_FILENAME
			).getFilePath();
		}

		return getString(KEY_WEB_CONF_PATH, WEB_CONF_PATH);
	}

	public String getPluginDirectory() {
		return getString(KEY_PLUGIN_DIRECTORY, "plugins");
	}

	public void setPluginDirectory(String value) {
		configuration.setProperty(KEY_PLUGIN_DIRECTORY, value);
	}

	public String getProfileName() {
		if (HOSTNAME == null) { // Initialise this lazily
			try {
				HOSTNAME = InetAddress.getLocalHost().getHostName();
			} catch (UnknownHostException e) {
				LOGGER.info("Can't determine hostname");
				HOSTNAME = "unknown host";
			}
		}

		return getString(KEY_PROFILE_NAME, HOSTNAME);
	}

	public boolean isAutoUpdate() {
		return Build.isUpdatable() && getBoolean(KEY_AUTO_UPDATE, false);
	}

	public void setAutoUpdate(boolean value) {
		configuration.setProperty(KEY_AUTO_UPDATE, value);
	}

	public int getUpnpPort() {
		return getInt(KEY_UPNP_PORT, 1900);
	}

	public String getUuid() {
		return getString(KEY_UUID, null);
	}

	public void setUuid(String value){
		configuration.setProperty(KEY_UUID, value);
	}

	public void addConfigurationListener(ConfigurationListener l) {
		((PropertiesConfiguration)configuration).addConfigurationListener(l);
	}

	public void removeConfigurationListener(ConfigurationListener l) {
		((PropertiesConfiguration)configuration).removeConfigurationListener(l);
	}

	public boolean getFolderLimit() {
		return getBoolean(KEY_FOLDER_LIMIT, false);
	}

	public String getScriptDir() {
		return getString(KEY_SCRIPT_DIR, null);
	}

	public String getPluginPurgeAction() {
		return getString(KEY_PLUGIN_PURGE_ACTION, "delete");
	}

	public boolean getSearchFolder() {
		return getBoolean(KEY_SEARCH_FOLDER, false);
	}

	public boolean getSearchInFolder() {
		return getBoolean(KEY_SEARCH_IN_FOLDER, false) && getSearchFolder();
	}

	public int getSearchDepth() {
		int ret = (getBoolean(KEY_SEARCH_RECURSE, true) ? 100 : 2);
	   	return getInt(KEY_SEARCH_RECURSE_DEPTH, ret);
	}

	public void reload() {
		try {
			((PropertiesConfiguration)configuration).refresh();
		} catch (ConfigurationException e) {
			LOGGER.error(null, e);
		}
	}

	/**
	 * Retrieve the name of the folder used to select subtitles, audio channels, chapters, engines &amp;c.
	 * Defaults to the localized version of <pre>#--TRANSCODE--#</pre>.
	 * @return The folder name.
	 */
	public String getTranscodeFolderName() {
		return getString(KEY_TRANSCODE_FOLDER_NAME, Messages.getString("TranscodeVirtualFolder.0"));
	}

	/**
	 * Set a custom name for the <pre>#--TRANSCODE--#</pre> folder.
	 * @param name The folder name.
	 */
	public void setTranscodeFolderName(String name) {
		configuration.setProperty(KEY_TRANSCODE_FOLDER_NAME, name);
	}

	/**
	 * State if the video hardware acceleration is allowed
	 * @return true if hardware acceleration is allowed, false otherwise
	 */
	public boolean isGPUAcceleration() {
		return getBoolean(KEY_GPU_ACCELERATION, false);
	}

	/**
	 * Set the video hardware acceleration enable/disable
	 * @param value true if hardware acceleration is allowed, false otherwise
	 */
	public void setGPUAcceleration(boolean value) {
		configuration.setProperty(KEY_GPU_ACCELERATION, value);
	}

	/**
	 * Get the state of the GUI log tab "Case sensitive" check box
	 * @return true if enabled, false if disabled
	 */
	public boolean getGUILogSearchCaseSensitive() {
		return getBoolean(KEY_GUI_LOG_SEARCH_CASE_SENSITIVE, false);
	}

	/**
	 * Set the state of the GUI log tab "Case sensitive" check box
	 * @param value true if enabled, false if disabled
	 */
	public void setGUILogSearchCaseSensitive(boolean value) {
		configuration.setProperty(KEY_GUI_LOG_SEARCH_CASE_SENSITIVE, value);
	}

	/**
	 * Get the state of the GUI log tab "Multiline" check box
	 * @return true if enabled, false if disabled
	 */
	public boolean getGUILogSearchMultiLine() {
		return getBoolean(KEY_GUI_LOG_SEARCH_MULTILINE, false);
	}

	/**
	 * Set the state of the GUI log tab "Multiline" check box
	 * @param value true if enabled, false if disabled
	 */
	public void setGUILogSearchMultiLine(boolean value) {
		configuration.setProperty(KEY_GUI_LOG_SEARCH_MULTILINE, value);
	}

	/**
	 * Get the state of the GUI log tab "RegEx" check box
	 * @return true if enabled, false if disabled
	 */
	public boolean getGUILogSearchRegEx() {
		return getBoolean(KEY_GUI_LOG_SEARCH_USE_REGEX, false);
	}

	/**
	 * Set the state of the GUI log tab "RegEx" check box
	 * @param value true if enabled, false if disabled
	 */
	public void setGUILogSearchRegEx(boolean value) {
		configuration.setProperty(KEY_GUI_LOG_SEARCH_USE_REGEX, value);
	}

	/* Start without external netowrk (increase startup speed) */
	public static final String KEY_EXTERNAL_NETWORK = "external_network";

	public boolean getExternalNetwork() {
		return getBoolean(KEY_EXTERNAL_NETWORK, true);
	}

	public void setExternalNetwork(boolean b) {
		configuration.setProperty(KEY_EXTERNAL_NETWORK, b);
	}

	/* Credential path handling */
	public static final String KEY_CRED_PATH = "cred.path";

	public void initCred() throws IOException {
		File credFile = getCredFile();

		if (!credFile.exists()) {
			// Create an empty file and save the path if needed
			try (BufferedWriter writer = new BufferedWriter(new OutputStreamWriter(new FileOutputStream(credFile), StandardCharsets.UTF_8))) {
				writer.write("# Add credentials to the file");
				writer.newLine();
				writer.write("# on the format tag=user,password");
				writer.newLine();
				writer.write("# For example:");
				writer.newLine();
				writer.write("# channels.xxx=name,secret");
				writer.newLine();
			}
			// Save the path if we got here
			configuration.setProperty(KEY_CRED_PATH, credFile.getAbsolutePath());
			try {
				((PropertiesConfiguration)configuration).save();
			} catch (ConfigurationException e) {
				LOGGER.warn("An error occurred while saving configuration: {}", e.getMessage());
			}
		}
	}

	/**
	 * @deprecated Use {@link #getCredFile()} instead.
	 */
	public String getCredPath() {
		return getCredFile().getAbsolutePath();
	}

	public File getCredFile() {
		String path = getString(KEY_CRED_PATH, "");
		if (path != null && !path.trim().isEmpty()) {
			return new File(path);
		}
		return new File(getProfileDirectory(), DEFAULT_CREDENTIALS_FILENAME);
	}

	public int getATZLimit() {
		int tmp = getInt(KEY_ATZ_LIMIT, 10000);
		if (tmp <= 2) {
			// this is silly, ignore
			tmp = 10000;
		}
		return tmp;
	}

	public void setATZLimit(int val) {
		if (val <= 2) {
			// clear prop
			configuration.clearProperty(KEY_ATZ_LIMIT);
			return;
		}
		configuration.setProperty(KEY_ATZ_LIMIT, val);
	}

	public void setATZLimit(String str) {
		try {
			setATZLimit(Integer.parseInt(str));
		} catch (Exception e) {
			setATZLimit(0);
		}
	}

	public String getDataDir() {
		return getProfileDirectory() + File.separator + "data";
	}

	public String getDataFile(String str) {
		return getDataDir() + File.separator + str;
	}

	private String KEY_URL_RES_ORDER = "url_resolve_order";

	public String[] getURLResolveOrder() {
		return getString(KEY_URL_RES_ORDER, "").split(",");
	}

	public boolean isHideLiveSubtitlesFolder() {
		return getBoolean(KEY_HIDE_LIVE_SUBTITLES_FOLDER, true);
	}

	public void setHideLiveSubtitlesFolder(boolean value) {
		configuration.setProperty(KEY_HIDE_LIVE_SUBTITLES_FOLDER, value);
	}

	public int liveSubtitlesLimit() {
		return getInt(KEY_LIVE_SUBTITLES_LIMIT, 20);
	}

	public boolean isLiveSubtitlesKeep() {
		return getBoolean(KEY_LIVE_SUBTITLES_KEEP, false);
	}

	public int getLiveSubtitlesTimeout() {
		return getInt(KEY_LIVE_SUBTITLES_TMO, 0) * 24 * 3600 * 1000;
	}

	public void setLiveSubtitlesTimeout(int t) {
		configuration.setProperty(KEY_LIVE_SUBTITLES_TMO, t);
	}

	public boolean getLoggingBuffered() {
		return getBoolean(KEY_LOGGING_BUFFERED, false);
	}

	public void setLoggingBuffered(boolean value) {
		configuration.setProperty(KEY_LOGGING_BUFFERED, value);
	}

	public Level getLoggingFilterConsole() {
		return Level.toLevel(getString(KEY_LOGGING_FILTER_CONSOLE, "INFO"),Level.INFO);
	}

	public void setLoggingFilterConsole(Level value) {
		configuration.setProperty(KEY_LOGGING_FILTER_CONSOLE, value.levelStr);
	}

	public Level getLoggingFilterLogsTab() {
		return Level.toLevel(getString(KEY_LOGGING_FILTER_LOGS_TAB, "INFO"),Level.INFO);
	}

	public void setLoggingFilterLogsTab(Level value) {
		configuration.setProperty(KEY_LOGGING_FILTER_LOGS_TAB, value.levelStr);
	}

	public int getLoggingLogsTabLinebuffer() {
		return Math.min(Math.max(getInt(KEY_LOGGING_LOGS_TAB_LINEBUFFER, 1000), LOGGING_LOGS_TAB_LINEBUFFER_MIN),LOGGING_LOGS_TAB_LINEBUFFER_MAX);
	}

	public void setLoggingLogsTabLinebuffer(int value) {
		value = Math.min(Math.max(value, LOGGING_LOGS_TAB_LINEBUFFER_MIN),LOGGING_LOGS_TAB_LINEBUFFER_MAX);
		configuration.setProperty(KEY_LOGGING_LOGS_TAB_LINEBUFFER, value);
	}

	public String getLoggingSyslogFacility() {
		return getString(KEY_LOGGING_SYSLOG_FACILITY, "USER");
	}

	public void setLoggingSyslogFacility(String value) {
		configuration.setProperty(KEY_LOGGING_SYSLOG_FACILITY, value);
	}

	public void setLoggingSyslogFacilityDefault() {
		setLoggingSyslogFacility("USER");
	}

	public String getLoggingSyslogHost() {
		return getString(KEY_LOGGING_SYSLOG_HOST, "");
	}

	public void setLoggingSyslogHost(String value) {
		configuration.setProperty(KEY_LOGGING_SYSLOG_HOST, value);
	}

	public int getLoggingSyslogPort() {
		int i = getInt(KEY_LOGGING_SYSLOG_PORT, 514);
		if (i < 1 || i > 65535) {
			return 514;
		} else {
			return i;
		}
	}

	public void setLoggingSyslogPort(int value) {
		if (value < 1 || value > 65535) {
			setLoggingSyslogPortDefault();
		} else {
			configuration.setProperty(KEY_LOGGING_SYSLOG_PORT, value);
		}
	}

	public void setLoggingSyslogPortDefault() {
		setLoggingSyslogPort(514);
	}

	public boolean getLoggingUseSyslog() {
		return getBoolean(KEY_LOGGING_USE_SYSLOG, false);
	}

	public void setLoggingUseSyslog(boolean value) {
		configuration.setProperty(KEY_LOGGING_USE_SYSLOG, value);
	}

	public boolean isVlcUseHardwareAccel() {
		return getBoolean(KEY_VLC_USE_HW_ACCELERATION, false);
	}

	public void setVlcUseHardwareAccel(boolean value) {
		configuration.setProperty(KEY_VLC_USE_HW_ACCELERATION, value);
	}

	public boolean isVlcExperimentalCodecs() {
		return getBoolean(KEY_VLC_USE_EXPERIMENTAL_CODECS, false);
	}

	public void setVlcExperimentalCodecs(boolean value) {
		configuration.setProperty(KEY_VLC_USE_EXPERIMENTAL_CODECS, value);
	}

	public boolean isVlcAudioSyncEnabled() {
		return getBoolean(KEY_VLC_AUDIO_SYNC_ENABLED, false);
	}

	public void setVlcAudioSyncEnabled(boolean value) {
		configuration.setProperty(KEY_VLC_AUDIO_SYNC_ENABLED, value);
	}

	public boolean isVlcSubtitleEnabled() {
		return getBoolean(KEY_VLC_SUBTITLE_ENABLED, true);
	}

	public void setVlcSubtitleEnabled(boolean value) {
		configuration.setProperty(KEY_VLC_SUBTITLE_ENABLED, value);
	}

	public String getVlcScale() {
		return getString(KEY_VLC_SCALE, "1.0");
	}

	public void setVlcScale(String value) {
		configuration.setProperty(KEY_VLC_SCALE, value);
	}

	public boolean getVlcSampleRateOverride() {
		return getBoolean(KEY_VLC_SAMPLE_RATE_OVERRIDE, false);
	}

	public void setVlcSampleRateOverride(boolean value) {
		configuration.setProperty(KEY_VLC_SAMPLE_RATE_OVERRIDE, value);
	}

	public String getVlcSampleRate() {
		return getString(KEY_VLC_SAMPLE_RATE, "48000");
	}

	public void setVlcSampleRate(String value) {
		configuration.setProperty(KEY_VLC_SAMPLE_RATE, value);
	}

	public boolean isResumeEnabled()  {
		return getBoolean(KEY_RESUME, true);
	}

	public void setResume(boolean value) {
		configuration.setProperty(KEY_RESUME, value);
	}

	@Deprecated
	public int getMinPlayTime() {
		return getMinimumWatchedPlayTime();
	}

	public int getMinimumWatchedPlayTime() {
		return getInt(KEY_MIN_PLAY_TIME, 30000);
	}

	public int getMinimumWatchedPlayTimeSeconds() {
		return getMinimumWatchedPlayTime() / 1000;
	}

	public int getMinPlayTimeWeb() {
		return getInt(KEY_MIN_PLAY_TIME_WEB, getMinimumWatchedPlayTime());
	}

	public int getMinPlayTimeFile() {
		return getInt(KEY_MIN_PLAY_TIME_FILE, getMinimumWatchedPlayTime());
	}

	public int getResumeRewind() {
		return getInt(KEY_RESUME_REWIND, 17000);
	}

	public double getResumeBackFactor() {
		int percent = getInt(KEY_RESUME_BACK, 92);
		if (percent > 97) {
			percent = 97;
		}
		if (percent < 10) {
			percent = 10;
		}
		return (percent / 100.0);
	}

	public int getResumeKeepTime() {
		return getInt(KEY_RESUME_KEEP_TIME, 0);
	}

	public boolean hideSubsInfo() {
		return getBoolean(KEY_HIDE_SUBS_INFO, false);
	}

	public String getPlugins(ArrayList<String> tags) {
		return tagLoop(tags, ".plugins", "dummy");
	}

	public boolean isHideWebFolder(ArrayList<String> tags) {
		return tagLoopBool(tags, ".web", "dummy", false);
	}

	private String tagLoop(ArrayList<String> tags, String suff, String fallback) {
		if (tags == null || tags.isEmpty()) {
			// no tags use fallback
			return getString(fallback, "");
		}

		for (String tag : tags) {
			String x = (tag.toLowerCase() + suff).replaceAll(" ", "_");
			String res = getString(x, "");
			if (StringUtils.isNotBlank(res)) {
				// use first tag found
				return res;
			}
		}

		// down here no matching tag was found
		// return fallback
		return getString(fallback, "");
	}

	private boolean tagLoopBool(ArrayList<String> tags, String suff, String fallback, boolean def) {
		String b = tagLoop(tags, suff, fallback);
		if (StringUtils.isBlank(b)) {
			return def;
		}

		return b.trim().equalsIgnoreCase("true");
	}

	/**
	 * Whether the profile name should be appended to the server name when
	 * displayed on the renderer
	 *
	 * @return True if the profile name should be appended.
	 */
	public boolean isAppendProfileName() {
		return getBoolean(KEY_APPEND_PROFILE_NAME, false);
	}

	/**
	 * Set whether the profile name should be appended to the server name
	 * when displayed on the renderer
	 *
	 * @param value Set to true if the profile name should be appended.
	 */
	public void setAppendProfileName(boolean value) {
		configuration.setProperty(KEY_APPEND_PROFILE_NAME, value);
	}

	public String getDepth3D() {
		return getString(KEY_3D_SUBTITLES_DEPTH, "0");
	}

	public void setDepth3D(String value) {
		configuration.setProperty(KEY_3D_SUBTITLES_DEPTH, value);
	}

	/**
	 * @deprecated
	 * @see #setRunSingleInstance(boolean)
	 */
	@Deprecated
	public void setSingle(boolean value) {
		setRunSingleInstance(value);
	}

	/**
	 * Set whether UMS should allow only one instance by shutting down
	 * the first one when a second one is launched.
	 *
	 * @param value whether to kill the old UMS instance
	 */
	public void setRunSingleInstance(boolean value) {
		configuration.setProperty(KEY_SINGLE, value);
	}

	/**
	 * @deprecated
	 * @see #isRunSingleInstance()
	 */
	@Deprecated
	public boolean getSingle() {
		return isRunSingleInstance();
	}

	/**
	 * Whether UMS should allow only one instance by shutting down
	 * the first one when a second one is launched.
	 *
	 * @return value whether to kill the old UMS instance
	 */
	public boolean isRunSingleInstance() {
		return getBoolean(KEY_SINGLE, true);
	}

	/**
	 * Web stuff
	 */
	protected static final String KEY_NO_FOLDERS = "no_shared";
	protected static final String KEY_WEB_HTTPS = "use_https";
	protected static final String KEY_WEB_PORT = "web_port";
	protected static final int WEB_MAX_THREADS = 100;

	public boolean getNoFolders(String tag) {
		if (tag == null) {
			return getBoolean(KEY_NO_FOLDERS, false);
		}
		String x = (tag.toLowerCase() + ".no_shared").replaceAll(" ", "_");
		return getBoolean(x, false);
	}

	public boolean getWebHttps() {
		return getBoolean(KEY_WEB_HTTPS, false);
	}

	public File getWebPath() {
		File path = new File(getString(KEY_WEB_PATH, "web"));
		if (!path.exists()) {
			path.mkdirs();
		}
		return path;
	}

	public File getWebFile(String file) {
		return new File(getWebPath().getAbsolutePath() + File.separator + file);
	}

	public boolean isWebAuthenticate() {
		return getBoolean(KEY_WEB_AUTHENTICATE, false);
	}

	public int getWebThreads() {
		int x = getInt(KEY_WEB_THREADS, 30);
		return (x > WEB_MAX_THREADS ? WEB_MAX_THREADS : x);
	}

	public boolean isWebMp4Trans() {
		return getBoolean(KEY_WEB_MP4_TRANS, false);
	}

	public String getBumpAddress() {
		return getString(KEY_BUMP_ADDRESS, "");
	}

	public void setBumpAddress(String value) {
		configuration.setProperty(KEY_BUMP_ADDRESS, value);
	}

	public String getBumpJS(String fallback) {
		return getString(KEY_BUMP_JS, fallback);
	}

	public String getBumpSkinDir(String fallback) {
		return getString(KEY_BUMP_SKIN_DIR, fallback);
	}

	/**
	 * Default port for the WEB interface.
	 */
	public int getWebPort() {
		return getInt(KEY_WEB_PORT, 9001);
	}

	public boolean useWebInterface() {
		return getBoolean(KEY_WEB_ENABLE, true);
	}

	public boolean isAutomaticMaximumBitrate() {
		return getBoolean(KEY_AUTOMATIC_MAXIMUM_BITRATE, false);
	}

	public void setAutomaticMaximumBitrate(boolean b) {
		if (!isAutomaticMaximumBitrate() && b) {
			// get all bitrates from renderers
			RendererConfiguration.calculateAllSpeeds();
		}
		configuration.setProperty(KEY_AUTOMATIC_MAXIMUM_BITRATE, b);
	}

	public String pingPath() {
		return getString(KEY_PING_PATH, null);
	}

	public boolean isSpeedDbg() {
		return getBoolean(KEY_SPEED_DBG, false);
	}

	public boolean getAutoDiscover() {
		return getBoolean(KEY_AUTOMATIC_DISCOVER, false);
	}

	public int mediaLibrarySort() {
		return getInt(KEY_MEDIA_LIB_SORT, UMSUtils.SORT_NO_SORT);
	}

	public boolean getWebAutoCont(Format f) {
		String key = KEY_WEB_CONT_VIDEO;
		boolean def = false;
		if (f.isAudio()) {
			key = KEY_WEB_CONT_AUDIO;
			def = true;
		}
		if (f.isImage()) {
			key = KEY_WEB_CONT_IMAGE;
			def = false;
		}
		return getBoolean(key, def);
	}

	public boolean getWebAutoLoop(Format f) {
		String key = KEY_WEB_LOOP_VIDEO;
		if (f.isAudio()) {
			key = KEY_WEB_LOOP_AUDIO;
		}
		if (f.isImage()) {
			key = KEY_WEB_LOOP_IMAGE;
		}
		return getBoolean(key, false);
	}

	public int getWebImgSlideDelay() {
		return getInt(KEY_WEB_IMAGE_SLIDE, 0);
	}

	public String getWebSize() {
		return getString(KEY_WEB_SIZE, "");
	}

	public int getWebHeight() {
		return getInt(KEY_WEB_HEIGHT, 0);
	}

	public int getWebWidth() {
		return getInt(KEY_WEB_WIDTH, 0);
	}

	public boolean getWebFlash() {
		return getBoolean(KEY_WEB_FLASH, false);
	}

	public boolean getWebChrome() {
		return getBoolean(KEY_WEB_CHROME_TRICK, false);
	}

	public boolean getWebFirefoxLinuxMp4() {
		return getBoolean(KEY_WEB_FIREFOX_LINUX_MP4, false);
	}

	public boolean getWebSubs() {
		return getBoolean(KEY_WEB_SUBS_TRANS, false);
	}

	public String getBumpAllowedIps() {
		return getString(KEY_BUMP_IPS, "");
	}

	public String getWebTranscode() {
		return getString(KEY_WEB_TRANSCODE, null);
	}

	public int getWebLowSpeed() {
		return getInt(KEY_WEB_LOW_SPEED, 0);
	}

	public boolean useWebLang() {
		return getBoolean(KEY_WEB_BROWSE_LANG, false);
	}

	public boolean useWebSubLang() {
		return getBoolean(KEY_WEB_BROWSE_SUB_LANG, false);
	}

	public boolean useWebControl() {
		return getBoolean(KEY_WEB_CONTROL, true);
	}

	public boolean useCode() {
		return getBoolean(KEY_CODE_USE, true);
	}

	public int getCodeValidTmo() {
		return (getInt(KEY_CODE_TMO, 4 * 60) * 60 * 1000);
	}

	public boolean isShowCodeThumbs() {
		return getBoolean(KEY_CODE_THUMBS, true);
	}

	public int getCodeCharSet() {
		int cs = getInt(KEY_CODE_CHARS, CodeEnter.DIGITS);
		if (cs < CodeEnter.DIGITS || cs > CodeEnter.BOTH) {
			// ensure we go a legal value
			cs = CodeEnter.DIGITS;
		}
		return cs;
	}

	public boolean isDynamicPls() {
		return getBoolean(KEY_DYNAMIC_PLS, false);
	}

	public boolean isDynamicPlsAutoSave() {
	   	return getBoolean(KEY_DYNAMIC_PLS_AUTO_SAVE, false);
	}

	public String getDynamicPlsSavePath() {
		String path = getString(KEY_DYNAMIC_PLS_SAVE_PATH, "");
		if (StringUtils.isEmpty(path)) {
			path = getDataFile("dynpls");
			// ensure that this path exists
			new File(path).mkdirs();
		}
		return path;
	}

	public String getDynamicPlsSaveFile(String str) {
		return getDynamicPlsSavePath() + File.separator + str;
	}

	public boolean isHideSavedPlaylistFolder() {
		return getBoolean(KEY_DYNAMIC_PLS_HIDE, false);
	}

	public boolean isAutoContinue() {
		return getBoolean(KEY_PLAYLIST_AUTO_CONT, false);
	}

	public boolean isAutoAddAll() {
		return getBoolean(KEY_PLAYLIST_AUTO_ADD_ALL, false);
	}

	public String getAutoPlay() {
		return getString(KEY_PLAYLIST_AUTO_PLAY, null);
	}

	public boolean useChromecastExt() {
		return getBoolean(KEY_CHROMECAST_EXT, true);
	}

	public boolean isChromecastDbg() {
		return getBoolean(KEY_CHROMECAST_DBG, false);
	}

	public Color getToolTipForegroundColor() {
		return getColor(KEY_TOOLTIP_FOREGROUND_COLOR, "255,255,255");
	}

	public Color getToolTipBackgroundColor() {
		return getColor(KEY_TOOLTIP_BACKGROUND_COLOR, "125,184,47");
	}

	/**
	 * Enable the automatically saving of modified properties to the disk.
	 */
	public void setAutoSave() {
		((PropertiesConfiguration) configuration).setAutoSave(true);
	}

	public boolean isUpnpEnabled() {
		return getBoolean(KEY_UPNP_ENABLED, true);
	}

	public String getRootLogLevel() {
		String level = getString(KEY_ROOT_LOG_LEVEL, "DEBUG").toUpperCase();
		return "ALL TRACE DEBUG INFO WARN ERROR OFF".contains(level) ? level : "DEBUG";
	}

	public void setRootLogLevel(ch.qos.logback.classic.Level level) {
		configuration.setProperty(KEY_ROOT_LOG_LEVEL, level.toString());
	}

	public void setWindowGeometry(String value) {
		configuration.setProperty(KEY_WINDOW_GEOMETRY, value);
	}

	public String getWindowGeometry() {
		return getString(KEY_WINDOW_GEOMETRY, "x=-1,y=-1,width=1000,height=750");
	}

	public void setScreenSize(String value) {
		configuration.setProperty(KEY_SCREEN_SIZE, value);
	}

	public String getScreenSize() {
		return getString(KEY_SCREEN_SIZE, "-1x-1");
	}
<<<<<<< HEAD
=======

	public void setWindowExtendedState(int value) {
		configuration.setProperty(KEY_WINDOW_EXTENDED_STATE, value);
	}

	public int getWindowExtendedState() {
		return getInt(KEY_WINDOW_EXTENDED_STATE, Frame.NORMAL);
	}
>>>>>>> 888c443e
}<|MERGE_RESOLUTION|>--- conflicted
+++ resolved
@@ -3779,8 +3779,6 @@
 	public String getScreenSize() {
 		return getString(KEY_SCREEN_SIZE, "-1x-1");
 	}
-<<<<<<< HEAD
-=======
 
 	public void setWindowExtendedState(int value) {
 		configuration.setProperty(KEY_WINDOW_EXTENDED_STATE, value);
@@ -3789,5 +3787,4 @@
 	public int getWindowExtendedState() {
 		return getInt(KEY_WINDOW_EXTENDED_STATE, Frame.NORMAL);
 	}
->>>>>>> 888c443e
 }