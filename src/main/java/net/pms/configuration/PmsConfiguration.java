/*
 * PS3 Media Server, for streaming any medias to your PS3.
 * Copyright (C) 2008  A.Brochard
 *
 * This program is free software; you can redistribute it and/or
 * modify it under the terms of the GNU General Public License
 * as published by the Free Software Foundation; version 2
 * of the License only.
 *
 * This program is distributed in the hope that it will be useful,
 * but WITHOUT ANY WARRANTY; without even the implied warranty of
 * MERCHANTABILITY or FITNESS FOR A PARTICULAR PURPOSE.  See the
 * GNU General Public License for more details.
 *
 * You should have received a copy of the GNU General Public License
 * along with this program; if not, write to the Free Software
 * Foundation, Inc., 51 Franklin Street, Fifth Floor, Boston, MA  02110-1301, USA.
 */
package net.pms.configuration;

import com.sun.jna.Platform;
import java.awt.Component;
import java.io.File;
import java.io.FileOutputStream;
import java.io.IOException;
import java.net.InetAddress;
import java.net.UnknownHostException;
import java.util.*;
import javax.swing.JFrame;
import javax.swing.JOptionPane;
import javax.swing.SwingUtilities;
import net.pms.Messages;
import net.pms.PMS;
import net.pms.io.SystemUtils;
import net.pms.util.FileUtil;
import net.pms.util.FileUtil.FileLocation;
import net.pms.util.PropertiesUtil;
import net.pms.util.WindowsRegistry;
import org.apache.commons.configuration.Configuration;
import org.apache.commons.configuration.ConfigurationException;
import org.apache.commons.configuration.PropertiesConfiguration;
import org.apache.commons.configuration.event.ConfigurationListener;
import org.apache.commons.io.FileUtils;
import org.apache.commons.io.FilenameUtils;
import org.apache.commons.lang3.StringUtils;
import org.slf4j.Logger;
import org.slf4j.LoggerFactory;

/**
 * Container for all configurable PMS settings. Settings are typically defined by three things:
 * a unique key for use in the configuration file "UMS.conf", a getter (and setter) method and
 * a default value. When a key cannot be found in the current configuration, the getter will
 * return a default value. Setters only store a value, they do not permanently save it to
 * file.
 */
public class PmsConfiguration {
	private static final Logger LOGGER = LoggerFactory.getLogger(PmsConfiguration.class);
	private static final int DEFAULT_PROXY_SERVER_PORT = -1;
	private static final int DEFAULT_SERVER_PORT = 5001;

	/*
	 * MEncoder has a hardwired maximum of 8 threads for -lavcopts and 16
	 * for -lavdopts.
	 * The Windows SubJunk Builds can take 16 for both, but we keep it at 8
	 * for compatibility with other operating systems.
	 */
	private static final int MENCODER_MAX_THREADS = 8;

	// TODO: Get this out of here
	private static boolean avsHackLogged = false;

	private static final String KEY_ALTERNATE_SUBTITLES_FOLDER = "alternate_subtitles_folder";
	private static final String KEY_ALTERNATE_THUMB_FOLDER = "alternate_thumb_folder";
	private static final String KEY_APPEND_PROFILE_NAME = "append_profile_name";
	private static final String KEY_SHOW_APERTURE_LIBRARY = "show_aperture_library";
	private static final String KEY_ATZ_LIMIT = "atz_limit";
	private static final String KEY_AUDIO_BITRATE = "audio_bitrate";
	private static final String KEY_AUDIO_CHANNEL_COUNT = "audio_channels";
	private static final String KEY_AUDIO_LANGUAGES = "audio_languages";
	private static final String KEY_AUDIO_RESAMPLE = "audio_resample";
	private static final String KEY_AUDIO_SUB_LANGS = "audio_subtitles_languages";
	private static final String KEY_AUDIO_THUMBNAILS_METHOD = "audio_thumbnails_method";
	private static final String KEY_AUTO_UPDATE = "auto_update";
	private static final String KEY_AUTOLOAD_SUBTITLES = "autoload_external_subtitles";
	private static final String KEY_AVISYNTH_CONVERT_FPS = "avisynth_convert_fps";
	private static final String KEY_AVISYNTH_INTERFRAME = "avisynth_interframe";
	private static final String KEY_AVISYNTH_INTERFRAME_GPU = "avisynth_interframegpu";
	private static final String KEY_AVISYNTH_MULTITHREADING = "avisynth_multithreading";
	private static final String KEY_AVISYNTH_SCRIPT = "avisynth_script";
	private static final String KEY_ASS_MARGIN = "subtitles_ass_margin";
	private static final String KEY_ASS_OUTLINE = "subtitles_ass_outline";
	private static final String KEY_ASS_SCALE = "subtitles_ass_scale";
	private static final String KEY_ASS_SHADOW = "subtitles_ass_shadow";
	private static final String KEY_BUFFER_MAX = "buffer_max";
	private static final String KEY_CHAPTER_INTERVAL = "chapter_interval";
	private static final String KEY_CHAPTER_SUPPORT = "chapter_support";
	private static final String KEY_MENCODER_CODEC_SPECIFIC_SCRIPT = "mencoder_codec_specific_script";
	private static final String KEY_DISABLE_FAKESIZE = "disable_fakesize";
	public static final String KEY_DISABLE_SUBTITLES = "disable_subtitles";
	private static final String KEY_DVDISO_THUMBNAILS = "dvd_isos_thumbnails";
	private static final String KEY_AUDIO_EMBED_DTS_IN_PCM = "audio_embed_dts_in_pcm";
	private static final String KEY_ENCODED_AUDIO_PASSTHROUGH = "encoded_audio_passthrough";
	private static final String KEY_ENGINES = "engines";
	private static final String KEY_FFMPEG_ALTERNATIVE_PATH = "alternativeffmpegpath"; // TODO: FFmpegDVRMSRemux will be removed and DVR-MS will be transcoded
	private static final String KEY_FFMPEG_MULTITHREADING = "ffmpeg_multithreading";
	private static final String KEY_FFMPEG_AVISYNTH_MULTITHREADING = "ffmpeg_avisynth_multithreading";
	private static final String KEY_FFMPEG_AVISYNTH_CONVERT_FPS = "ffmpeg_avisynth_convertfps";
	private static final String KEY_FFMPEG_AVISYNTH_INTERFRAME = "ffmpeg_avisynth_interframe";
	private static final String KEY_FFMPEG_AVISYNTH_INTERFRAME_GPU = "ffmpeg_avisynth_interframegpu";
	private static final String KEY_FFMPEG_FONTCONFIG = "ffmpeg_fontconfig";
	private static final String KEY_FFMPEG_MUX_TSMUXER_COMPATIBLE = "ffmpeg_mux_tsmuxer_compatible";
	private static final String KEY_FIX_25FPS_AV_MISMATCH = "fix_25fps_av_mismatch";
	private static final String KEY_FOLDERS = "folders";
	private static final String KEY_FOLDERS_IGNORED = "folders_ignored";
	private static final String KEY_FOLDERS_MONITORED = "folders_monitored";
	private static final String KEY_FONT = "subtitles_font";
	private static final String KEY_FORCED_SUBTITLE_LANGUAGE = "forced_subtitle_language";
	private static final String KEY_FORCED_SUBTITLE_TAGS = "forced_subtitle_tags";
	private static final String KEY_FORCE_TRANSCODE_FOR_EXTENSIONS = "force_transcode_for_extensions";
	private static final String KEY_FOLDER_LIMIT = "folder_limit";
	public static final String KEY_GPU_ACCELERATION = "gpu_acceleration";
	private static final String KEY_HIDE_ADVANCED_OPTIONS = "hide_advanced_options";
	private static final String KEY_HIDE_EMPTY_FOLDERS = "hide_empty_folders";
	private static final String KEY_HIDE_ENGINENAMES = "hide_enginenames";
	private static final String KEY_HIDE_EXTENSIONS = "hide_extensions";
	private static final String KEY_HIDE_RECENTLY_PLAYED_FOLDER = "hide_recently_played_folder";
	private static final String KEY_HIDE_LIVE_SUBTITLES_FOLDER = "hide_live_subtitles_folder";
	private static final String KEY_HIDE_MEDIA_LIBRARY_FOLDER = "hide_media_library_folder";
	private static final String KEY_HIDE_SUBS_INFO = "hide_subs_info";
	private static final String KEY_HIDE_TRANSCODE_FOLDER = "hide_transcode_folder";
	private static final String KEY_HIDE_VIDEO_SETTINGS = "hide_video_settings";
	private static final String KEY_HTTP_ENGINE_V2 = "http_engine_v2";
	private static final String KEY_IGNORE_THE_WORD_THE = "ignore_the_word_the";
	private static final String KEY_IGNORED_RENDERERS = "ignored_renderers";
	private static final String KEY_IMAGE_THUMBNAILS_ENABLED = "image_thumbnails";
	private static final String KEY_IP_FILTER = "ip_filter";
	private static final String KEY_ITUNES_LIBRARY_PATH = "itunes_library_path";
	private static final String KEY_SHOW_IPHOTO_LIBRARY = "show_iphoto_library";
	private static final String KEY_SHOW_ITUNES_LIBRARY = "show_itunes_library";
	private static final String KEY_LANGUAGE = "language";
	private static final String KEY_MAX_AUDIO_BUFFER = "maximum_audio_buffer_size";
	private static final String KEY_MAX_BITRATE = "maximum_bitrate";
	private static final String KEY_MAX_MEMORY_BUFFER_SIZE = "maximum_video_buffer_size";
	private static final String KEY_MENCODER_ASS = "mencoder_ass";
	private static final String KEY_MENCODER_AC3_FIXED = "mencoder_ac3_fixed";
	private static final String KEY_MENCODER_ASS_DEFAULTSTYLE = "mencoder_ass_defaultstyle";
	private static final String KEY_MENCODER_CUSTOM_OPTIONS = "mencoder_custom_options";
	private static final String KEY_MENCODER_FONT_CONFIG = "mencoder_fontconfig";
	private static final String KEY_MENCODER_FORCE_FPS = "mencoder_forcefps";
	private static final String KEY_MENCODER_INTELLIGENT_SYNC = "mencoder_intelligent_sync";
	private static final String KEY_MENCODER_MAX_THREADS = "mencoder_max_threads";
	private static final String KEY_MENCODER_MT = "mencoder_mt";
	private static final String KEY_MENCODER_MUX_COMPATIBLE = "mencoder_mux_compatible";
	private static final String KEY_MENCODER_NOASS_BLUR = "mencoder_noass_blur";
	private static final String KEY_MENCODER_NOASS_OUTLINE = "mencoder_noass_outline";
	private static final String KEY_MENCODER_NOASS_SCALE = "mencoder_noass_scale";
	private static final String KEY_MENCODER_NOASS_SUBPOS = "mencoder_noass_subpos";
	private static final String KEY_MENCODER_NO_OUT_OF_SYNC = "mencoder_nooutofsync";
	private static final String KEY_MENCODER_NORMALIZE_VOLUME = "mencoder_normalize_volume";
	private static final String KEY_MENCODER_OVERSCAN_COMPENSATION_HEIGHT = "mencoder_overscan_compensation_height";
	private static final String KEY_MENCODER_OVERSCAN_COMPENSATION_WIDTH = "mencoder_overscan_compensation_width";
	private static final String KEY_AUDIO_REMUX_AC3 = "audio_remux_ac3";
	private static final String KEY_MENCODER_REMUX_MPEG2 = "mencoder_remux_mpeg2";
	private static final String KEY_MENCODER_SCALER = "mencoder_scaler";
	private static final String KEY_MENCODER_SCALEX = "mencoder_scalex";
	private static final String KEY_MENCODER_SCALEY = "mencoder_scaley";
	private static final String KEY_MENCODER_SUB_FRIBIDI = "mencoder_subfribidi";
	private static final String KEY_MENCODER_USE_PCM_FOR_HQ_AUDIO_ONLY = "mencoder_usepcm_for_hq_audio_only";
	private static final String KEY_MENCODER_VOBSUB_SUBTITLE_QUALITY = "mencoder_vobsub_subtitle_quality";
	private static final String KEY_MENCODER_YADIF = "mencoder_yadif";
	private static final String KEY_MIN_MEMORY_BUFFER_SIZE = "minimum_video_buffer_size";
	private static final String KEY_MIN_PLAY_TIME = "min_playtime";
	private static final String KEY_MIN_PLAY_TIME_WEB = "min_playtime_web";
	private static final String KEY_MIN_PLAY_TIME_FILE = "min_playtime_file";
	private static final String KEY_MIN_STREAM_BUFFER = "minimum_web_buffer_size";
	private static final String KEY_MINIMIZED = "minimized";
	private static final String KEY_MPEG2_MAIN_SETTINGS = "mpeg2_main_settings";
	private static final String KEY_MUX_ALLAUDIOTRACKS = "tsmuxer_mux_all_audiotracks";
	private static final String KEY_NETWORK_INTERFACE = "network_interface";
	private static final String KEY_HIDE_NEW_MEDIA_FOLDER = "hide_new_media_folder";
	private static final String KEY_DISABLE_TRANSCODE_FOR_EXTENSIONS = "disable_transcode_for_extensions";
	private static final String KEY_NUMBER_OF_CPU_CORES = "number_of_cpu_cores";
	private static final String KEY_OPEN_ARCHIVES = "enable_archive_browsing";
	private static final String KEY_LIVE_SUBTITLES_LIMIT = "live_subtitles_limit";
	private static final String KEY_LIVE_SUBTITLES_KEEP = "live_subtitles_keep";
	private static final String KEY_OVERSCAN = "mencoder_overscan";
	private static final String KEY_PLUGIN_DIRECTORY = "plugins";
	private static final String KEY_PLUGIN_PURGE_ACTION = "plugin_purge";
	private static final String KEY_PREVENTS_SLEEP = "prevents_sleep_mode";
	private static final String KEY_PRETTIFY_FILENAMES = "prettify_filenames";
	private static final String KEY_PROFILE_NAME = "name";
	private static final String KEY_PROXY_SERVER_PORT = "proxy";
	private static final String KEY_RENDERER_DEFAULT = "renderer_default";
	private static final String KEY_RENDERER_FORCE_DEFAULT = "renderer_force_default";
	private static final String KEY_RESUME = "resume";
	private static final String KEY_RESUME_REWIND = "resume_rewind";
	private static final String KEY_RESUME_BACK = "resume_back";
	private static final String KEY_RESUME_KEEP_TIME = "resume_keep_time";
	private static final String KEY_RUN_WIZARD = "run_wizard";
	private static final String KEY_SCRIPT_DIR = "script_dir";
	private static final String KEY_SEARCH_FOLDER = "search_folder";
	private static final String KEY_SEARCH_RECURSE = "search_recurse";
	private static final String KEY_SERVER_HOSTNAME = "hostname";
	private static final String KEY_SERVER_NAME = "server_name";
	private static final String KEY_SERVER_PORT = "port";
	private static final String KEY_SHARES = "shares";
	private static final String KEY_SINGLE = "single_instance";
	private static final String KEY_SKIP_LOOP_FILTER_ENABLED = "mencoder_skip_loop_filter";
	private static final String KEY_SKIP_NETWORK_INTERFACES = "skip_network_interfaces";
	private static final String KEY_SORT_METHOD = "sort_method";
	private static final String KEY_SUBS_COLOR = "subtitles_color";
	private static final String KEY_SUBTITLES_CODEPAGE = "subtitles_codepage";
	private static final String KEY_SUBTITLES_LANGUAGES = "subtitles_languages";
	private static final String KEY_TEMP_FOLDER_PATH = "temp_directory";
	private static final String KEY_THUMBNAIL_GENERATION_ENABLED = "generate_thumbnails";
	private static final String KEY_THUMBNAIL_SEEK_POS = "thumbnail_seek_position";
	private static final String KEY_TRANSCODE_BLOCKS_MULTIPLE_CONNECTIONS = "transcode_block_multiple_connections";
	private static final String KEY_TRANSCODE_FOLDER_NAME = "transcode_folder_name";
	private static final String KEY_TRANSCODE_KEEP_FIRST_CONNECTION = "transcode_keep_first_connection";
	private static final String KEY_TSMUXER_FORCEFPS = "tsmuxer_forcefps";
	private static final String KEY_UPNP_PORT = "upnp_port";
	private static final String KEY_USE_CACHE = "use_cache";
	private static final String KEY_USE_MPLAYER_FOR_THUMBS = "use_mplayer_for_video_thumbs";
	private static final String KEY_AUDIO_USE_PCM = "audio_use_pcm";
	private static final String KEY_UUID = "uuid";
	private static final String KEY_VIDEOTRANSCODE_START_DELAY = "videotranscode_start_delay";
	private static final String KEY_VIRTUAL_FOLDERS = "virtual_folders";
	private static final String KEY_VIRTUAL_FOLDERS_FILE = "virtual_folders_file";
	private static final String KEY_VLC_USE_HW_ACCELERATION = "vlc_use_hw_acceleration";
	private static final String KEY_VLC_USE_EXPERIMENTAL_CODECS = "vlc_use_experimental_codecs";
	private static final String KEY_VLC_AUDIO_SYNC_ENABLED = "vlc_audio_sync_enabled";
	private static final String KEY_VLC_SUBTITLE_ENABLED = "vlc_subtitle_enabled";
	private static final String KEY_VLC_SCALE = "vlc_scale";
	private static final String KEY_VLC_SAMPLE_RATE_OVERRIDE = "vlc_sample_rate_override";
	private static final String KEY_VLC_SAMPLE_RATE = "vlc_sample_rate";
	private static final String KEY_WEB_AUTHENTICATE = "web_authenticate";
	private static final String KEY_WEB_CONF_PATH = "web_conf";
	private static final String KEY_WEB_MP4_TRANS = "web_mp4_trans";
	private static final String KEY_WEB_THREADS = "web_threads";
	private static final String KEY_WEB_PATH = "web_path";
	private static final String KEY_X264_CONSTANT_RATE_FACTOR = "x264_constant_rate_factor";

	// The name of the subdirectory under which UMS config files are stored for this build (default: UMS).
	// See Build for more details
	private static final String PROFILE_DIRECTORY_NAME = Build.getProfileDirectoryName();

	// The default profile name displayed on the renderer
	private static String HOSTNAME;

	private static String DEFAULT_AVI_SYNTH_SCRIPT;
	private static final int MAX_MAX_MEMORY_DEFAULT_SIZE = 400;
	private static final int BUFFER_MEMORY_FACTOR = 368;
	private static int MAX_MAX_MEMORY_BUFFER_SIZE = MAX_MAX_MEMORY_DEFAULT_SIZE;
	private static final char LIST_SEPARATOR = ',';
	private final PropertiesConfiguration configuration;
	private final ConfigurationReader configurationReader;
	private final TempFolder tempFolder;
	private final ProgramPaths programPaths;

	private final IpFilter filter = new IpFilter();

	/**
	 * The set of keys defining when the HTTP server has to restarted due to a configuration change
	 */
	public static final Set<String> NEED_RELOAD_FLAGS = new HashSet<>(
		Arrays.asList(
			KEY_ALTERNATE_THUMB_FOLDER,
			KEY_ATZ_LIMIT,
			KEY_AUDIO_THUMBNAILS_METHOD,
			KEY_CHAPTER_SUPPORT,
			KEY_DISABLE_TRANSCODE_FOR_EXTENSIONS,
			KEY_ENGINES,
			KEY_FOLDERS,
			KEY_FORCE_TRANSCODE_FOR_EXTENSIONS,
			KEY_HIDE_EMPTY_FOLDERS,
			KEY_HIDE_ENGINENAMES,
			KEY_HIDE_EXTENSIONS,
			KEY_HIDE_LIVE_SUBTITLES_FOLDER,
			KEY_HIDE_MEDIA_LIBRARY_FOLDER,
			KEY_HIDE_TRANSCODE_FOLDER,
			KEY_HIDE_VIDEO_SETTINGS,
			KEY_IGNORE_THE_WORD_THE,
			KEY_IP_FILTER,
			KEY_NETWORK_INTERFACE,
			KEY_OPEN_ARCHIVES,
			KEY_PRETTIFY_FILENAMES,
			KEY_SERVER_HOSTNAME,
			KEY_SERVER_NAME,
			KEY_SERVER_PORT,
			KEY_SHOW_APERTURE_LIBRARY,
			KEY_SHOW_IPHOTO_LIBRARY,
			KEY_SHOW_ITUNES_LIBRARY,
			KEY_SORT_METHOD,
			KEY_USE_CACHE
		)
	);

	/*
		The following code enables a single setting - UMS_PROFILE - to be used to
		initialize PROFILE_PATH i.e. the path to the current session's profile (AKA UMS.conf).
		It also initializes PROFILE_DIRECTORY - i.e. the directory the profile is located in -
		which is needed to detect the default WEB.conf location (anything else?).

		While this convention - and therefore PROFILE_DIRECTORY - will remain,
		adding more configurables - e.g. web_conf = ... - is on the TODO list.

		UMS_PROFILE is read (in this order) from the property ums.profile.path or the
		environment variable UMS_PROFILE. If UMS is launched with the command-line option
		"profiles" (e.g. from a shortcut), it displays a file chooser dialog that
		allows the ums.profile.path property to be set. This makes it easy to run UMS
		under multiple profiles without fiddling with environment variables, properties or
		command-line arguments.

		1) if UMS_PROFILE is not set, UMS.conf is located in: 

			Windows:             %ALLUSERSPROFILE%\$build
			Mac OS X:            $HOME/Library/Application Support/$build
			Everything else:     $HOME/.config/$build

		- where $build is a subdirectory that ensures incompatible UMS builds don't target/clobber
		the same configuration files. The default value for $build is "UMS". Other builds might use e.g.
		"UMS Rendr Edition" or "ums-mlx".

		2) if a relative or absolute *directory path* is supplied (the directory must exist),
		it is used as the profile directory and the profile is located there under the default profile name (UMS.conf):

			UMS_PROFILE = /absolute/path/to/dir
			UMS_PROFILE = relative/path/to/dir # relative to the working directory

		Amongst other things, this can be used to restore the legacy behaviour of locating UMS.conf in the current
		working directory e.g.:

			UMS_PROFILE=. ./UMS.sh

		3) if a relative or absolute *file path* is supplied (the file doesn't have to exist),
		it is taken to be the profile, and its parent dir is taken to be the profile (i.e. config file) dir:

			UMS_PROFILE = UMS.conf            # profile dir = .
			UMS_PROFILE = folder/dev.conf     # profile dir = folder
			UMS_PROFILE = /path/to/some.file  # profile dir = /path/to/
	 */
	private static final String DEFAULT_PROFILE_FILENAME = "UMS.conf";
	private static final String ENV_PROFILE_PATH = "UMS_PROFILE";
	private static final String DEFAULT_WEB_CONF_FILENAME = "WEB.conf";

	// Path to directory containing UMS config files
	private static final String PROFILE_DIRECTORY;

	// Absolute path to profile file e.g. /path/to/UMS.conf
	private static final String PROFILE_PATH;

	// Absolute path to WEB.conf file e.g. /path/to/WEB.conf
	private static String WEB_CONF_PATH;

	// Absolute path to skel (default) profile file e.g. /etc/skel/.config/universalmediaserver/UMS.conf
	// "project.skelprofile.dir" project property
	private static final String SKEL_PROFILE_PATH; 

	private static final String PROPERTY_PROFILE_PATH = "ums.profile.path";
	private static final String SYSTEM_PROFILE_DIRECTORY;

	static {
		// first of all, set up the path to the default system profile directory
		if (Platform.isWindows()) {
			String programData = System.getenv("ALLUSERSPROFILE");

			if (programData != null) {
				SYSTEM_PROFILE_DIRECTORY = String.format("%s\\%s", programData, PROFILE_DIRECTORY_NAME);
			} else {
				SYSTEM_PROFILE_DIRECTORY = ""; // i.e. current (working) directory
			}
		} else if (Platform.isMac()) {
			SYSTEM_PROFILE_DIRECTORY = String.format(
				"%s/%s/%s",
				System.getProperty("user.home"),
				"/Library/Application Support",
				PROFILE_DIRECTORY_NAME
			);
		} else {
			String xdgConfigHome = System.getenv("XDG_CONFIG_HOME");

			if (xdgConfigHome == null) {
				SYSTEM_PROFILE_DIRECTORY = String.format("%s/.config/%s", System.getProperty("user.home"), PROFILE_DIRECTORY_NAME);
			} else {
				SYSTEM_PROFILE_DIRECTORY = String.format("%s/%s", xdgConfigHome, PROFILE_DIRECTORY_NAME);
			}
		}

		// now set the profile path. first: check for a custom setting.
		// try the system property, typically set via the profile chooser
		String customProfilePath = System.getProperty(PROPERTY_PROFILE_PATH);

		// failing that, try the environment variable
		if (StringUtils.isBlank(customProfilePath)) {
			customProfilePath = System.getenv(ENV_PROFILE_PATH);
		}

		// if customProfilePath is still blank, the default profile dir/filename is used
		FileLocation profileLocation = FileUtil.getFileLocation(
			customProfilePath,
			SYSTEM_PROFILE_DIRECTORY,
			DEFAULT_PROFILE_FILENAME
		);
		PROFILE_PATH = profileLocation.getFilePath();
		PROFILE_DIRECTORY = profileLocation.getDirectoryPath();

		// Set SKEL_PROFILE_PATH for Linux systems
		String skelDir = PropertiesUtil.getProjectProperties().get("project.skelprofile.dir");
		if (Platform.isLinux() && StringUtils.isNotBlank(skelDir)) {
			SKEL_PROFILE_PATH = FilenameUtils.normalize(
				new File(
					new File(
						skelDir,
						PROFILE_DIRECTORY_NAME
					).getAbsolutePath(),
					DEFAULT_PROFILE_FILENAME
				).getAbsolutePath()
			);
		} else {
			SKEL_PROFILE_PATH = null;
		}
	}

	/**
	 * Default constructor that will attempt to load the PMS configuration file
	 * from the profile path.
	 *
	 * @throws org.apache.commons.configuration.ConfigurationException
	 */
	public PmsConfiguration() throws ConfigurationException {
		this(true);
	}

	/**
	 * Constructor that will initialize the PMS configuration.
	 *
	 * @param loadFile Set to true to attempt to load the PMS configuration
	 *                 file from the profile path. Set to false to skip
	 *                 loading.
	 * @throws org.apache.commons.configuration.ConfigurationException
	 */
	public PmsConfiguration(boolean loadFile) throws ConfigurationException {
		configuration = new PropertiesConfiguration();
		configurationReader = new ConfigurationReader(configuration, true); // true: log
		configuration.setListDelimiter((char) 0);

		if (loadFile) {
			File pmsConfFile = new File(PROFILE_PATH);

			if (pmsConfFile.isFile()) {
				if (FileUtil.isFileReadable(pmsConfFile)) {
					configuration.load(PROFILE_PATH);
				} else {
					LOGGER.warn("Can't load {}", PROFILE_PATH);
				}
			} else if (SKEL_PROFILE_PATH != null) {
				File pmsSkelConfFile = new File(SKEL_PROFILE_PATH);

				if (pmsSkelConfFile.isFile()) {
					if (FileUtil.isFileReadable(pmsSkelConfFile)) {
						// Load defaults from skel file, save them later to PROFILE_PATH
						configuration.load(pmsSkelConfFile);
						LOGGER.info("Default configuration loaded from " + SKEL_PROFILE_PATH);
					} else {
						LOGGER.warn("Can't load {}", SKEL_PROFILE_PATH);
					}
				}
			}
		}

		configuration.setPath(PROFILE_PATH);

		tempFolder = new TempFolder(getString(KEY_TEMP_FOLDER_PATH, null));
		programPaths = createProgramPathsChain(configuration);
		Locale.setDefault(new Locale(getLanguage()));

		// Set DEFAULT_AVI_SYNTH_SCRIPT according to language
		DEFAULT_AVI_SYNTH_SCRIPT = "<movie>\n<sub>\n";

		long usableMemory = (Runtime.getRuntime().maxMemory() / 1048576) - BUFFER_MEMORY_FACTOR;
		if (usableMemory > MAX_MAX_MEMORY_DEFAULT_SIZE) {
			MAX_MAX_MEMORY_BUFFER_SIZE = (int) usableMemory;
		}
	}

	/**
	 * Check if we have disabled something first, then check the config file,
	 * then the Windows registry, then check for a platform-specific
	 * default.
	 */
	private static ProgramPaths createProgramPathsChain(Configuration configuration) {
		return new ConfigurationProgramPaths(
			configuration,
			new WindowsRegistryProgramPaths(
				new PlatformSpecificDefaultPathsFactory().get()
			)
		);
	}

	/**
	 * Return the <code>int</code> value for a given configuration key. First, the key
	 * is looked up in the current configuration settings. If it exists and contains a
	 * valid value, that value is returned. If the key contains an invalid value or
	 * cannot be found, the specified default value is returned.
	 * @param key The key to look up.
	 * @param def The default value to return when no valid key value can be found.
	 * @return The value configured for the key.
	 */
	private int getInt(String key, int def) {
		return configurationReader.getInt(key, def);
	}

	/**
	 * Return the <code>boolean</code> value for a given configuration key. First, the
	 * key is looked up in the current configuration settings. If it exists and contains
	 * a valid value, that value is returned. If the key contains an invalid value or
	 * cannot be found, the specified default value is returned.
	 * @param key The key to look up.
	 * @param def The default value to return when no valid key value can be found.
	 * @return The value configured for the key.
	 */
	private boolean getBoolean(String key, boolean def) {
		return configurationReader.getBoolean(key, def);
	}

	/**
	 * Return the <code>String</code> value for a given configuration key if the
	 * value is non-blank (i.e. not null, not an empty string, not all whitespace).
	 * Otherwise return the supplied default value.
	 * The value is returned with leading and trailing whitespace removed in both cases.
	 * @param key The key to look up.
	 * @param def The default value to return when no valid key value can be found.
	 * @return The value configured for the key.
	 */
	private String getString(String key, String def) {
		return configurationReader.getNonBlankConfigurationString(key, def);
	}

	/**
	 * Return a <code>List</code> of <code>String</code> values for a given configuration
	 * key. First, the key is looked up in the current configuration settings. If it
	 * exists and contains a valid value, that value is returned. If the key contains an
	 * invalid value or cannot be found, a list with the specified default values is
	 * returned.
	 * @param key The key to look up.
	 * @param def The default values to return when no valid key value can be found.
	 *            These values should be entered as a comma-separated string. Whitespace
	 *            will be trimmed. For example: <code>"gnu,    gnat  ,moo "</code> will be
	 *            returned as <code>{ "gnu", "gnat", "moo" }</code>.
	 * @return The list of value strings configured for the key.
	 */
	private List<String> getStringList(String key, String def) {
		return configurationReader.getStringList(key, def);
	}

	public File getTempFolder() throws IOException {
		return tempFolder.getTempFolder();
	}

	public String getVlcPath() {
		return programPaths.getVlcPath();
	}

	public String getMencoderPath() {
		return programPaths.getMencoderPath();
	}

	public int getMencoderMaxThreads() {
		return Math.min(getInt(KEY_MENCODER_MAX_THREADS, getNumberOfCpuCores()), MENCODER_MAX_THREADS);
	}

	public String getDCRawPath() {
		return programPaths.getDCRaw();
	}

	public String getFfmpegPath() {
		return programPaths.getFfmpegPath();
	}

	public String getMplayerPath() {
		return programPaths.getMplayerPath();
	}

	public String getTsmuxerPath() {
		return programPaths.getTsmuxerPath();
	}

	public String getTsmuxerNewPath() {
		return programPaths.getTsmuxerNewPath();
	}

	public String getFlacPath() {
		return programPaths.getFlacPath();
	}

	public String getInterFramePath() {
		return programPaths.getInterFramePath();
	}

	/**
	 * If the framerate is not recognized correctly and the video runs too fast or too
	 * slow, tsMuxeR can be forced to parse the fps from FFmpeg. Default value is true.
	 * @return True if tsMuxeR should parse fps from FFmpeg.
	 */
	public boolean isTsmuxerForceFps() {
		return getBoolean(KEY_TSMUXER_FORCEFPS, true);
	}

	/**
	 * The AC-3 audio bitrate determines the quality of digital audio sound. An AV-receiver
	 * or amplifier has to be capable of playing this quality. Default value is 640.
	 * @return The AC-3 audio bitrate.
	 */
	public int getAudioBitrate() {
		return getInt(KEY_AUDIO_BITRATE, 640);
	}

	/**
	 * If the framerate is not recognized correctly and the video runs too fast or too
	 * slow, tsMuxeR can be forced to parse the fps from FFmpeg.
	 * @param value Set to true if tsMuxeR should parse fps from FFmpeg.
	 */
	public void setTsmuxerForceFps(boolean value) {
		configuration.setProperty(KEY_TSMUXER_FORCEFPS, value);
	}

	/**
	 * The server port where PMS listens for TCP/IP traffic. Default value is 5001.
	 * @return The port number.
	 */
	public int getServerPort() {
		return getInt(KEY_SERVER_PORT, DEFAULT_SERVER_PORT);
	}

	/**
	 * Set the server port where PMS must listen for TCP/IP traffic.
	 * @param value The TCP/IP port number.
	 */
	public void setServerPort(int value) {
		configuration.setProperty(KEY_SERVER_PORT, value);
	}

	/**
	 * The hostname of the server.
	 * @return The hostname if it is defined, otherwise <code>null</code>.
	 */
	public String getServerHostname() {
		return getString(KEY_SERVER_HOSTNAME, null);
	}

	/**
	 * Set the hostname of the server.
	 * @param value The hostname.
	 */
	public void setHostname(String value) {
		configuration.setProperty(KEY_SERVER_HOSTNAME, value);
	}

	/**
	 * The name of the server.
	 *
	 * @return The name of the server.
	 */
	public String getServerName() {
		return getString(KEY_SERVER_NAME, "Universal Media Server");
	}

	/**
	 * Set the name of the server.
	 *
	 * @param value The name.
	 */
	public void setServerName(String value) {
		configuration.setProperty(KEY_SERVER_NAME, value);
	}

	/**
	 * The TCP/IP port number for a proxy server. Default value is -1.
	 *
	 * @return The proxy port number.
	 */
	// no longer used
	@Deprecated
	public int getProxyServerPort() {
		return getInt(KEY_PROXY_SERVER_PORT, DEFAULT_PROXY_SERVER_PORT);
	}

	/**
	 * Get the code of the preferred language for the PMS user interface. Default
	 * is based on the locale.
	 * @return The ISO 639 language code.
	 */
	public String getLanguage() {
		String def = Locale.getDefault().getLanguage();

		if (def == null) {
			def = "en";
		}

		return getString(KEY_LANGUAGE, def);
	}

	/**
	 * Returns the preferred minimum size for the transcoding memory buffer in megabytes.
	 * Default value is 12.
	 * @return The minimum memory buffer size.
	 */
	public int getMinMemoryBufferSize() {
		return getInt(KEY_MIN_MEMORY_BUFFER_SIZE, 12);
	}

	/**
	 * Returns the preferred maximum size for the transcoding memory buffer in megabytes.
	 * The value returned has a top limit of {@link #MAX_MAX_MEMORY_BUFFER_SIZE}. Default
	 * value is 200.
	 *
	 * @return The maximum memory buffer size.
	 */
	public int getMaxMemoryBufferSize() {
		return Math.max(0, Math.min(MAX_MAX_MEMORY_BUFFER_SIZE, getInt(KEY_MAX_MEMORY_BUFFER_SIZE, 200)));
	}

	/**
	 * Set the preferred maximum for the transcoding memory buffer in megabytes. The top
	 * limit for the value is {@link #MAX_MAX_MEMORY_BUFFER_SIZE}.
	 *
	 * @param value The maximum buffer size.
	 */
	public void setMaxMemoryBufferSize(int value) {
		configuration.setProperty(KEY_MAX_MEMORY_BUFFER_SIZE, Math.max(0, Math.min(MAX_MAX_MEMORY_BUFFER_SIZE, value)));
	}

	/**
	 * Returns the font scale used for ASS subtitling. Default value is 1.4.
	 * @return The ASS font scale.
	 */
	public String getAssScale() {
		return getString(KEY_ASS_SCALE, "1.4");
	}

	/**
	 * Some versions of MEncoder produce garbled audio because the "ac3" codec is used
	 * instead of the "ac3_fixed" codec. Returns true if "ac3_fixed" should be used.
	 * Default is false.
	 * See https://code.google.com/p/ps3mediaserver/issues/detail?id=1092#c1
	 * @return True if "ac3_fixed" should be used.
	 */
	public boolean isMencoderAc3Fixed() {
		return getBoolean(KEY_MENCODER_AC3_FIXED, false);
	}

	/**
	 * Returns the margin used for ASS subtitling. Default value is 10.
	 * @return The ASS margin.
	 */
	public String getAssMargin() {
		return getString(KEY_ASS_MARGIN, "10");
	}

	/**
	 * Returns the outline parameter used for ASS subtitling. Default value is 1.
	 * @return The ASS outline parameter.
	 */
	public String getAssOutline() {
		return getString(KEY_ASS_OUTLINE, "1");
	}

	/**
	 * Returns the shadow parameter used for ASS subtitling. Default value is 1.
	 * @return The ASS shadow parameter.
	 */
	public String getAssShadow() {
		return getString(KEY_ASS_SHADOW, "1");
	}

	/**
	 * Returns the subfont text scale parameter used for subtitling without ASS.
	 * Default value is 3.
	 * @return The subfont text scale parameter.
	 */
	public String getMencoderNoAssScale() {
		return getString(KEY_MENCODER_NOASS_SCALE, "3");
	}

	/**
	 * Returns the subpos parameter used for subtitling without ASS.
	 * Default value is 2.
	 * @return The subpos parameter.
	 */
	public String getMencoderNoAssSubPos() {
		return getString(KEY_MENCODER_NOASS_SUBPOS, "2");
	}

	/**
	 * Returns the subfont blur parameter used for subtitling without ASS.
	 * Default value is 1.
	 * @return The subfont blur parameter.
	 */
	public String getMencoderNoAssBlur() {
		return getString(KEY_MENCODER_NOASS_BLUR, "1");
	}

	/**
	 * Returns the subfont outline parameter used for subtitling without ASS.
	 * Default value is 1.
	 * @return The subfont outline parameter.
	 */
	public String getMencoderNoAssOutline() {
		return getString(KEY_MENCODER_NOASS_OUTLINE, "1");
	}

	/**
	 * Set the subfont outline parameter used for subtitling without ASS.
	 * @param value The subfont outline parameter value to set.
	 */
	public void setMencoderNoAssOutline(String value) {
		configuration.setProperty(KEY_MENCODER_NOASS_OUTLINE, value);
	}

	/**
	 * Some versions of MEncoder produce garbled audio because the "ac3" codec is used
	 * instead of the "ac3_fixed" codec.
	 * See https://code.google.com/p/ps3mediaserver/issues/detail?id=1092#c1
	 * @param value Set to true if "ac3_fixed" should be used.
	 */
	public void setMencoderAc3Fixed(boolean value) {
		configuration.setProperty(KEY_MENCODER_AC3_FIXED, value);
	}

	/**
	 * Set the margin used for ASS subtitling.
	 * @param value The ASS margin value to set.
	 */
	public void setAssMargin(String value) {
		configuration.setProperty(KEY_ASS_MARGIN, value);
	}

	/**
	 * Set the outline parameter used for ASS subtitling.
	 * @param value The ASS outline parameter value to set.
	 */
	public void setAssOutline(String value) {
		configuration.setProperty(KEY_ASS_OUTLINE, value);
	}

	/**
	 * Set the shadow parameter used for ASS subtitling.
	 * @param value The ASS shadow parameter value to set.
	 */
	public void setAssShadow(String value) {
		configuration.setProperty(KEY_ASS_SHADOW, value);
	}

	/**
	 * Set the font scale used for ASS subtitling.
	 * @param value The ASS font scale value to set.
	 */
	public void setAssScale(String value) {
		configuration.setProperty(KEY_ASS_SCALE, value);
	}

	/**
	 * Set the subfont text scale parameter used for subtitling without ASS.
	 * @param value The subfont text scale parameter value to set.
	 */
	public void setMencoderNoAssScale(String value) {
		configuration.setProperty(KEY_MENCODER_NOASS_SCALE, value);
	}

	/**
	 * Set the subfont blur parameter used for subtitling without ASS.
	 * @param value The subfont blur parameter value to set.
	 */
	public void setMencoderNoAssBlur(String value) {
		configuration.setProperty(KEY_MENCODER_NOASS_BLUR, value);
	}

	/**
	 * Set the subpos parameter used for subtitling without ASS.
	 * @param value The subpos parameter value to set.
	 */
	public void setMencoderNoAssSubPos(String value) {
		configuration.setProperty(KEY_MENCODER_NOASS_SUBPOS, value);
	}

	/**
	 * Set the maximum number of concurrent MEncoder threads.
	 * XXX Currently unused.
	 * @param value The maximum number of concurrent threads.
	 */
	public void setMencoderMaxThreads(int value) {
		configuration.setProperty(KEY_MENCODER_MAX_THREADS, value);
	}

	/**
	 * Set the preferred language for the PMS user interface.
	 * @param value The ISO 639 language code.
	 */
	public void setLanguage(String value) {
		configuration.setProperty(KEY_LANGUAGE, value);
		Locale.setDefault(new Locale(getLanguage()));
	}

	/**
	 * Returns the number of seconds from the start of a video file (the seek
	 * position) where the thumbnail image for the movie should be extracted
	 * from. Default is 2 seconds.
	 * @return The seek position in seconds.
	 */
	public int getThumbnailSeekPos() {
		return getInt(KEY_THUMBNAIL_SEEK_POS, 2);
	}

	/**
	 * Sets the number of seconds from the start of a video file (the seek
	 * position) where the thumbnail image for the movie should be extracted
	 * from.
	 * @param value The seek position in seconds.
	 */
	public void setThumbnailSeekPos(int value) {
		configuration.setProperty(KEY_THUMBNAIL_SEEK_POS, value);
	}

	/**
	 * Returns whether the user wants ASS/SSA subtitle support. Default is
	 * true.
	 *
	 * @return True if MEncoder should use ASS/SSA support.
	 */
	public boolean isMencoderAss() {
		return getBoolean(KEY_MENCODER_ASS, true);
	}

	/**
	 * Returns whether or not subtitles should be disabled for all
	 * transcoding engines. Default is false, meaning subtitles should not
	 * be disabled.
	 *
	 * @return True if subtitles should be disabled, false otherwise.
	 */
	public boolean isDisableSubtitles() {
		return getBoolean(KEY_DISABLE_SUBTITLES, false);
	}

	/**
	 * Set whether or not subtitles should be disabled for
	 * all transcoding engines.
	 *
	 * @param value Set to true if subtitles should be disabled.
	 */
	public void setDisableSubtitles(boolean value) {
		configuration.setProperty(KEY_DISABLE_SUBTITLES, value);
	}

	/**
	 * Returns whether or not the Pulse Code Modulation audio format should be
	 * forced. The default is false.
	 * @return True if PCM should be forced, false otherwise.
	 */
	public boolean isAudioUsePCM() {
		return getBoolean(KEY_AUDIO_USE_PCM, false);
	}

	/**
	 * Returns whether or not the Pulse Code Modulation audio format should be
	 * used only for HQ audio codecs. The default is false.
	 * @return True if PCM should be used only for HQ audio codecs, false otherwise.
	 */
	public boolean isMencoderUsePcmForHQAudioOnly() {
		return getBoolean(KEY_MENCODER_USE_PCM_FOR_HQ_AUDIO_ONLY, false);
	}

	/**
	 * Returns the name of a TrueType font to use for subtitles.
	 * Default is <code>""</code>.
	 * @return The font name.
	 */
	public String getFont() {
		return getString(KEY_FONT, "");
	}

	/**
	 * Returns the audio language priority as a comma separated
	 * string. For example: <code>"eng,fre,jpn,ger,und"</code>, where "und"
	 * stands for "undefined".
	 * Can be a blank string.
	 * Default value is "loc,eng,fre,jpn,ger,und".
	 *
	 * @return The audio language priority string.
	 */
	public String getAudioLanguages() {
		return configurationReader.getPossiblyBlankConfigurationString(
			KEY_AUDIO_LANGUAGES,
			Messages.getString("MEncoderVideo.126")
		);
	}

	/**
	 * Returns the subtitle language priority as a comma-separated
	 * string. For example: <code>"eng,fre,jpn,ger,und"</code>, where "und"
	 * stands for "undefined".
	 * Can be a blank string.
	 * Default value is a localized list (e.g. "eng,fre,jpn,ger,und").
	 *
	 * @return The subtitle language priority string.
	 */
	public String getSubtitlesLanguages() {
		return configurationReader.getPossiblyBlankConfigurationString(
			KEY_SUBTITLES_LANGUAGES,
			Messages.getString("MEncoderVideo.127")
		);
	}

	/**
	 * Returns the ISO 639 language code for the subtitle language that should
	 * be forced.
	 * Can be a blank string.
	 * @return The subtitle language code.
	 */
	public String getForcedSubtitleLanguage() {
		return configurationReader.getPossiblyBlankConfigurationString(
			KEY_FORCED_SUBTITLE_LANGUAGE,
			getLanguage()
		);
	}

	/**
	 * Returns the tag string that identifies the subtitle language that
	 * should be forced.
	 * @return The tag string.
	 */
	public String getForcedSubtitleTags() {
		return getString(KEY_FORCED_SUBTITLE_TAGS, "forced");
	}

	/**
	 * Returns a string of audio language and subtitle language pairs
	 * ordered by priority to try to match. Audio language
	 * and subtitle language should be comma separated as a pair,
	 * individual pairs should be semicolon separated. "*" can be used to
	 * match any language. Subtitle language can be defined as "off".
	 * Default value is <code>"*,*"</code>.
	 *
	 * @return The audio and subtitle languages priority string.
	 */
	public String getAudioSubLanguages() {
		return configurationReader.getPossiblyBlankConfigurationString(
			KEY_AUDIO_SUB_LANGS,
			Messages.getString("MEncoderVideo.128")
		);
	}

	/**
	 * Returns whether or not MEncoder should use FriBiDi mode, which
	 * is needed to display subtitles in languages that read from right to
	 * left, like Arabic, Farsi, Hebrew, Urdu, etc. Default value is false.
	 * @return True if FriBiDi mode should be used, false otherwise.
	 */
	public boolean isMencoderSubFribidi() {
		return getBoolean(KEY_MENCODER_SUB_FRIBIDI, false);
	}

	/**
	 * Returns the character encoding (or code page) that should used
	 * for displaying non-Unicode external subtitles. Default is empty string
	 * (do not force encoding with -subcp key).
	 * @return The character encoding.
	 */
	public String getSubtitlesCodepage() {
		return getString(KEY_SUBTITLES_CODEPAGE, "");
	}

	/**
	 * Returns whether or not MEncoder should use fontconfig for displaying
	 * subtitles. Default is false.
	 * @return True if fontconfig should be used, false otherwise.
	 */
	public boolean isMencoderFontConfig() {
		return getBoolean(KEY_MENCODER_FONT_CONFIG, true);
	}

	/**
	 * Set to true if MEncoder should be forced to use the framerate that is
	 * parsed by FFmpeg.
	 * @param value Set to true if the framerate should be forced, false
	 *              otherwise.
	 */
	public void setMencoderForceFps(boolean value) {
		configuration.setProperty(KEY_MENCODER_FORCE_FPS, value);
	}

	/**
	 * Returns true if MEncoder should be forced to use the framerate that is
	 * parsed by FFmpeg.
	 * @return True if the framerate should be forced, false otherwise.
	 */
	public boolean isMencoderForceFps() {
		return getBoolean(KEY_MENCODER_FORCE_FPS, false);
	}

	/**
	 * Sets the audio language priority as a comma separated
	 * string. For example: <code>"eng,fre,jpn,ger,und"</code>, where "und"
	 * stands for "undefined".
	 * @param value The audio language priority string.
	 */
	public void setAudioLanguages(String value) {
		configuration.setProperty(KEY_AUDIO_LANGUAGES, value);
	}

	/**
	 * Sets the subtitle language priority as a comma
	 * separated string. For example: <code>"eng,fre,jpn,ger,und"</code>,
	 * where "und" stands for "undefined".
	 * @param value The subtitle language priority string.
	 */
	public void setSubtitlesLanguages(String value) {
		configuration.setProperty(KEY_SUBTITLES_LANGUAGES, value);
	}

	/**
	 * Sets the ISO 639 language code for the subtitle language that should
	 * be forced.
	 * @param value The subtitle language code.
	 */
	public void setForcedSubtitleLanguage(String value) {
		configuration.setProperty(KEY_FORCED_SUBTITLE_LANGUAGE, value);
	}

	/**
	 * Sets the tag string that identifies the subtitle language that
	 * should be forced.
	 * @param value The tag string.
	 */
	public void setForcedSubtitleTags(String value) {
		configuration.setProperty(KEY_FORCED_SUBTITLE_TAGS, value);
	}

	/**
	 * Sets a string of audio language and subtitle language pairs
	 * ordered by priority to try to match. Audio language
	 * and subtitle language should be comma separated as a pair,
	 * individual pairs should be semicolon separated. "*" can be used to
	 * match any language. Subtitle language can be defined as "off". For
	 * example: <code>"en,off;jpn,eng;*,eng;*;*"</code>.
	 * @param value The audio and subtitle languages priority string.
	 */
	public void setAudioSubLanguages(String value) {
		configuration.setProperty(KEY_AUDIO_SUB_LANGS, value);
	}

	/**
	 * Returns custom commandline options to pass on to MEncoder.
	 * @return The custom options string.
	 */
	public String getMencoderCustomOptions() {
		return getString(KEY_MENCODER_CUSTOM_OPTIONS, "");
	}

	/**
	 * Sets custom commandline options to pass on to MEncoder.
	 * @param value The custom options string.
	 */
	public void setMencoderCustomOptions(String value) {
		configuration.setProperty(KEY_MENCODER_CUSTOM_OPTIONS, value);
	}

	/**
	 * Sets the character encoding (or code page) that should be used
	 * for displaying non-Unicode external subtitles. Default is empty (autodetect).
	 * @param value The character encoding.
	 */
	public void setSubtitlesCodepage(String value) {
		configuration.setProperty(KEY_SUBTITLES_CODEPAGE, value);
	}

	/**
	 * Sets whether or not MEncoder should use FriBiDi mode, which
	 * is needed to display subtitles in languages that read from right to
	 * left, like Arabic, Farsi, Hebrew, Urdu, etc. Default value is false.
	 * @param value Set to true if FriBiDi mode should be used.
	 */
	public void setMencoderSubFribidi(boolean value) {
		configuration.setProperty(KEY_MENCODER_SUB_FRIBIDI, value);
	}

	/**
	 * Sets the name of a TrueType font to use for subtitles.
	 * @param value The font name.
	 */
	public void setFont(String value) {
		configuration.setProperty(KEY_FONT, value);
	}

	/**
	 * Older versions of MEncoder do not support ASS/SSA subtitles on all
	 * platforms. Set to true if MEncoder supports them. Default should be
	 * true on Windows and OS X, false otherwise.
	 * See https://code.google.com/p/ps3mediaserver/issues/detail?id=1097
	 * @param value Set to true if MEncoder supports ASS/SSA subtitles.
	 */
	public void setMencoderAss(boolean value) {
		configuration.setProperty(KEY_MENCODER_ASS, value);
	}

	/**
	 * Sets whether or not MEncoder should use fontconfig for displaying
	 * subtitles.
	 * @param value Set to true if fontconfig should be used.
	 */
	public void setMencoderFontConfig(boolean value) {
		configuration.setProperty(KEY_MENCODER_FONT_CONFIG, value);
	}

	/**
	 * Sets whether or not the Pulse Code Modulation audio format should be
	 * forced.
	 * @param value Set to true if PCM should be forced.
	 */
	public void setAudioUsePCM(boolean value) {
		configuration.setProperty(KEY_AUDIO_USE_PCM, value);
	}

	/**
	 * Sets whether or not the Pulse Code Modulation audio format should be
	 * used only for HQ audio codecs.
	 * @param value Set to true if PCM should be used only for HQ audio.
	 */
	public void setMencoderUsePcmForHQAudioOnly(boolean value) {
		configuration.setProperty(KEY_MENCODER_USE_PCM_FOR_HQ_AUDIO_ONLY, value);
	}

	/**
	 * Returns true if archives (e.g. .zip or .rar) should be browsable by
	 * PMS, false otherwise.
	 * @return True if archives should be browsable.
	 */
	public boolean isArchiveBrowsing() {
		return getBoolean(KEY_OPEN_ARCHIVES, false);
	}

	/**
	 * Set to true if archives (e.g. .zip or .rar) should be browsable by
	 * PMS, false otherwise.
	 * @param value Set to true if archives should be browsable.
	 */
	public void setArchiveBrowsing(boolean value) {
		configuration.setProperty(KEY_OPEN_ARCHIVES, value);
	}

	/**
	 * Returns true if MEncoder should use the deinterlace filter, false
	 * otherwise.
	 * @return True if the deinterlace filter should be used.
	 */
	public boolean isMencoderYadif() {
		return getBoolean(KEY_MENCODER_YADIF, false);
	}

	/**
	 * Set to true if MEncoder should use the deinterlace filter, false
	 * otherwise.
	 * @param value Set ot true if the deinterlace filter should be used.
	 */
	public void setMencoderYadif(boolean value) {
		configuration.setProperty(KEY_MENCODER_YADIF, value);
	}

	/**
	 * Returns true if MEncoder should be used to upscale the video to an
	 * optimal resolution. Default value is false, meaning the renderer will
	 * upscale the video itself.
	 *
	 * @return True if MEncoder should be used, false otherwise.
	 * @see #getMencoderScaleX()
	 * @see #getMencoderScaleY()
	 */
	public boolean isMencoderScaler() {
		return getBoolean(KEY_MENCODER_SCALER, false);
	}

	/**
	 * Set to true if MEncoder should be used to upscale the video to an
	 * optimal resolution. Set to false to leave upscaling to the renderer.
	 *
	 * @param value Set to true if MEncoder should be used to upscale.
	 * @see #setMencoderScaleX(int)
	 * @see #setMencoderScaleY(int)
	 */
	public void setMencoderScaler(boolean value) {
		configuration.setProperty(KEY_MENCODER_SCALER, value);
	}

	/**
	 * Returns the width in pixels to which a video should be scaled when
	 * {@link #isMencoderScaler()} returns true.
	 *
	 * @return The width in pixels.
	 */
	public int getMencoderScaleX() {
		return getInt(KEY_MENCODER_SCALEX, 0);
	}

	/**
	 * Sets the width in pixels to which a video should be scaled when
	 * {@link #isMencoderScaler()} returns true.
	 *
	 * @param value The width in pixels.
	 */
	public void setMencoderScaleX(int value) {
		configuration.setProperty(KEY_MENCODER_SCALEX, value);
	}

	/**
	 * Returns the height in pixels to which a video should be scaled when
	 * {@link #isMencoderScaler()} returns true.
	 *
	 * @return The height in pixels.
	 */
	public int getMencoderScaleY() {
		return getInt(KEY_MENCODER_SCALEY, 0);
	}

	/**
	 * Sets the height in pixels to which a video should be scaled when
	 * {@link #isMencoderScaler()} returns true.
	 *
	 * @param value The height in pixels.
	 */
	public void setMencoderScaleY(int value) {
		configuration.setProperty(KEY_MENCODER_SCALEY, value);
	}

	/**
	 * Returns the number of audio channels that should be used for
	 * transcoding. Default value is 6 (for 5.1 audio).
	 *
	 * @return The number of audio channels.
	 */
	public int getAudioChannelCount() {
		int valueFromUserConfig = getInt(KEY_AUDIO_CHANNEL_COUNT, 6);

		if (valueFromUserConfig != 6 && valueFromUserConfig != 2) {
			return 6;
		}

		return valueFromUserConfig;
	}

	/**
	 * Sets the number of audio channels that MEncoder should use for
	 * transcoding.
	 *
	 * @param value The number of audio channels.
	 */
	public void setAudioChannelCount(int value) {
		if (value != 6 && value != 2) {
			value = 6;
		}
		configuration.setProperty(KEY_AUDIO_CHANNEL_COUNT, value);
	}

	/**
	 * Sets the AC3 audio bitrate, which determines the quality of digital
	 * audio sound. An AV-receiver or amplifier has to be capable of playing
	 * this quality.
	 *
	 * @param value The AC3 audio bitrate.
	 */
	public void setAudioBitrate(int value) {
		configuration.setProperty(KEY_AUDIO_BITRATE, value);
	}

	/**
	 * Returns the maximum video bitrate to be used by MEncoder and FFmpeg.
	 *
	 * @return The maximum video bitrate.
	 */
	public String getMaximumBitrate() {
		String maximumBitrate = getString(KEY_MAX_BITRATE, "110");
		if ("0".equals(maximumBitrate)) {
			maximumBitrate = "1000";
		}
		return maximumBitrate;
	}

	/**
	 * The same as getMaximumBitrate() but this value is displayed to the user
	 * because for our own uses we turn the value "0" into the value "1000" but
	 * that can be confusing for the user.
	 *
	 * @return The maximum video bitrate to display in the GUI.
	 */
	public String getMaximumBitrateDisplay() {
		return getString(KEY_MAX_BITRATE, "110");
	}

	/**
	 * Sets the maximum video bitrate to be used by MEncoder.
	 *
	 * @param value The maximum video bitrate.
	 */
	public void setMaximumBitrate(String value) {
		configuration.setProperty(KEY_MAX_BITRATE, value);
	}

	/**
	 * @return The comma-separated list of ignored renderers.
	 */
	public String getIgnoredRenderers() {
		return getString(KEY_IGNORED_RENDERERS, "");
	}

	/**
	 * @param value The comma-separated list of ignored renderers.
	 */
	public void setIgnoredRenderers(String value) {
		configuration.setProperty(KEY_IGNORED_RENDERERS, value);
	}

	/**
	 * Returns true if thumbnail generation is enabled, false otherwise.
	 *
	 * @return boolean indicating whether thumbnail generation is enabled.
	 */
	public boolean isThumbnailGenerationEnabled() {
		return getBoolean(KEY_THUMBNAIL_GENERATION_ENABLED, true);
	}

	/**
	 * Sets the thumbnail generation option.
	 */
	public void setThumbnailGenerationEnabled(boolean value) {
		configuration.setProperty(KEY_THUMBNAIL_GENERATION_ENABLED, value);
	}

	/**
	 * Returns true if PMS should generate thumbnails for images. Default value
	 * is true.
	 *
	 * @return True if image thumbnails should be generated.
	 */
	public boolean getImageThumbnailsEnabled() {
		return getBoolean(KEY_IMAGE_THUMBNAILS_ENABLED, true);
	}

	/**
	 * Set to true if PMS should generate thumbnails for images.
	 *
	 * @param value True if image thumbnails should be generated.
	 */
	public void setImageThumbnailsEnabled(boolean value) {
		configuration.setProperty(KEY_IMAGE_THUMBNAILS_ENABLED, value);
	}

	/**
	 * Returns the number of CPU cores that should be used for transcoding.
	 *
	 * @return The number of CPU cores.
	 */
	public int getNumberOfCpuCores() {
		int nbcores = Runtime.getRuntime().availableProcessors();
		if (nbcores < 1) {
			nbcores = 1;
		}
		return getInt(KEY_NUMBER_OF_CPU_CORES, nbcores);
	}

	/**
	 * Sets the number of CPU cores that should be used for transcoding. The
	 * maximum value depends on the physical available count of "real processor
	 * cores". That means hyperthreading virtual CPU cores do not count! If you
	 * are not sure, analyze your CPU with the free tool CPU-z on Windows
	 * systems. On Linux have a look at the virtual proc-filesystem: in the
	 * file "/proc/cpuinfo" you will find more details about your CPU. You also
	 * get much information about CPUs from AMD and Intel from their Wikipedia
	 * articles.
	 * <p>
	 * PMS will detect and set the correct amount of cores as the default value.
	 *
	 * @param value The number of CPU cores.
	 */
	public void setNumberOfCpuCores(int value) {
		configuration.setProperty(KEY_NUMBER_OF_CPU_CORES, value);
	}

	/**
	 * Returns true if PMS should start minimized, i.e. without its window
	 * opened. Default value false: to start with a window.
	 *
	 * @return True if PMS should start minimized, false otherwise.
	 */
	public boolean isMinimized() {
		return getBoolean(KEY_MINIMIZED, false);
	}

	/**
	 * Set to true if PMS should start minimized, i.e. without its window
	 * opened.
	 *
	 * @param value True if PMS should start minimized, false otherwise.
	 */
	public void setMinimized(boolean value) {
		configuration.setProperty(KEY_MINIMIZED, value);
	}

	/**
	 * Returns true if UMS should automatically start on Windows.
	 *
	 * @return True if UMS should start automatically, false otherwise.
	 */
	public boolean isAutoStart() {
		File f = new File(WindowsRegistry.readRegistry("HKLM\\SOFTWARE\\Microsoft\\Windows\\CurrentVersion\\Explorer\\Shell Folders", "Common Startup") + "\\Universal Media Server.lnk");

		if (f.exists()) {
			return true;
		}

		return false;
	}

	/**
	 * Set to true if UMS should automatically start on Windows.
	 *
	 * @param value True if UMS should start automatically, false otherwise.
	 */
	public void setAutoStart(boolean value) {
		File sourceFile = new File(WindowsRegistry.readRegistry("HKLM\\SOFTWARE\\Microsoft\\Windows\\CurrentVersion\\Explorer\\Shell Folders", "Common Programs") + "\\Universal Media Server.lnk");
		File destinationFile = new File(WindowsRegistry.readRegistry("HKLM\\SOFTWARE\\Microsoft\\Windows\\CurrentVersion\\Explorer\\Shell Folders", "Common Startup") + "\\Universal Media Server.lnk");

		if (value) {
			try {
				FileUtils.copyFile(sourceFile, destinationFile);
				if (destinationFile.exists()) {
					LOGGER.info("UMS will start automatically with Windows");
				} else {
					LOGGER.info("An error occurred while trying to make UMS start automatically with Windows");
				}
			} catch (IOException e) {
				if (!isAdmin()) {
					try {
						JOptionPane.showMessageDialog(
							(JFrame) (SwingUtilities.getWindowAncestor((Component) PMS.get().getFrame())),
							Messages.getString("NetworkTab.58"),
							Messages.getString("Dialog.PermissionsError"),
							JOptionPane.ERROR_MESSAGE
						);
					} catch (NullPointerException e2) {
						// This happens on the initial program load, ignore it
					}
				} else {
					LOGGER.info("An error occurred while trying to make UMS start automatically with Windows");
				}
			}
		} else {
			if (destinationFile.delete()) {
				LOGGER.info("UMS will not start automatically with Windows");
			} else {
				LOGGER.info("An error occurred while trying to make UMS not start automatically with Windows");
			}
		}
	}

	/**
	 * Returns true when PMS should check for external subtitle files with the
	 * same name as the media (*.srt, *.sub, *.ass, etc.). The default value is
	 * true.
	 *
	 * @return True if PMS should check for external subtitle files, false if
	 * 		they should be ignored.
	 */
	public boolean isAutoloadExternalSubtitles() {
		return getBoolean(KEY_AUTOLOAD_SUBTITLES, true);
	}

	/**
	 * Set to true if PMS should check for external subtitle files with the
	 * same name as the media (*.srt, *.sub, *.ass etc.).
	 *
	 * @param value True if PMS should check for external subtitle files.
	 */
	public void setAutoloadExternalSubtitles(boolean value) {
		configuration.setProperty(KEY_AUTOLOAD_SUBTITLES, value);
	}

	/**
	 * Returns true if PMS should hide the "# Videosettings #" folder on the
	 * DLNA device. The default value is false: PMS will display the folder.
	 *
	 * @return True if PMS should hide the folder, false othewise.
	 */
	public boolean getHideVideoSettings() {
		return getBoolean(KEY_HIDE_VIDEO_SETTINGS, true);
	}

	/**
	 * Set to true if PMS should hide the "# Videosettings #" folder on the
	 * DLNA device, or set to false to make PMS display the folder.
	 *
	 * @param value True if PMS should hide the folder.
	 */
	public void setHideVideoSettings(boolean value) {
		configuration.setProperty(KEY_HIDE_VIDEO_SETTINGS, value);
	}

	/**
	 * Returns true if PMS should cache scanned media in its internal database,
	 * speeding up later retrieval. When false is returned, PMS will not use
	 * cache and media will have to be rescanned.
	 *
	 * @return True if PMS should cache media.
	 */
	public boolean getUseCache() {
		return getBoolean(KEY_USE_CACHE, false);
	}

	/**
	 * Set to true if PMS should cache scanned media in its internal database,
	 * speeding up later retrieval.
	 *
	 * @param value True if PMS should cache media.
	 */
	public void setUseCache(boolean value) {
		configuration.setProperty(KEY_USE_CACHE, value);
	}

	/**
	 * Whether we should pass the flag "convertfps=true" to AviSynth.
	 *
	 * @param value True if we should pass the flag.
	 */
	public void setAvisynthConvertFps(boolean value) {
		configuration.setProperty(KEY_AVISYNTH_CONVERT_FPS, value);
	}

	/**
	 * Returns true if we should pass the flag "convertfps=true" to AviSynth.
	 *
	 * @return True if we should pass the flag.
	 */
	public boolean getAvisynthConvertFps() {
		return getBoolean(KEY_AVISYNTH_CONVERT_FPS, true);
	}

	public void setAvisynthInterFrame(boolean value) {
		configuration.setProperty(KEY_AVISYNTH_INTERFRAME, value);
	}

	public boolean getAvisynthInterFrame() {
		return getBoolean(KEY_AVISYNTH_INTERFRAME, false);
	}

	public void setAvisynthInterFrameGPU(boolean value) {
		configuration.setProperty(KEY_AVISYNTH_INTERFRAME_GPU, value);
	}

	public boolean getAvisynthInterFrameGPU() {
		return getBoolean(KEY_AVISYNTH_INTERFRAME_GPU, false);
	}

	public void setAvisynthMultiThreading(boolean value) {
		configuration.setProperty(KEY_AVISYNTH_MULTITHREADING, value);
	}

	public boolean getAvisynthMultiThreading() {
		return getBoolean(KEY_AVISYNTH_MULTITHREADING, false);
	}

	/**
	 * Returns the template for the AviSynth script. The script string can
	 * contain the character "\u0001", which should be treated as the newline
	 * separator character.
	 *
	 * @return The AviSynth script template.
	 */
	public String getAvisynthScript() {
		return getString(KEY_AVISYNTH_SCRIPT, DEFAULT_AVI_SYNTH_SCRIPT);
	}

	/**
	 * Sets the template for the AviSynth script. The script string may contain
	 * the character "\u0001", which will be treated as newline character.
	 *
	 * @param value The AviSynth script template.
	 */
	public void setAvisynthScript(String value) {
		configuration.setProperty(KEY_AVISYNTH_SCRIPT, value);
	}

	/**
	 * Returns additional codec specific configuration options for MEncoder.
	 *
	 * @return The configuration options.
	 */
	public String getMencoderCodecSpecificConfig() {
		return getString(KEY_MENCODER_CODEC_SPECIFIC_SCRIPT, "");
	}

	/**
	 * Sets additional codec specific configuration options for MEncoder.
	 *
	 * @param value The additional configuration options.
	 */
	public void setMencoderCodecSpecificConfig(String value) {
		configuration.setProperty(KEY_MENCODER_CODEC_SPECIFIC_SCRIPT, value);
	}

	/**
	 * Returns the maximum size (in MB) that PMS should use for buffering
	 * audio.
	 *
	 * @return The maximum buffer size.
	 */
	public int getMaxAudioBuffer() {
		return getInt(KEY_MAX_AUDIO_BUFFER, 100);
	}

	/**
	 * Returns the minimum size (in MB) that PMS should use for the buffer used
	 * for streaming media.
	 *
	 * @return The minimum buffer size.
	 */
	public int getMinStreamBuffer() {
		return getInt(KEY_MIN_STREAM_BUFFER, 1);
	}

	/**
	 * Converts the getMPEG2MainSettings() from MEncoder's format to FFmpeg's.
	 *
	 * @return MPEG-2 settings formatted for FFmpeg.
	 */
	public String getMPEG2MainSettingsFFmpeg() {
		String mpegSettings = getMPEG2MainSettings();

		if (mpegSettings.contains("Automatic")) {
			return mpegSettings;
		}

		String mpegSettingsArray[] = mpegSettings.split(":");

		String pairArray[];
		StringBuilder returnString = new StringBuilder();
		for (String pair : mpegSettingsArray) {
			pairArray = pair.split("=");
			switch (pairArray[0]) {
				case "keyint":
					returnString.append("-g ").append(pairArray[1]).append(" ");
					break;
				case "vqscale":
					returnString.append("-q:v ").append(pairArray[1]).append(" ");
					break;
				case "vqmin":
					returnString.append("-qmin ").append(pairArray[1]).append(" ");
					break;
				case "vqmax":
					returnString.append("-qmax ").append(pairArray[1]).append(" ");
					break;
				default:
					break;
			}
		}

		return returnString.toString();
	}

	public void setFfmpegMultithreading(boolean value) {
		configuration.setProperty(KEY_FFMPEG_MULTITHREADING, value);
	}

	public boolean isFfmpegMultithreading() {
		boolean isMultiCore = getNumberOfCpuCores() > 1;
		return getBoolean(KEY_FFMPEG_MULTITHREADING, isMultiCore);
	}

	public void setFfmpegAviSynthMultithreading(boolean value) {
		configuration.setProperty(KEY_FFMPEG_AVISYNTH_MULTITHREADING, value);
	}

	public boolean isFfmpegAviSynthMultithreading() {
		boolean isMultiCore = getNumberOfCpuCores() > 1;
		return getBoolean(KEY_FFMPEG_AVISYNTH_MULTITHREADING, isMultiCore);
	}

	/**
	 * Whether we should pass the flag "convertfps=true" to AviSynth.
	 *
	 * @param value True if we should pass the flag.
	 */
	public void setFfmpegAvisynthConvertFps(boolean value) {
		configuration.setProperty(KEY_AVISYNTH_CONVERT_FPS, value);
	}

	/**
	 * Returns true if we should pass the flag "convertfps=true" to AviSynth.
	 *
	 * @return True if we should pass the flag.
	 */
	public boolean getFfmpegAvisynthConvertFps() {
		return getBoolean(KEY_FFMPEG_AVISYNTH_CONVERT_FPS, true);
	}

	public void setFfmpegAvisynthInterFrame(boolean value) {
		configuration.setProperty(KEY_FFMPEG_AVISYNTH_INTERFRAME, value);
	}

	public boolean getFfmpegAvisynthInterFrame() {
		return getBoolean(KEY_FFMPEG_AVISYNTH_INTERFRAME, false);
	}

	public void setFfmpegAvisynthInterFrameGPU(boolean value) {
		configuration.setProperty(KEY_FFMPEG_AVISYNTH_INTERFRAME_GPU, value);
	}

	public boolean getFfmpegAvisynthInterFrameGPU() {
		return getBoolean(KEY_FFMPEG_AVISYNTH_INTERFRAME_GPU, false);
	}

	public boolean isMencoderNoOutOfSync() {
		return getBoolean(KEY_MENCODER_NO_OUT_OF_SYNC, true);
	}

	public void setMencoderNoOutOfSync(boolean value) {
		configuration.setProperty(KEY_MENCODER_NO_OUT_OF_SYNC, value);
	}

	public boolean getTrancodeBlocksMultipleConnections() {
		return getBoolean(KEY_TRANSCODE_BLOCKS_MULTIPLE_CONNECTIONS, false);
	}

	public void setTranscodeBlocksMultipleConnections(boolean value) {
		configuration.setProperty(KEY_TRANSCODE_BLOCKS_MULTIPLE_CONNECTIONS, value);
	}

	public boolean getTrancodeKeepFirstConnections() {
		return getBoolean(KEY_TRANSCODE_KEEP_FIRST_CONNECTION, true);
	}

	public void setTrancodeKeepFirstConnections(boolean value) {
		configuration.setProperty(KEY_TRANSCODE_KEEP_FIRST_CONNECTION, value);
	}

	public boolean isMencoderIntelligentSync() {
		return getBoolean(KEY_MENCODER_INTELLIGENT_SYNC, true);
	}

	public void setMencoderIntelligentSync(boolean value) {
		configuration.setProperty(KEY_MENCODER_INTELLIGENT_SYNC, value);
	}

	@Deprecated
	public String getFfmpegAlternativePath() {
		return getString(KEY_FFMPEG_ALTERNATIVE_PATH, null);
	}

	@Deprecated
	public void setFfmpegAlternativePath(String value) {
		configuration.setProperty(KEY_FFMPEG_ALTERNATIVE_PATH, value);
	}

	public boolean getSkipLoopFilterEnabled() {
		return getBoolean(KEY_SKIP_LOOP_FILTER_ENABLED, false);
	}

	/**
	 * The list of network interfaces that should be skipped when checking
	 * for an available network interface. Entries should be comma separated
	 * and typically exclude the number at the end of the interface name.
	 * <p>
	 * Default is to skip the interfaces created by Virtualbox, OpenVPN and
	 * Parallels: "tap,vmnet,vnic,virtualbox".
	 * @return The string of network interface names to skip.
	 */
	public List<String> getSkipNetworkInterfaces() {
		return getStringList(KEY_SKIP_NETWORK_INTERFACES, "tap,vmnet,vnic,virtualbox");
	}

	public void setSkipLoopFilterEnabled(boolean value) {
		configuration.setProperty(KEY_SKIP_LOOP_FILTER_ENABLED, value);
	}

	public String getMPEG2MainSettings() {
		return getString(KEY_MPEG2_MAIN_SETTINGS, "Automatic (Wired)");
	}

	public void setMPEG2MainSettings(String value) {
		configuration.setProperty(KEY_MPEG2_MAIN_SETTINGS, value);
	}

	public String getx264ConstantRateFactor() {
		return getString(KEY_X264_CONSTANT_RATE_FACTOR, "Automatic");
	}

	public void setx264ConstantRateFactor(String value) {
		configuration.setProperty(KEY_X264_CONSTANT_RATE_FACTOR, value);
	}

	public String getMencoderVobsubSubtitleQuality() {
		return getString(KEY_MENCODER_VOBSUB_SUBTITLE_QUALITY, "3");
	}

	public void setMencoderVobsubSubtitleQuality(String value) {
		configuration.setProperty(KEY_MENCODER_VOBSUB_SUBTITLE_QUALITY, value);
	}

	public String getMencoderOverscanCompensationWidth() {
		return getString(KEY_MENCODER_OVERSCAN_COMPENSATION_WIDTH, "0");
	}

	public void setMencoderOverscanCompensationWidth(String value) {
		if (value.trim().length() == 0) {
			value = "0";
		}
		configuration.setProperty(KEY_MENCODER_OVERSCAN_COMPENSATION_WIDTH, value);
	}

	public String getMencoderOverscanCompensationHeight() {
		return getString(KEY_MENCODER_OVERSCAN_COMPENSATION_HEIGHT, "0");
	}

	public void setMencoderOverscanCompensationHeight(String value) {
		if (value.trim().length() == 0) {
			value = "0";
		}
		configuration.setProperty(KEY_MENCODER_OVERSCAN_COMPENSATION_HEIGHT, value);
	}

	public void setEnginesAsList(ArrayList<String> enginesAsList) {
		configuration.setProperty(KEY_ENGINES, listToString(enginesAsList));
	}

	/**
	 * TODO look at the changes that were made to this in PMS and if they seem
	 * stable, merge them.
	 */
	public List<String> getEnginesAsList(SystemUtils registry) {
		String defaultEngines = StringUtils.join(
			new String[] {
				"ffmpegvideo",
				"mencoder",
				"tsmuxer",
				"ffmpegaudio",
				"tsmuxeraudio",
				"ffmpegwebvideo",
				"vlcwebvideo", // (VLCWebVideo)
				"vlcvideo", // (VideoLanVideoStreaming) TODO (legacy web video engine): remove
				"mencoderwebvideo",
				"vlcaudio", // (VideoLanAudioStreaming) TODO (legacy web audio engine): remove
				"ffmpegdvrmsremux",
				"rawthumbs"
			},
			","
		);
		List<String> engines = stringToList(
			// Possibly blank: An empty string means: disable all engines
			// http://www.ps3mediaserver.org/forum/viewtopic.php?f=6&t=15416
			configurationReader.getPossiblyBlankConfigurationString(
				KEY_ENGINES,
				defaultEngines
			)
		);

		engines = hackAvs(registry, engines);
		return engines;
	}

	private static String listToString(List<String> enginesAsList) {
		return StringUtils.join(enginesAsList, LIST_SEPARATOR);
	}

	private static List<String> stringToList(String input) {
		List<String> output = new ArrayList<>();
		Collections.addAll(output, StringUtils.split(input, LIST_SEPARATOR));
		return output;
	}

	// TODO: Get this out of here
	private static List<String> hackAvs(SystemUtils registry, List<String> input) {
		List<String> toBeRemoved = new ArrayList<>();
		for (String engineId : input) {
			if (engineId.startsWith("avs") && !registry.isAvis() && Platform.isWindows()) {
				if (!avsHackLogged) {
					LOGGER.info("AviSynth is not installed. You cannot use " + engineId + " as a transcoding engine.");
					avsHackLogged = true;
				}

				toBeRemoved.add(engineId);
			}
		}

		List<String> output = new ArrayList<>();
		output.addAll(input);
		output.removeAll(toBeRemoved);
		return output;
	}

	public void save() throws ConfigurationException {
		configuration.save();
		LOGGER.info("Configuration saved to: " + PROFILE_PATH);
	}

	public String getFolders(ArrayList<String> tags) {
		return tagLoop(tags, ".folders", KEY_FOLDERS);
	}

	public String getFoldersIgnored(ArrayList<String> tags) {
		return tagLoop(tags, ".ignore", KEY_FOLDERS_IGNORED);
	}

	public void setFolders(String value) {
		configuration.setProperty(KEY_FOLDERS, value);
	}

	public String getFoldersMonitored() {
		return getString(KEY_FOLDERS_MONITORED, "");
	}

	public void setFoldersMonitored(String value) {
		configuration.setProperty(KEY_FOLDERS_MONITORED, value);
	}

	public String getNetworkInterface() {
		return getString(KEY_NETWORK_INTERFACE, "");
	}

	public void setNetworkInterface(String value) {
		configuration.setProperty(KEY_NETWORK_INTERFACE, value);
	}

	public boolean isHideEngineNames() {
		return getBoolean(KEY_HIDE_ENGINENAMES, true);
	}

	public void setHideEngineNames(boolean value) {
		configuration.setProperty(KEY_HIDE_ENGINENAMES, value);
	}

	public boolean isHideExtensions() {
		return getBoolean(KEY_HIDE_EXTENSIONS, true);
	}

	public void setHideExtensions(boolean value) {
		configuration.setProperty(KEY_HIDE_EXTENSIONS, value);
	}

	public String getShares() {
		return getString(KEY_SHARES, "");
	}

	public void setShares(String value) {
		configuration.setProperty(KEY_SHARES, value);
	}

	public String getDisableTranscodeForExtensions() {
		return getString(KEY_DISABLE_TRANSCODE_FOR_EXTENSIONS, "");
	}

	public void setDisableTranscodeForExtensions(String value) {
		configuration.setProperty(KEY_DISABLE_TRANSCODE_FOR_EXTENSIONS, value);
	}

	public String getForceTranscodeForExtensions() {
		return getString(KEY_FORCE_TRANSCODE_FOR_EXTENSIONS, "");
	}

	public void setForceTranscodeForExtensions(String value) {
		configuration.setProperty(KEY_FORCE_TRANSCODE_FOR_EXTENSIONS, value);
	}

	public void setMencoderMT(boolean value) {
		configuration.setProperty(KEY_MENCODER_MT, value);
	}

	public boolean getMencoderMT() {
		boolean isMultiCore = getNumberOfCpuCores() > 1;
		return getBoolean(KEY_MENCODER_MT, isMultiCore);
	}

	public void setAudioRemuxAC3(boolean value) {
		configuration.setProperty(KEY_AUDIO_REMUX_AC3, value);
	}

	public boolean isAudioRemuxAC3() {
		return getBoolean(KEY_AUDIO_REMUX_AC3, true);
	}

	public void setMencoderRemuxMPEG2(boolean value) {
		configuration.setProperty(KEY_MENCODER_REMUX_MPEG2, value);
	}

	public boolean isMencoderRemuxMPEG2() {
		return getBoolean(KEY_MENCODER_REMUX_MPEG2, true);
	}

	public void setDisableFakeSize(boolean value) {
		configuration.setProperty(KEY_DISABLE_FAKESIZE, value);
	}

	public boolean isDisableFakeSize() {
		return getBoolean(KEY_DISABLE_FAKESIZE, false);
	}

	public void setMencoderAssDefaultStyle(boolean value) {
		configuration.setProperty(KEY_MENCODER_ASS_DEFAULTSTYLE, value);
	}

	public boolean isMencoderAssDefaultStyle() {
		return getBoolean(KEY_MENCODER_ASS_DEFAULTSTYLE, true);
	}

	public int getMEncoderOverscan() {
		return getInt(KEY_OVERSCAN, 0);
	}

	public void setMEncoderOverscan(int value) {
		configuration.setProperty(KEY_OVERSCAN, value);
	}

	/**
	 * Returns sort method to use for ordering lists of files. One of the
	 * following values is returned:
	 * <ul>
	 * <li>0: Locale-sensitive A-Z</li>
	 * <li>1: Sort by modified date, newest first</li>
	 * <li>2: Sort by modified date, oldest first</li>
	 * <li>3: Case-insensitive ASCIIbetical sort</li>
	 * <li>4: Locale-sensitive natural sort</li>
	 * <li>5: Random</li>
	 * </ul>
	 * Default value is 4.
	 * @return The sort method
	 */
	public int getSortMethod() {
		return getInt(KEY_SORT_METHOD, 4);
	}

	/**
	 * Set the sort method to use for ordering lists of files. The following
	 * values are recognized:
	 * <ul>
	 * <li>0: Locale-sensitive A-Z</li>
	 * <li>1: Sort by modified date, newest first</li>
	 * <li>2: Sort by modified date, oldest first</li>
	 * <li>3: Case-insensitive ASCIIbetical sort</li>
	 * <li>4: Locale-sensitive natural sort</li>
	 * <li>5: Random</li>
	 * </ul>
	 * @param value The sort method to use
	 */
	public void setSortMethod(int value) {
		configuration.setProperty(KEY_SORT_METHOD, value);
	}

	public int getAudioThumbnailMethod() {
		return getInt(KEY_AUDIO_THUMBNAILS_METHOD, 0);
	}

	public void setAudioThumbnailMethod(int value) {
		configuration.setProperty(KEY_AUDIO_THUMBNAILS_METHOD, value);
	}

	public String getAlternateThumbFolder() {
		return getString(KEY_ALTERNATE_THUMB_FOLDER, "");
	}

	public void setAlternateThumbFolder(String value) {
		configuration.setProperty(KEY_ALTERNATE_THUMB_FOLDER, value);
	}

	public String getAlternateSubtitlesFolder() {
		return getString(KEY_ALTERNATE_SUBTITLES_FOLDER, "");
	}

	public void setAlternateSubtitlesFolder(String value) {
		configuration.setProperty(KEY_ALTERNATE_SUBTITLES_FOLDER, value);
	}

	public void setAudioEmbedDtsInPcm(boolean value) {
		configuration.setProperty(KEY_AUDIO_EMBED_DTS_IN_PCM, value);
	}

	public boolean isAudioEmbedDtsInPcm() {
		return getBoolean(KEY_AUDIO_EMBED_DTS_IN_PCM, false);
	}

	public void setEncodedAudioPassthrough(boolean value) {
		configuration.setProperty(KEY_ENCODED_AUDIO_PASSTHROUGH, value);
	}

	public boolean isEncodedAudioPassthrough() {
		return getBoolean(KEY_ENCODED_AUDIO_PASSTHROUGH, false);
	}

	public void setMencoderMuxWhenCompatible(boolean value) {
		configuration.setProperty(KEY_MENCODER_MUX_COMPATIBLE, value);
	}

	public boolean isMencoderMuxWhenCompatible() {
		return getBoolean(KEY_MENCODER_MUX_COMPATIBLE, true);
	}

	public void setMEncoderNormalizeVolume(boolean value) {
		configuration.setProperty(KEY_MENCODER_NORMALIZE_VOLUME, value);
	}

	public boolean isMEncoderNormalizeVolume() {
		return getBoolean(KEY_MENCODER_NORMALIZE_VOLUME, false);
	}

	public void setFFmpegMuxWithTsMuxerWhenCompatible(boolean value) {
		configuration.setProperty(KEY_FFMPEG_MUX_TSMUXER_COMPATIBLE, value);
	}

	public boolean isFFmpegMuxWithTsMuxerWhenCompatible() {
		return getBoolean(KEY_FFMPEG_MUX_TSMUXER_COMPATIBLE, true);
	}

	public void setFFmpegFontConfig(boolean value) {
		configuration.setProperty(KEY_FFMPEG_FONTCONFIG, value);
	}

	public boolean isFFmpegFontConfig() {
		return getBoolean(KEY_FFMPEG_FONTCONFIG, false);
	}

	public void setMuxAllAudioTracks(boolean value) {
		configuration.setProperty(KEY_MUX_ALLAUDIOTRACKS, value);
	}

	public boolean isMuxAllAudioTracks() {
		return getBoolean(KEY_MUX_ALLAUDIOTRACKS, false);
	}

	public void setUseMplayerForVideoThumbs(boolean value) {
		configuration.setProperty(KEY_USE_MPLAYER_FOR_THUMBS, value);
	}

	public boolean isUseMplayerForVideoThumbs() {
		return getBoolean(KEY_USE_MPLAYER_FOR_THUMBS, false);
	}

	public String getIpFilter() {
		return getString(KEY_IP_FILTER, "");
	}

	public synchronized IpFilter getIpFiltering() {
	    filter.setRawFilter(getIpFilter());
	    return filter;
	}

	public void setIpFilter(String value) {
		configuration.setProperty(KEY_IP_FILTER, value);
	}

	public void setPreventsSleep(boolean value) {
		configuration.setProperty(KEY_PREVENTS_SLEEP, value);
	}

	public boolean isPreventsSleep() {
		return getBoolean(KEY_PREVENTS_SLEEP, false);
	}

	public void setHTTPEngineV2(boolean value) {
		configuration.setProperty(KEY_HTTP_ENGINE_V2, value);
	}

	public boolean isHTTPEngineV2() {
		return getBoolean(KEY_HTTP_ENGINE_V2, true);
	}

	public boolean isShowIphotoLibrary() {
		return getBoolean(KEY_SHOW_IPHOTO_LIBRARY, false);
	}

	public void setShowIphotoLibrary(boolean value) {
		configuration.setProperty(KEY_SHOW_IPHOTO_LIBRARY, value);
	}

	public boolean isShowApertureLibrary() {
		return getBoolean(KEY_SHOW_APERTURE_LIBRARY, false);
	}

	public void setShowApertureLibrary(boolean value) {
		configuration.setProperty(KEY_SHOW_APERTURE_LIBRARY, value);
	}

	public boolean isShowItunesLibrary() {
		return getBoolean(KEY_SHOW_ITUNES_LIBRARY, false);
	}

	public String getItunesLibraryPath() {
		return getString(KEY_ITUNES_LIBRARY_PATH, "");
	}

	public void setShowItunesLibrary(boolean value) {
		configuration.setProperty(KEY_SHOW_ITUNES_LIBRARY, value);
	}

	public boolean isHideAdvancedOptions() {
		return getBoolean(PmsConfiguration.KEY_HIDE_ADVANCED_OPTIONS, true);
	}

	public void setHideAdvancedOptions(final boolean value) {
		this.configuration.setProperty(PmsConfiguration.KEY_HIDE_ADVANCED_OPTIONS, value);
	}

	public boolean isHideEmptyFolders() {
		return getBoolean(PmsConfiguration.KEY_HIDE_EMPTY_FOLDERS, false);
	}

	public void setHideEmptyFolders(final boolean value) {
		this.configuration.setProperty(PmsConfiguration.KEY_HIDE_EMPTY_FOLDERS, value);
	}

	public boolean isHideMediaLibraryFolder() {
		return getBoolean(PmsConfiguration.KEY_HIDE_MEDIA_LIBRARY_FOLDER, true);
	}

	public void setHideMediaLibraryFolder(final boolean value) {
		this.configuration.setProperty(PmsConfiguration.KEY_HIDE_MEDIA_LIBRARY_FOLDER, value);
	}

	// TODO (breaking change): rename to e.g. isTranscodeFolderEnabled
	// (and return true by default)
	public boolean getHideTranscodeEnabled() {
		return getBoolean(KEY_HIDE_TRANSCODE_FOLDER, false);
	}

	// TODO (breaking change): rename to e.g. setTranscodeFolderEnabled
	// (and negate the value in the caller)
	public void setHideTranscodeEnabled(boolean value) {
		configuration.setProperty(KEY_HIDE_TRANSCODE_FOLDER, value);
	}

	public boolean isDvdIsoThumbnails() {
		return getBoolean(KEY_DVDISO_THUMBNAILS, false);
	}

	public void setDvdIsoThumbnails(boolean value) {
		configuration.setProperty(KEY_DVDISO_THUMBNAILS, value);
	}

	public Object getCustomProperty(String property) {
		return configurationReader.getCustomProperty(property);
	}

	public void setCustomProperty(String property, Object value) {
		configuration.setProperty(property, value);
	}

	public boolean isChapterSupport() {
		return getBoolean(KEY_CHAPTER_SUPPORT, false);
	}

	public void setChapterSupport(boolean value) {
		configuration.setProperty(KEY_CHAPTER_SUPPORT, value);
	}

	public int getChapterInterval() {
		return getInt(KEY_CHAPTER_INTERVAL, 5);
	}

	public void setChapterInterval(int value) {
		configuration.setProperty(KEY_CHAPTER_INTERVAL, value);
	}

	public int getSubsColor() {
		return getInt(KEY_SUBS_COLOR, 0xffffffff);
	}

	public void setSubsColor(int value) {
		configuration.setProperty(KEY_SUBS_COLOR, value);
	}

	public boolean isFix25FPSAvMismatch() {
		return getBoolean(KEY_FIX_25FPS_AV_MISMATCH, false);
	}

	public void setFix25FPSAvMismatch(boolean value) {
		configuration.setProperty(KEY_FIX_25FPS_AV_MISMATCH, value);
	}

	public int getVideoTranscodeStartDelay() {
		return getInt(KEY_VIDEOTRANSCODE_START_DELAY, 6);
	}

	public void setVideoTranscodeStartDelay(int value) {
		configuration.setProperty(KEY_VIDEOTRANSCODE_START_DELAY, value);
	}

	public boolean isAudioResample() {
		return getBoolean(KEY_AUDIO_RESAMPLE, true);
	}

	public void setAudioResample(boolean value) {
		configuration.setProperty(KEY_AUDIO_RESAMPLE, value);
	}

	public boolean isIgnoreTheWordThe() {
		return getBoolean(KEY_IGNORE_THE_WORD_THE, true);
	}

	public void setIgnoreTheWordThe(boolean value) {
		configuration.setProperty(KEY_IGNORE_THE_WORD_THE, value);
	}

	public boolean isPrettifyFilenames() {
		return getBoolean(KEY_PRETTIFY_FILENAMES, false);
	}

	public void setPrettifyFilenames(boolean value) {
		configuration.setProperty(KEY_PRETTIFY_FILENAMES, value);
	}

	public boolean isRunWizard() {
		return getBoolean(KEY_RUN_WIZARD, true);
	}

	public void setRunWizard(boolean value) {
		configuration.setProperty(KEY_RUN_WIZARD, value);
	}

	public boolean isHideNewMediaFolder() {
		return getBoolean(KEY_HIDE_NEW_MEDIA_FOLDER, false);
	}

	public void setHideNewMediaFolder(final boolean value) {
		this.configuration.setProperty(KEY_HIDE_NEW_MEDIA_FOLDER, value);
	}

	public boolean isHideRecentlyPlayedFolder() {
		return getBoolean(PmsConfiguration.KEY_HIDE_RECENTLY_PLAYED_FOLDER, false);
	}

	public void setHideRecentlyPlayedFolder(final boolean value) {
		this.configuration.setProperty(PmsConfiguration.KEY_HIDE_RECENTLY_PLAYED_FOLDER, value);
	}

	/**
	 * Returns the name of the renderer to fall back on when header matching
	 * fails. PMS will recognize the configured renderer instead of "Unknown
	 * renderer". Default value is "", which means PMS will return the unknown
	 * renderer when no match can be made.
	 *
	 * @return The name of the renderer PMS should fall back on when header
	 *         matching fails.
	 * @see #isRendererForceDefault()
	 */
	public String getRendererDefault() {
		return getString(KEY_RENDERER_DEFAULT, "");
	}

	/**
	 * Sets the name of the renderer to fall back on when header matching
	 * fails. PMS will recognize the configured renderer instead of "Unknown
	 * renderer". Set to "" to make PMS return the unknown renderer when no
	 * match can be made.
	 *
	 * @param value The name of the renderer to fall back on. This has to be
	 *              <code>""</code> or a case insensitive match with the name
	 *              used in any render configuration file.
	 * @see #setRendererForceDefault(boolean)
	 */
	public void setRendererDefault(String value) {
		configuration.setProperty(KEY_RENDERER_DEFAULT, value);
	}

	/**
	 * Returns true when PMS should not try to guess connecting renderers
	 * and instead force picking the defined fallback renderer. Default
	 * value is false, which means PMS will attempt to recognize connecting
	 * renderers by their headers.
	 *
	 * @return True when the fallback renderer should always be picked.
	 * @see #getRendererDefault()
	 */
	public boolean isRendererForceDefault() {
		return getBoolean(KEY_RENDERER_FORCE_DEFAULT, false);
	}

	/**
	 * Set to true when PMS should not try to guess connecting renderers
	 * and instead force picking the defined fallback renderer. Set to false
	 * to make PMS attempt to recognize connecting renderers by their headers.
	 *
	 * @param value True when the fallback renderer should always be picked.
	 * @see #setRendererDefault(String)
	 */
	public void setRendererForceDefault(boolean value) {
		configuration.setProperty(KEY_RENDERER_FORCE_DEFAULT, value);
	}

	public String getVirtualFolders(ArrayList<String> tags) {
		return tagLoop(tags, ".vfolders", KEY_VIRTUAL_FOLDERS);
	}

	public String getVirtualFoldersFile(ArrayList<String> tags) {
		return tagLoop(tags, ".vfolders.file", KEY_VIRTUAL_FOLDERS_FILE);
	}

	public String getProfilePath() {
		return PROFILE_PATH;
	}

	public String getProfileDirectory() {
		return PROFILE_DIRECTORY;
	}

	/**
	 * Returns the absolute path to the WEB.conf file. By default
	 * this is <pre>PROFILE_DIRECTORY + File.pathSeparator + WEB.conf</pre>,
	 * but it can be overridden via the <pre>web_conf</pre> profile option.
	 * The existence of the file is not checked.
	 *
	 * @return the path to the WEB.conf file.
	 */
	public String getWebConfPath() {
		// Initialise this here rather than in the constructor
		// or statically so that custom settings are logged
		// to the debug.log/Logs tab.
		if (WEB_CONF_PATH == null) {
			WEB_CONF_PATH = FileUtil.getFileLocation(
				getString(KEY_WEB_CONF_PATH, null),
				PROFILE_DIRECTORY,
				DEFAULT_WEB_CONF_FILENAME
			).getFilePath();
		}

		return WEB_CONF_PATH;
	}

	public String getPluginDirectory() {
		return getString(KEY_PLUGIN_DIRECTORY, "plugins");
	}

	public void setPluginDirectory(String value) {
		configuration.setProperty(KEY_PLUGIN_DIRECTORY, value);
	}

	public String getProfileName() {
		if (HOSTNAME == null) { // Initialise this lazily
			try {
				HOSTNAME = InetAddress.getLocalHost().getHostName();
			} catch (UnknownHostException e) {
				LOGGER.info("Can't determine hostname");
				HOSTNAME = "unknown host";
			}
		}

		return getString(KEY_PROFILE_NAME, HOSTNAME);
	}

	public boolean isAutoUpdate() {
		return Build.isUpdatable() && getBoolean(KEY_AUTO_UPDATE, false);
	}

	public void setAutoUpdate(boolean value) {
		configuration.setProperty(KEY_AUTO_UPDATE, value);
	}

	public int getUpnpPort() {
		return getInt(KEY_UPNP_PORT, 1900);
	}

	public String getUuid() {
		return getString(KEY_UUID, null);
	}

	public void setUuid(String value){
		configuration.setProperty(KEY_UUID, value);
	}

	public void addConfigurationListener(ConfigurationListener l) {
		configuration.addConfigurationListener(l);
	}

	public void removeConfigurationListener(ConfigurationListener l) {
		configuration.removeConfigurationListener(l);
	}

	public boolean getFolderLimit() {
		return getBoolean(KEY_FOLDER_LIMIT, false);
	}

	// FIXME this is undocumented and misnamed
	@Deprecated
	public boolean initBufferMax() {
		return getBoolean(KEY_BUFFER_MAX, false);
	}

	public String getScriptDir() {
		return getString(KEY_SCRIPT_DIR, null);
	}

	public String getPluginPurgeAction() {
		return getString(KEY_PLUGIN_PURGE_ACTION, "delete");
	}

	public boolean getSearchFolder() {
		return getBoolean(KEY_SEARCH_FOLDER, false);
	}

	public int getSearchRecurse() {
		if (getBoolean(KEY_SEARCH_RECURSE, true)) {
			return 100;
		} else {
			return 0;
		}
	}

	public void reload() {
		try {
			configuration.refresh();
		} catch (ConfigurationException e) {
			LOGGER.error(null, e);
		}
	}

	/**
	 * Retrieve the name of the folder used to select subtitles, audio channels, chapters, engines &amp;c.
	 * Defaults to the localized version of <pre>#--TRANSCODE--#</pre>.
	 * @return The folder name.
	 */
	public String getTranscodeFolderName() {
		return getString(KEY_TRANSCODE_FOLDER_NAME, Messages.getString("TranscodeVirtualFolder.0"));
	}

	/**
	 * Set a custom name for the <pre>#--TRANSCODE--#</pre> folder.
	 * @param name The folder name.
	 */
	public void setTranscodeFolderName(String name) {
		configuration.setProperty(KEY_TRANSCODE_FOLDER_NAME, name);
	}

	/**
	 * State if the video hardware acceleration is allowed
	 * @return true if hardware acceleration is allowed, false otherwise
	 */
	public boolean isGPUAcceleration() {
		return getBoolean(KEY_GPU_ACCELERATION, false);
	}

	/**
	 * Set the video hardware acceleration enable/disable
	 * @param value true if hardware acceleration is allowed, false otherwise
	 */
	public void setGPUAcceleration(boolean value) {
		configuration.setProperty(KEY_GPU_ACCELERATION, value);
	}

	/**
	 * Finds out whether the program has admin rights.
	 * It only checks on Windows and returns true if on a non-Windows OS.
	 *
	 * Note: Detection of Windows 8 depends on the user having a version of
	 * JRE newer than 1.6.0_31 installed.
	 *
	 * TODO: We should make it check for rights on other operating systems.
	 */
	public boolean isAdmin() {
		if (
			"Windows 8".equals(System.getProperty("os.name")) ||
			"Windows 7".equals(System.getProperty("os.name")) ||
			"Windows Vista".equals(System.getProperty("os.name"))
		) {
			try {
				String command = "reg query \"HKU\\S-1-5-19\"";
				Process p = Runtime.getRuntime().exec(command);
				p.waitFor();
				int exitValue = p.exitValue();

				if (0 == exitValue) {
					return true;
				}

				return false;
			} catch (IOException | InterruptedException e) {
				LOGGER.error("Something prevented UMS from checking Windows permissions", e);
			}
		}

		return true;
	}

	/* Start without external netowrk (increase startup speed) */
	public static final String KEY_EXTERNAL_NETWORK = "external_network";

	public boolean getExternalNetwork() {
		return getBoolean(KEY_EXTERNAL_NETWORK, true);
	}

	public void setExternalNetwork(boolean b) {
		configuration.setProperty(KEY_EXTERNAL_NETWORK, b);
	}

	/* Credential path handling */
	public static final String KEY_CRED_PATH = "cred.path";

	public void initCred() throws IOException {
		String cp = getCredPath();
		if (StringUtils.isEmpty(cp)) {
			// need to make sure we got a cred path here
			cp = new File(getProfileDirectory() + File.separator + "UMS.cred").getAbsolutePath();
			configuration.setProperty(KEY_CRED_PATH, cp);
			try {
				configuration.save();
			} catch (ConfigurationException e) {
			}
		}

		// Now we know cred path is set
		File f = new File(cp);
		if (!f.exists()) {
			// Cred path is set but file isn't there
			// Create empty file with some comments
			try (FileOutputStream fos = new FileOutputStream(f)) {
				StringBuilder sb = new StringBuilder();
				sb.append("# Add credentials to the file");
				sb.append("\n");
				sb.append("# on the format tag=user,pwd");
				sb.append("\n");
				sb.append("# For example:");
				sb.append("\n");
				sb.append("# channels.xxx=name,secret");
				sb.append("\n");
				fos.write(sb.toString().getBytes());
				fos.flush();
			}
		}
	}

	public String getCredPath() {
		return getString(KEY_CRED_PATH, "");
	}

	public File getCredFile() {
		return new File(getCredPath());
	}

	public int getATZLimit() {
		int tmp = getInt(KEY_ATZ_LIMIT, 10000);
		if (tmp <= 2) {
			// this is silly, ignore
			tmp = 10000;
		}
		return tmp;
	}

	public void setATZLimit(int val) {
		if (val <= 2) {
			// clear prop
			configuration.clearProperty(KEY_ATZ_LIMIT);
			return;
		}
		configuration.setProperty(KEY_ATZ_LIMIT, val);
	}

	public void setATZLimit(String str) {
		try {
			setATZLimit(Integer.parseInt(str));
		} catch (Exception e) {
			setATZLimit(0);
		}
	}

	public String getDataDir() {
		return getProfileDirectory() + File.separator + "data";
	}

	public String getDataFile(String str) {
		return getDataDir() + File.separator + str;
	}

	private String KEY_URL_RES_ORDER = "url_resolve_order";

	public String[] getURLResolveOrder() {
		return getString(KEY_URL_RES_ORDER, "").split(",");
	}

	public boolean isHideLiveSubtitlesFolder() {
		return getBoolean(KEY_HIDE_LIVE_SUBTITLES_FOLDER, true);
	}

	public void setHideLiveSubtitlesFolder(boolean value) {
		configuration.setProperty(KEY_HIDE_LIVE_SUBTITLES_FOLDER, value);
	}

	public int liveSubtitlesLimit() {
		return getInt(KEY_LIVE_SUBTITLES_LIMIT, 20);
	}
	
	public boolean isLiveSubtitlesKeep() {
		return getBoolean(KEY_LIVE_SUBTITLES_KEEP, false);
	}

	public boolean isVlcUseHardwareAccel() {
		return getBoolean(KEY_VLC_USE_HW_ACCELERATION, false);
	}

	public void setVlcUseHardwareAccel(boolean value) {
		configuration.setProperty(KEY_VLC_USE_HW_ACCELERATION, value);
	}

	public boolean isVlcExperimentalCodecs() {
		return getBoolean(KEY_VLC_USE_EXPERIMENTAL_CODECS, false);
	}

	public void setVlcExperimentalCodecs(boolean value) {
		configuration.setProperty(KEY_VLC_USE_EXPERIMENTAL_CODECS, value);
	}

	public boolean isVlcAudioSyncEnabled() {
		return getBoolean(KEY_VLC_AUDIO_SYNC_ENABLED, false);
	}

	public void setVlcAudioSyncEnabled(boolean value) {
		configuration.setProperty(KEY_VLC_AUDIO_SYNC_ENABLED, value);
	}

	public boolean isVlcSubtitleEnabled() {
		return getBoolean(KEY_VLC_SUBTITLE_ENABLED, true);
	}

	public void setVlcSubtitleEnabled(boolean value) {
		configuration.setProperty(KEY_VLC_SUBTITLE_ENABLED, value);
	}

	public String getVlcScale() {
		return getString(KEY_VLC_SCALE, "1.0");
	}

	public void setVlcScale(String value) {
		configuration.setProperty(KEY_VLC_SCALE, value);
	}

	public boolean getVlcSampleRateOverride() {
		return getBoolean(KEY_VLC_SAMPLE_RATE_OVERRIDE, false);
	}

	public void setVlcSampleRateOverride(boolean value) {
		configuration.setProperty(KEY_VLC_SAMPLE_RATE_OVERRIDE, value);
	}

	public String getVlcSampleRate() {
		return getString(KEY_VLC_SAMPLE_RATE, "48000");
	}

	public void setVlcSampleRate(String value) {
		configuration.setProperty(KEY_VLC_SAMPLE_RATE, value);
	}

	public boolean isResumeEnabled()  {
		return getBoolean(KEY_RESUME, true);
	}

	public void setResume(boolean value) {
		configuration.setProperty(KEY_RESUME, value);
	}

	public int getMinPlayTime() {
		return getInt(KEY_MIN_PLAY_TIME, 10000);
	}

	public int getMinPlayTimeWeb() {
		return getInt(KEY_MIN_PLAY_TIME_WEB, getMinPlayTime());
	}

	public int getMinPlayTimeFile() {
		return getInt(KEY_MIN_PLAY_TIME_FILE, getMinPlayTime());
	}

	public int getResumeRewind() {
		return getInt(KEY_RESUME_REWIND, 17000);
	}

	public double getResumeBackFactor() {
		int percent = getInt(KEY_RESUME_BACK, 92);
		if (percent > 97) {
			percent = 97;
		}
		if (percent < 10) {
			percent = 10;
		}
		return (percent / 100.0);
	}

	public int getResumeKeepTime() {
		return getInt(KEY_RESUME_KEEP_TIME, 0);
	}

	public boolean hideSubsInfo() {
		return getBoolean(KEY_HIDE_SUBS_INFO, false);
	}

	public String getPlugins(ArrayList<String> tags) {
		return tagLoop(tags, ".plugins", "dummy");
	}

	public boolean isHideWebFolder(ArrayList<String> tags) {
		return tagLoopBool(tags, ".web", "dummy", false);
	}

	private String tagLoop(ArrayList<String> tags, String suff, String fallback) {
		if (tags == null || tags.isEmpty()) {
			// no tags use fallback
			return getString(fallback, "");
		}

		for (String tag : tags) {
			String x = (tag.toLowerCase() + suff).replaceAll(" ", "_");
			String res = getString(x, "");
			if (StringUtils.isNotBlank(res)) {
				// use first tag found
				return res;
			}
		}

		// down here no matching tag was found
		// return fallback
		return getString(fallback, "");
	}

	private boolean tagLoopBool(ArrayList<String> tags, String suff, String fallback, boolean def) {
		String b = tagLoop(tags, suff, fallback);
		if (StringUtils.isBlank(b)) {
			return def;
		}

		return b.trim().equalsIgnoreCase("true");
	}

	/**
	 * Whether the profile name should be appended to the server name when
	 * displayed on the renderer
	 *
	 * @return True if the profile name should be appended.
	 */
	public boolean isAppendProfileName() {
		return getBoolean(KEY_APPEND_PROFILE_NAME, false);
	}

	/**
	 * Set whether the profile name should be appended to the server name
	 * when displayed on the renderer
	 *
	 * @param value Set to true if the profile name should be appended.
	 */
	public void setAppendProfileName(boolean value) {
		configuration.setProperty(KEY_APPEND_PROFILE_NAME, value);
	}

	/**
<<<<<<< HEAD
	 * Web stuff
	 */
	private static final String KEY_NO_FOLDERS = "no_shared";
	private static final String KEY_WEB_HTTPS = "use_https";
	private static final int WEB_MAX_THREADS = 100;

	public boolean getNoFolders(String tag) {
		if (tag == null) {
			return getBoolean(KEY_NO_FOLDERS, false);
		}
		String x = (tag.toLowerCase() + ".no_shared").replaceAll(" ", "_");
		return getBoolean(x, false);
	}

	public boolean getWebHttps() {
		return getBoolean(KEY_WEB_HTTPS, false);
	}

	public File getWebPath() {
		File path = new File(getString(KEY_WEB_PATH, "web"));
		if (!path.exists()) {
			path.mkdirs();
		}
		return path;
	}

	public File getWebFile(String file) {
		return new File(getWebPath().getAbsolutePath() + File.separator + file);
	}

	public boolean isWebAuthenticate() {
		return getBoolean(KEY_WEB_AUTHENTICATE, false);
	}

	public int getWebThreads() {
		int x = getInt(KEY_WEB_THREADS, 30);
		return (x > WEB_MAX_THREADS ? WEB_MAX_THREADS : x);
	}

	public boolean isWebMp4Trans() {
		return getBoolean(KEY_WEB_MP4_TRANS, false);
=======
	 * Set whether UMS should kill an old running instance
	 *
	 * @param val Set to true it should kill the old instance
	 */
	public void setSingle(boolean val) {
		configuration.setProperty(KEY_SINGLE, val);
	}

	public boolean getSingle() {
		return getBoolean(KEY_SINGLE, true);
>>>>>>> c626fbe9
	}
}<|MERGE_RESOLUTION|>--- conflicted
+++ resolved
@@ -2951,7 +2951,19 @@
 	}
 
 	/**
-<<<<<<< HEAD
+	 * Set whether UMS should kill an old running instance
+	 *
+	 * @param val Set to true it should kill the old instance
+	 */
+	public void setSingle(boolean val) {
+		configuration.setProperty(KEY_SINGLE, val);
+	}
+
+	public boolean getSingle() {
+		return getBoolean(KEY_SINGLE, true);
+	}
+
+	/**
 	 * Web stuff
 	 */
 	private static final String KEY_NO_FOLDERS = "no_shared";
@@ -2993,17 +3005,5 @@
 
 	public boolean isWebMp4Trans() {
 		return getBoolean(KEY_WEB_MP4_TRANS, false);
-=======
-	 * Set whether UMS should kill an old running instance
-	 *
-	 * @param val Set to true it should kill the old instance
-	 */
-	public void setSingle(boolean val) {
-		configuration.setProperty(KEY_SINGLE, val);
-	}
-
-	public boolean getSingle() {
-		return getBoolean(KEY_SINGLE, true);
->>>>>>> c626fbe9
 	}
 }