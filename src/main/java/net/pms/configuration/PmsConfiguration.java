/*
 * PS3 Media Server, for streaming any medias to your PS3.
 * Copyright (C) 2008  A.Brochard
 *
 * This program is free software; you can redistribute it and/or
 * modify it under the terms of the GNU General Public License
 * as published by the Free Software Foundation; version 2
 * of the License only.
 *
 * This program is distributed in the hope that it will be useful,
 * but WITHOUT ANY WARRANTY; without even the implied warranty of
 * MERCHANTABILITY or FITNESS FOR A PARTICULAR PURPOSE.  See the
 * GNU General Public License for more details.
 *
 * You should have received a copy of the GNU General Public License
 * along with this program; if not, write to the Free Software
 * Foundation, Inc., 51 Franklin Street, Fifth Floor, Boston, MA  02110-1301, USA.
 */
package net.pms.configuration;

import com.sun.jna.Platform;
import java.awt.Component;
import java.io.File;
import java.io.FileOutputStream;
import java.io.IOException;
import java.net.InetAddress;
import java.net.UnknownHostException;
import java.util.*;
import javax.swing.JFrame;
import javax.swing.JOptionPane;
import javax.swing.SwingUtilities;
import net.pms.Messages;
import net.pms.PMS;
import net.pms.io.SystemUtils;
import net.pms.util.FileUtil;
import net.pms.util.FileUtil.FileLocation;
import net.pms.util.PropertiesUtil;
import net.pms.util.WindowsRegistry;
import org.apache.commons.configuration.Configuration;
import org.apache.commons.configuration.ConfigurationException;
import org.apache.commons.configuration.PropertiesConfiguration;
import org.apache.commons.configuration.event.ConfigurationListener;
import org.apache.commons.io.FileUtils;
import org.apache.commons.io.FilenameUtils;
import org.apache.commons.lang3.StringUtils;
import org.slf4j.Logger;
import org.slf4j.LoggerFactory;

/**
 * Container for all configurable PMS settings. Settings are typically defined by three things:
 * a unique key for use in the configuration file "UMS.conf", a getter (and setter) method and
 * a default value. When a key cannot be found in the current configuration, the getter will
 * return a default value. Setters only store a value, they do not permanently save it to
 * file.
 */
public class PmsConfiguration {
	private static final Logger LOGGER = LoggerFactory.getLogger(PmsConfiguration.class);
	private static final int DEFAULT_PROXY_SERVER_PORT = -1;
	private static final int DEFAULT_SERVER_PORT = 5001;

	/*
	 * MEncoder has a hardwired maximum of 8 threads for -lavcopts and 16
	 * for -lavdopts.
	 * The Windows SubJunk Builds can take 16 for both, but we keep it at 8
	 * for compatibility with other operating systems.
	 */
	private static final int MENCODER_MAX_THREADS = 8;

	// TODO: Get this out of here
	private static boolean avsHackLogged = false;

	private static final String KEY_ALTERNATE_SUBTITLES_FOLDER = "alternate_subtitles_folder";
	private static final String KEY_ALTERNATE_THUMB_FOLDER = "alternate_thumb_folder";
	private static final String KEY_APPEND_PROFILE_NAME = "append_profile_name";
	private static final String KEY_SHOW_APERTURE_LIBRARY = "show_aperture_library";
	private static final String KEY_ATZ_LIMIT = "atz_limit";
	private static final String KEY_AUDIO_BITRATE = "audio_bitrate";
	private static final String KEY_AUDIO_CHANNEL_COUNT = "audio_channels";
	private static final String KEY_AUDIO_LANGUAGES = "audio_languages";
	private static final String KEY_AUDIO_RESAMPLE = "audio_resample";
	private static final String KEY_AUDIO_SUB_LANGS = "audio_subtitles_languages";
	private static final String KEY_AUDIO_THUMBNAILS_METHOD = "audio_thumbnails_method";
	private static final String KEY_AUTO_UPDATE = "auto_update";
	private static final String KEY_AUTOLOAD_SUBTITLES = "autoload_external_subtitles";
	private static final String KEY_AVISYNTH_CONVERT_FPS = "avisynth_convert_fps";
	private static final String KEY_AVISYNTH_INTERFRAME = "avisynth_interframe";
	private static final String KEY_AVISYNTH_INTERFRAME_GPU = "avisynth_interframegpu";
	private static final String KEY_AVISYNTH_MULTITHREADING = "avisynth_multithreading";
	private static final String KEY_AVISYNTH_SCRIPT = "avisynth_script";
	private static final String KEY_ASS_MARGIN = "subtitles_ass_margin";
	private static final String KEY_ASS_OUTLINE = "subtitles_ass_outline";
	private static final String KEY_ASS_SCALE = "subtitles_ass_scale";
	private static final String KEY_ASS_SHADOW = "subtitles_ass_shadow";
	private static final String KEY_BUFFER_MAX = "buffer_max";
	private static final String KEY_CHAPTER_INTERVAL = "chapter_interval";
	private static final String KEY_CHAPTER_SUPPORT = "chapter_support";
	private static final String KEY_MENCODER_CODEC_SPECIFIC_SCRIPT = "mencoder_codec_specific_script";
	private static final String KEY_DISABLE_FAKESIZE = "disable_fakesize";
	public static final String KEY_DISABLE_SUBTITLES = "disable_subtitles";
	private static final String KEY_DVDISO_THUMBNAILS = "dvd_isos_thumbnails";
	private static final String KEY_AUDIO_EMBED_DTS_IN_PCM = "audio_embed_dts_in_pcm";
	private static final String KEY_ENCODED_AUDIO_PASSTHROUGH = "encoded_audio_passthrough";
	private static final String KEY_ENGINES = "engines";
	private static final String KEY_FFMPEG_ALTERNATIVE_PATH = "alternativeffmpegpath"; // TODO: FFmpegDVRMSRemux will be removed and DVR-MS will be transcoded
	private static final String KEY_FFMPEG_MULTITHREADING = "ffmpeg_multithreading";
	private static final String KEY_FFMPEG_AVISYNTH_MULTITHREADING = "ffmpeg_avisynth_multithreading";
	private static final String KEY_FFMPEG_AVISYNTH_CONVERT_FPS = "ffmpeg_avisynth_convertfps";
	private static final String KEY_FFMPEG_AVISYNTH_INTERFRAME = "ffmpeg_avisynth_interframe";
	private static final String KEY_FFMPEG_AVISYNTH_INTERFRAME_GPU = "ffmpeg_avisynth_interframegpu";
	private static final String KEY_FFMPEG_FONTCONFIG = "ffmpeg_fontconfig";
	private static final String KEY_FFMPEG_MUX_TSMUXER_COMPATIBLE = "ffmpeg_mux_tsmuxer_compatible";
	private static final String KEY_FIX_25FPS_AV_MISMATCH = "fix_25fps_av_mismatch";
	private static final String KEY_FOLDERS = "folders";
	private static final String KEY_FOLDERS_IGNORED = "folders_ignored";
	private static final String KEY_FOLDERS_MONITORED = "folders_monitored";
	private static final String KEY_FONT = "subtitles_font";
	private static final String KEY_FORCED_SUBTITLE_LANGUAGE = "forced_subtitle_language";
	private static final String KEY_FORCED_SUBTITLE_TAGS = "forced_subtitle_tags";
	private static final String KEY_FORCE_TRANSCODE_FOR_EXTENSIONS = "force_transcode_for_extensions";
	private static final String KEY_FOLDER_LIMIT = "folder_limit";
	public static final String KEY_GPU_ACCELERATION = "gpu_acceleration";
	private static final String KEY_HIDE_ADVANCED_OPTIONS = "hide_advanced_options";
	private static final String KEY_HIDE_EMPTY_FOLDERS = "hide_empty_folders";
	private static final String KEY_HIDE_ENGINENAMES = "hide_enginenames";
	private static final String KEY_HIDE_EXTENSIONS = "hide_extensions";
	private static final String KEY_HIDE_RECENTLY_PLAYED_FOLDER = "hide_recently_played_folder";
	private static final String KEY_HIDE_LIVE_SUBTITLES_FOLDER = "hide_live_subtitles_folder";
	private static final String KEY_HIDE_MEDIA_LIBRARY_FOLDER = "hide_media_library_folder";
	private static final String KEY_HIDE_SUBS_INFO = "hide_subs_info";
	private static final String KEY_HIDE_TRANSCODE_FOLDER = "hide_transcode_folder";
	private static final String KEY_HIDE_VIDEO_SETTINGS = "hide_video_settings";
	private static final String KEY_HTTP_ENGINE_V2 = "http_engine_v2";
	private static final String KEY_IGNORE_THE_WORD_THE = "ignore_the_word_the";
	private static final String KEY_IGNORED_RENDERERS = "ignored_renderers";
	private static final String KEY_IMAGE_THUMBNAILS_ENABLED = "image_thumbnails";
	private static final String KEY_IP_FILTER = "ip_filter";
	private static final String KEY_ITUNES_LIBRARY_PATH = "itunes_library_path";
	private static final String KEY_SHOW_IPHOTO_LIBRARY = "show_iphoto_library";
	private static final String KEY_SHOW_ITUNES_LIBRARY = "show_itunes_library";
	private static final String KEY_LANGUAGE = "language";
	private static final String KEY_MAX_AUDIO_BUFFER = "maximum_audio_buffer_size";
	private static final String KEY_MAX_BITRATE = "maximum_bitrate";
	private static final String KEY_MAX_MEMORY_BUFFER_SIZE = "maximum_video_buffer_size";
	private static final String KEY_MENCODER_ASS = "mencoder_ass";
	private static final String KEY_MENCODER_AC3_FIXED = "mencoder_ac3_fixed";
	private static final String KEY_MENCODER_ASS_DEFAULTSTYLE = "mencoder_ass_defaultstyle";
	private static final String KEY_MENCODER_CUSTOM_OPTIONS = "mencoder_custom_options";
	private static final String KEY_MENCODER_FONT_CONFIG = "mencoder_fontconfig";
	private static final String KEY_MENCODER_FORCE_FPS = "mencoder_forcefps";
	private static final String KEY_MENCODER_INTELLIGENT_SYNC = "mencoder_intelligent_sync";
	private static final String KEY_MENCODER_MAX_THREADS = "mencoder_max_threads";
	private static final String KEY_MENCODER_MT = "mencoder_mt";
	private static final String KEY_MENCODER_MUX_COMPATIBLE = "mencoder_mux_compatible";
	private static final String KEY_MENCODER_NOASS_BLUR = "mencoder_noass_blur";
	private static final String KEY_MENCODER_NOASS_OUTLINE = "mencoder_noass_outline";
	private static final String KEY_MENCODER_NOASS_SCALE = "mencoder_noass_scale";
	private static final String KEY_MENCODER_NOASS_SUBPOS = "mencoder_noass_subpos";
	private static final String KEY_MENCODER_NO_OUT_OF_SYNC = "mencoder_nooutofsync";
	private static final String KEY_MENCODER_NORMALIZE_VOLUME = "mencoder_normalize_volume";
	private static final String KEY_MENCODER_OVERSCAN_COMPENSATION_HEIGHT = "mencoder_overscan_compensation_height";
	private static final String KEY_MENCODER_OVERSCAN_COMPENSATION_WIDTH = "mencoder_overscan_compensation_width";
	private static final String KEY_AUDIO_REMUX_AC3 = "audio_remux_ac3";
	private static final String KEY_MENCODER_REMUX_MPEG2 = "mencoder_remux_mpeg2";
	private static final String KEY_MENCODER_SCALER = "mencoder_scaler";
	private static final String KEY_MENCODER_SCALEX = "mencoder_scalex";
	private static final String KEY_MENCODER_SCALEY = "mencoder_scaley";
	private static final String KEY_MENCODER_SUB_FRIBIDI = "mencoder_subfribidi";
	private static final String KEY_MENCODER_USE_PCM_FOR_HQ_AUDIO_ONLY = "mencoder_usepcm_for_hq_audio_only";
	private static final String KEY_MENCODER_VOBSUB_SUBTITLE_QUALITY = "mencoder_vobsub_subtitle_quality";
	private static final String KEY_MENCODER_YADIF = "mencoder_yadif";
	private static final String KEY_MIN_MEMORY_BUFFER_SIZE = "minimum_video_buffer_size";
	private static final String KEY_MIN_PLAY_TIME = "min_playtime";
	private static final String KEY_MIN_PLAY_TIME_WEB = "min_playtime_web";
	private static final String KEY_MIN_PLAY_TIME_FILE = "min_playtime_file";
	private static final String KEY_MIN_STREAM_BUFFER = "minimum_web_buffer_size";
	private static final String KEY_MINIMIZED = "minimized";
	private static final String KEY_MPEG2_MAIN_SETTINGS = "mpeg2_main_settings";
	private static final String KEY_MUX_ALLAUDIOTRACKS = "tsmuxer_mux_all_audiotracks";
	private static final String KEY_NETWORK_INTERFACE = "network_interface";
	private static final String KEY_HIDE_NEW_MEDIA_FOLDER = "hide_new_media_folder";
	private static final String KEY_DISABLE_TRANSCODE_FOR_EXTENSIONS = "disable_transcode_for_extensions";
	private static final String KEY_NUMBER_OF_CPU_CORES = "number_of_cpu_cores";
	private static final String KEY_OPEN_ARCHIVES = "enable_archive_browsing";
	private static final String KEY_LIVE_SUBTITLES_LIMIT = "live_subtitles_limit";
	private static final String KEY_LIVE_SUBTITLES_KEEP = "live_subtitles_keep";
	private static final String KEY_OVERSCAN = "mencoder_overscan";
	private static final String KEY_PLUGIN_DIRECTORY = "plugins";
	private static final String KEY_PLUGIN_PURGE_ACTION = "plugin_purge";
	private static final String KEY_PREVENTS_SLEEP = "prevents_sleep_mode";
	private static final String KEY_PRETTIFY_FILENAMES = "prettify_filenames";
	private static final String KEY_PROFILE_NAME = "name";
	private static final String KEY_PROXY_SERVER_PORT = "proxy";
	private static final String KEY_RENDERER_DEFAULT = "renderer_default";
	private static final String KEY_RENDERER_FORCE_DEFAULT = "renderer_force_default";
	private static final String KEY_RESUME = "resume";
	private static final String KEY_RESUME_REWIND = "resume_rewind";
	private static final String KEY_RESUME_BACK = "resume_back";
	private static final String KEY_RESUME_KEEP_TIME = "resume_keep_time";
	private static final String KEY_RUN_WIZARD = "run_wizard";
	private static final String KEY_SCRIPT_DIR = "script_dir";
	private static final String KEY_SEARCH_FOLDER = "search_folder";
	private static final String KEY_SEARCH_RECURSE = "search_recurse";
	private static final String KEY_SERVER_HOSTNAME = "hostname";
	private static final String KEY_SERVER_NAME = "server_name";
	private static final String KEY_SERVER_PORT = "port";
	private static final String KEY_SHARES = "shares";
	private static final String KEY_SINGLE = "single_instance";
	private static final String KEY_SKIP_LOOP_FILTER_ENABLED = "mencoder_skip_loop_filter";
	private static final String KEY_SKIP_NETWORK_INTERFACES = "skip_network_interfaces";
	private static final String KEY_SORT_METHOD = "sort_method";
	private static final String KEY_SUBS_COLOR = "subtitles_color";
	private static final String KEY_SUBTITLES_CODEPAGE = "subtitles_codepage";
	private static final String KEY_SUBTITLES_LANGUAGES = "subtitles_languages";
	private static final String KEY_TEMP_FOLDER_PATH = "temp_directory";
	private static final String KEY_THUMBNAIL_GENERATION_ENABLED = "generate_thumbnails";
	private static final String KEY_THUMBNAIL_SEEK_POS = "thumbnail_seek_position";
	private static final String KEY_TRANSCODE_BLOCKS_MULTIPLE_CONNECTIONS = "transcode_block_multiple_connections";
	private static final String KEY_TRANSCODE_FOLDER_NAME = "transcode_folder_name";
	private static final String KEY_TRANSCODE_KEEP_FIRST_CONNECTION = "transcode_keep_first_connection";
	private static final String KEY_TSMUXER_FORCEFPS = "tsmuxer_forcefps";
	private static final String KEY_UPNP_PORT = "upnp_port";
	private static final String KEY_USE_CACHE = "use_cache";
	private static final String KEY_USE_MPLAYER_FOR_THUMBS = "use_mplayer_for_video_thumbs";
	private static final String KEY_AUDIO_USE_PCM = "audio_use_pcm";
	private static final String KEY_UUID = "uuid";
	private static final String KEY_VIDEOTRANSCODE_START_DELAY = "videotranscode_start_delay";
	private static final String KEY_VIRTUAL_FOLDERS = "virtual_folders";
	private static final String KEY_VIRTUAL_FOLDERS_FILE = "virtual_folders_file";
	private static final String KEY_VLC_USE_HW_ACCELERATION = "vlc_use_hw_acceleration";
	private static final String KEY_VLC_USE_EXPERIMENTAL_CODECS = "vlc_use_experimental_codecs";
	private static final String KEY_VLC_AUDIO_SYNC_ENABLED = "vlc_audio_sync_enabled";
	private static final String KEY_VLC_SUBTITLE_ENABLED = "vlc_subtitle_enabled";
	private static final String KEY_VLC_SCALE = "vlc_scale";
	private static final String KEY_VLC_SAMPLE_RATE_OVERRIDE = "vlc_sample_rate_override";
	private static final String KEY_VLC_SAMPLE_RATE = "vlc_sample_rate";
	private static final String KEY_WEB_AUTHENTICATE = "web_authenticate";
	private static final String KEY_WEB_CONF_PATH = "web_conf";
	private static final String KEY_WEB_MP4_TRANS = "web_mp4_trans";
	private static final String KEY_WEB_THREADS = "web_threads";
	private static final String KEY_WEB_PATH = "web_path";
	private static final String KEY_X264_CONSTANT_RATE_FACTOR = "x264_constant_rate_factor";

	// The name of the subdirectory under which UMS config files are stored for this build (default: UMS).
	// See Build for more details
	private static final String PROFILE_DIRECTORY_NAME = Build.getProfileDirectoryName();

	// The default profile name displayed on the renderer
	private static String HOSTNAME;

	private static String DEFAULT_AVI_SYNTH_SCRIPT;
	private static final int MAX_MAX_MEMORY_DEFAULT_SIZE = 400;
	private static final int BUFFER_MEMORY_FACTOR = 368;
	private static int MAX_MAX_MEMORY_BUFFER_SIZE = MAX_MAX_MEMORY_DEFAULT_SIZE;
	private static final char LIST_SEPARATOR = ',';
	private final PropertiesConfiguration configuration;
	private final ConfigurationReader configurationReader;
	private final TempFolder tempFolder;
	private final ProgramPaths programPaths;

	private final IpFilter filter = new IpFilter();

	/**
	 * The set of keys defining when the HTTP server has to restarted due to a configuration change
	 */
	public static final Set<String> NEED_RELOAD_FLAGS = new HashSet<String>(
		Arrays.asList(
			KEY_ALTERNATE_THUMB_FOLDER,
			KEY_ATZ_LIMIT,
			KEY_AUDIO_THUMBNAILS_METHOD,
			KEY_CHAPTER_SUPPORT,
			KEY_DISABLE_TRANSCODE_FOR_EXTENSIONS,
			KEY_ENGINES,
			KEY_FOLDERS,
			KEY_FORCE_TRANSCODE_FOR_EXTENSIONS,
			KEY_HIDE_EMPTY_FOLDERS,
			KEY_HIDE_ENGINENAMES,
			KEY_HIDE_EXTENSIONS,
			KEY_HIDE_LIVE_SUBTITLES_FOLDER,
			KEY_HIDE_MEDIA_LIBRARY_FOLDER,
			KEY_HIDE_TRANSCODE_FOLDER,
			KEY_HIDE_VIDEO_SETTINGS,
			KEY_IGNORE_THE_WORD_THE,
			KEY_IP_FILTER,
			KEY_NETWORK_INTERFACE,
			KEY_OPEN_ARCHIVES,
			KEY_PRETTIFY_FILENAMES,
			KEY_SERVER_HOSTNAME,
			KEY_SERVER_NAME,
			KEY_SERVER_PORT,
			KEY_SHOW_APERTURE_LIBRARY,
			KEY_SHOW_IPHOTO_LIBRARY,
			KEY_SHOW_ITUNES_LIBRARY,
			KEY_SORT_METHOD,
			KEY_USE_CACHE
		)
	);

	/*
		The following code enables a single setting - UMS_PROFILE - to be used to
		initialize PROFILE_PATH i.e. the path to the current session's profile (AKA UMS.conf).
		It also initializes PROFILE_DIRECTORY - i.e. the directory the profile is located in -
		which is needed to detect the default WEB.conf location (anything else?).

		While this convention - and therefore PROFILE_DIRECTORY - will remain,
		adding more configurables - e.g. web_conf = ... - is on the TODO list.

		UMS_PROFILE is read (in this order) from the property ums.profile.path or the
		environment variable UMS_PROFILE. If UMS is launched with the command-line option
		"profiles" (e.g. from a shortcut), it displays a file chooser dialog that
		allows the ums.profile.path property to be set. This makes it easy to run UMS
		under multiple profiles without fiddling with environment variables, properties or
		command-line arguments.

		1) if UMS_PROFILE is not set, UMS.conf is located in: 

			Windows:             %ALLUSERSPROFILE%\$build
			Mac OS X:            $HOME/Library/Application Support/$build
			Everything else:     $HOME/.config/$build

		- where $build is a subdirectory that ensures incompatible UMS builds don't target/clobber
		the same configuration files. The default value for $build is "UMS". Other builds might use e.g.
		"UMS Rendr Edition" or "ums-mlx".

		2) if a relative or absolute *directory path* is supplied (the directory must exist),
		it is used as the profile directory and the profile is located there under the default profile name (UMS.conf):

			UMS_PROFILE = /absolute/path/to/dir
			UMS_PROFILE = relative/path/to/dir # relative to the working directory

		Amongst other things, this can be used to restore the legacy behaviour of locating UMS.conf in the current
		working directory e.g.:

			UMS_PROFILE=. ./UMS.sh

		3) if a relative or absolute *file path* is supplied (the file doesn't have to exist),
		it is taken to be the profile, and its parent dir is taken to be the profile (i.e. config file) dir:

			UMS_PROFILE = UMS.conf            # profile dir = .
			UMS_PROFILE = folder/dev.conf     # profile dir = folder
			UMS_PROFILE = /path/to/some.file  # profile dir = /path/to/
	 */
	private static final String DEFAULT_PROFILE_FILENAME = "UMS.conf";
	private static final String ENV_PROFILE_PATH = "UMS_PROFILE";
	private static final String DEFAULT_WEB_CONF_FILENAME = "WEB.conf";

	// Path to directory containing UMS config files
	private static final String PROFILE_DIRECTORY;

	// Absolute path to profile file e.g. /path/to/UMS.conf
	private static final String PROFILE_PATH;

	// Absolute path to WEB.conf file e.g. /path/to/WEB.conf
	private static String WEB_CONF_PATH;

	// Absolute path to skel (default) profile file e.g. /etc/skel/.config/universalmediaserver/UMS.conf
	// "project.skelprofile.dir" project property
	private static final String SKEL_PROFILE_PATH; 

	private static final String PROPERTY_PROFILE_PATH = "ums.profile.path";
	private static final String SYSTEM_PROFILE_DIRECTORY;

	static {
		// first of all, set up the path to the default system profile directory
		if (Platform.isWindows()) {
			String programData = System.getenv("ALLUSERSPROFILE");

			if (programData != null) {
				SYSTEM_PROFILE_DIRECTORY = String.format("%s\\%s", programData, PROFILE_DIRECTORY_NAME);
			} else {
				SYSTEM_PROFILE_DIRECTORY = ""; // i.e. current (working) directory
			}
		} else if (Platform.isMac()) {
			SYSTEM_PROFILE_DIRECTORY = String.format(
				"%s/%s/%s",
				System.getProperty("user.home"),
				"/Library/Application Support",
				PROFILE_DIRECTORY_NAME
			);
		} else {
			String xdgConfigHome = System.getenv("XDG_CONFIG_HOME");

			if (xdgConfigHome == null) {
				SYSTEM_PROFILE_DIRECTORY = String.format("%s/.config/%s", System.getProperty("user.home"), PROFILE_DIRECTORY_NAME);
			} else {
				SYSTEM_PROFILE_DIRECTORY = String.format("%s/%s", xdgConfigHome, PROFILE_DIRECTORY_NAME);
			}
		}

		// now set the profile path. first: check for a custom setting.
		// try the system property, typically set via the profile chooser
		String customProfilePath = System.getProperty(PROPERTY_PROFILE_PATH);

		// failing that, try the environment variable
		if (StringUtils.isBlank(customProfilePath)) {
			customProfilePath = System.getenv(ENV_PROFILE_PATH);
		}

		// if customProfilePath is still blank, the default profile dir/filename is used
		FileLocation profileLocation = FileUtil.getFileLocation(
			customProfilePath,
			SYSTEM_PROFILE_DIRECTORY,
			DEFAULT_PROFILE_FILENAME
		);
		PROFILE_PATH = profileLocation.getFilePath();
		PROFILE_DIRECTORY = profileLocation.getDirectoryPath();

		// Set SKEL_PROFILE_PATH for Linux systems
		String skelDir = PropertiesUtil.getProjectProperties().get("project.skelprofile.dir");
		if (Platform.isLinux() && StringUtils.isNotBlank(skelDir)) {
			SKEL_PROFILE_PATH = FilenameUtils.normalize(
				new File(
					new File(
						skelDir,
						PROFILE_DIRECTORY_NAME
					).getAbsolutePath(),
					DEFAULT_PROFILE_FILENAME
				).getAbsolutePath()
			);
		} else {
			SKEL_PROFILE_PATH = null;
		}
	}

	/**
	 * Default constructor that will attempt to load the PMS configuration file
	 * from the profile path.
	 *
	 * @throws org.apache.commons.configuration.ConfigurationException
	 */
	public PmsConfiguration() throws ConfigurationException {
		this(true);
	}

	/**
	 * Constructor that will initialize the PMS configuration.
	 *
	 * @param loadFile Set to true to attempt to load the PMS configuration
	 *                 file from the profile path. Set to false to skip
	 *                 loading.
	 * @throws org.apache.commons.configuration.ConfigurationException
	 */
	public PmsConfiguration(boolean loadFile) throws ConfigurationException {
		configuration = new PropertiesConfiguration();
		configurationReader = new ConfigurationReader(configuration, true); // true: log
		configuration.setListDelimiter((char) 0);

		if (loadFile) {
			File pmsConfFile = new File(PROFILE_PATH);

			if (pmsConfFile.isFile()) {
				if (FileUtil.isFileReadable(pmsConfFile)) {
					configuration.load(PROFILE_PATH);
				} else {
					LOGGER.warn("Can't load {}", PROFILE_PATH);
				}
			} else if (SKEL_PROFILE_PATH != null) {
				File pmsSkelConfFile = new File(SKEL_PROFILE_PATH);

				if (pmsSkelConfFile.isFile()) {
					if (FileUtil.isFileReadable(pmsSkelConfFile)) {
						// Load defaults from skel file, save them later to PROFILE_PATH
						configuration.load(pmsSkelConfFile);
						LOGGER.info("Default configuration loaded from " + SKEL_PROFILE_PATH);
					} else {
						LOGGER.warn("Can't load {}", SKEL_PROFILE_PATH);
					}
				}
			}
		}

		configuration.setPath(PROFILE_PATH);

		tempFolder = new TempFolder(getString(KEY_TEMP_FOLDER_PATH, null));
		programPaths = createProgramPathsChain(configuration);
		Locale.setDefault(new Locale(getLanguage()));

		// Set DEFAULT_AVI_SYNTH_SCRIPT according to language
		DEFAULT_AVI_SYNTH_SCRIPT = "<movie>\n<sub>\n";

		long usableMemory = (Runtime.getRuntime().maxMemory() / 1048576) - BUFFER_MEMORY_FACTOR;
		if (usableMemory > MAX_MAX_MEMORY_DEFAULT_SIZE) {
			MAX_MAX_MEMORY_BUFFER_SIZE = (int) usableMemory;
		}
	}

	/**
	 * Check if we have disabled something first, then check the config file,
	 * then the Windows registry, then check for a platform-specific
	 * default.
	 */
	private static ProgramPaths createProgramPathsChain(Configuration configuration) {
		return new ConfigurationProgramPaths(
			configuration,
			new WindowsRegistryProgramPaths(
				new PlatformSpecificDefaultPathsFactory().get()
			)
		);
	}

	/**
	 * Return the <code>int</code> value for a given configuration key. First, the key
	 * is looked up in the current configuration settings. If it exists and contains a
	 * valid value, that value is returned. If the key contains an invalid value or
	 * cannot be found, the specified default value is returned.
	 * @param key The key to look up.
	 * @param def The default value to return when no valid key value can be found.
	 * @return The value configured for the key.
	 */
	private int getInt(String key, int def) {
		return configurationReader.getInt(key, def);
	}

	/**
	 * Return the <code>boolean</code> value for a given configuration key. First, the
	 * key is looked up in the current configuration settings. If it exists and contains
	 * a valid value, that value is returned. If the key contains an invalid value or
	 * cannot be found, the specified default value is returned.
	 * @param key The key to look up.
	 * @param def The default value to return when no valid key value can be found.
	 * @return The value configured for the key.
	 */
	private boolean getBoolean(String key, boolean def) {
		return configurationReader.getBoolean(key, def);
	}

	/**
	 * Return the <code>String</code> value for a given configuration key if the
	 * value is non-blank (i.e. not null, not an empty string, not all whitespace).
	 * Otherwise return the supplied default value.
	 * The value is returned with leading and trailing whitespace removed in both cases.
	 * @param key The key to look up.
	 * @param def The default value to return when no valid key value can be found.
	 * @return The value configured for the key.
	 */
	private String getString(String key, String def) {
		return configurationReader.getNonBlankConfigurationString(key, def);
	}

	/**
	 * Return a <code>List</code> of <code>String</code> values for a given configuration
	 * key. First, the key is looked up in the current configuration settings. If it
	 * exists and contains a valid value, that value is returned. If the key contains an
	 * invalid value or cannot be found, a list with the specified default values is
	 * returned.
	 * @param key The key to look up.
	 * @param def The default values to return when no valid key value can be found.
	 *            These values should be entered as a comma-separated string. Whitespace
	 *            will be trimmed. For example: <code>"gnu,    gnat  ,moo "</code> will be
	 *            returned as <code>{ "gnu", "gnat", "moo" }</code>.
	 * @return The list of value strings configured for the key.
	 */
	private List<String> getStringList(String key, String def) {
		return configurationReader.getStringList(key, def);
	}

	public File getTempFolder() throws IOException {
		return tempFolder.getTempFolder();
	}

	public String getVlcPath() {
		return programPaths.getVlcPath();
	}

	public String getMencoderPath() {
		return programPaths.getMencoderPath();
	}

	public int getMencoderMaxThreads() {
		return Math.min(getInt(KEY_MENCODER_MAX_THREADS, getNumberOfCpuCores()), MENCODER_MAX_THREADS);
	}

	public String getDCRawPath() {
		return programPaths.getDCRaw();
	}

	public String getFfmpegPath() {
		return programPaths.getFfmpegPath();
	}

	public String getMplayerPath() {
		return programPaths.getMplayerPath();
	}

	public String getTsmuxerPath() {
		return programPaths.getTsmuxerPath();
	}

	public String getTsmuxerNewPath() {
		return programPaths.getTsmuxerNewPath();
	}

	public String getFlacPath() {
		return programPaths.getFlacPath();
	}

	public String getInterFramePath() {
		return programPaths.getInterFramePath();
	}

	/**
	 * If the framerate is not recognized correctly and the video runs too fast or too
	 * slow, tsMuxeR can be forced to parse the fps from FFmpeg. Default value is true.
	 * @return True if tsMuxeR should parse fps from FFmpeg.
	 */
	public boolean isTsmuxerForceFps() {
		return getBoolean(KEY_TSMUXER_FORCEFPS, true);
	}

	/**
	 * The AC-3 audio bitrate determines the quality of digital audio sound. An AV-receiver
	 * or amplifier has to be capable of playing this quality. Default value is 640.
	 * @return The AC-3 audio bitrate.
	 */
	public int getAudioBitrate() {
		return getInt(KEY_AUDIO_BITRATE, 640);
	}

	/**
	 * If the framerate is not recognized correctly and the video runs too fast or too
	 * slow, tsMuxeR can be forced to parse the fps from FFmpeg.
	 * @param value Set to true if tsMuxeR should parse fps from FFmpeg.
	 */
	public void setTsmuxerForceFps(boolean value) {
		configuration.setProperty(KEY_TSMUXER_FORCEFPS, value);
	}

	/**
	 * The server port where PMS listens for TCP/IP traffic. Default value is 5001.
	 * @return The port number.
	 */
	public int getServerPort() {
		return getInt(KEY_SERVER_PORT, DEFAULT_SERVER_PORT);
	}

	/**
	 * Set the server port where PMS must listen for TCP/IP traffic.
	 * @param value The TCP/IP port number.
	 */
	public void setServerPort(int value) {
		configuration.setProperty(KEY_SERVER_PORT, value);
	}

	/**
	 * The hostname of the server.
	 * @return The hostname if it is defined, otherwise <code>null</code>.
	 */
	public String getServerHostname() {
		return getString(KEY_SERVER_HOSTNAME, null);
	}

	/**
	 * Set the hostname of the server.
	 * @param value The hostname.
	 */
	public void setHostname(String value) {
		configuration.setProperty(KEY_SERVER_HOSTNAME, value);
	}

	/**
	 * The name of the server.
	 *
	 * @return The name of the server.
	 */
	public String getServerName() {
		return getString(KEY_SERVER_NAME, "Universal Media Server");
	}

	/**
	 * Set the name of the server.
	 *
	 * @param value The name.
	 */
	public void setServerName(String value) {
		configuration.setProperty(KEY_SERVER_NAME, value);
	}

	/**
	 * The TCP/IP port number for a proxy server. Default value is -1.
	 *
	 * @return The proxy port number.
	 */
	// no longer used
	@Deprecated
	public int getProxyServerPort() {
		return getInt(KEY_PROXY_SERVER_PORT, DEFAULT_PROXY_SERVER_PORT);
	}

	/**
	 * Get the code of the preferred language for the PMS user interface. Default
	 * is based on the locale.
	 * @return The ISO 639 language code.
	 */
	public String getLanguage() {
		String def = Locale.getDefault().getLanguage();

		if (def == null) {
			def = "en";
		}

		return getString(KEY_LANGUAGE, def);
	}

	/**
	 * Returns the preferred minimum size for the transcoding memory buffer in megabytes.
	 * Default value is 12.
	 * @return The minimum memory buffer size.
	 */
	public int getMinMemoryBufferSize() {
		return getInt(KEY_MIN_MEMORY_BUFFER_SIZE, 12);
	}

	/**
	 * Returns the preferred maximum size for the transcoding memory buffer in megabytes.
	 * The value returned has a top limit of {@link #MAX_MAX_MEMORY_BUFFER_SIZE}. Default
	 * value is 200.
	 *
	 * @return The maximum memory buffer size.
	 */
	public int getMaxMemoryBufferSize() {
		return Math.max(0, Math.min(MAX_MAX_MEMORY_BUFFER_SIZE, getInt(KEY_MAX_MEMORY_BUFFER_SIZE, 200)));
	}

	/**
	 * Set the preferred maximum for the transcoding memory buffer in megabytes. The top
	 * limit for the value is {@link #MAX_MAX_MEMORY_BUFFER_SIZE}.
	 *
	 * @param value The maximum buffer size.
	 */
	public void setMaxMemoryBufferSize(int value) {
		configuration.setProperty(KEY_MAX_MEMORY_BUFFER_SIZE, Math.max(0, Math.min(MAX_MAX_MEMORY_BUFFER_SIZE, value)));
	}

	/**
	 * Returns the font scale used for ASS subtitling. Default value is 1.4.
	 * @return The ASS font scale.
	 */
	public String getAssScale() {
		return getString(KEY_ASS_SCALE, "1.4");
	}

	/**
	 * Some versions of MEncoder produce garbled audio because the "ac3" codec is used
	 * instead of the "ac3_fixed" codec. Returns true if "ac3_fixed" should be used.
	 * Default is false.
	 * See https://code.google.com/p/ps3mediaserver/issues/detail?id=1092#c1
	 * @return True if "ac3_fixed" should be used.
	 */
	public boolean isMencoderAc3Fixed() {
		return getBoolean(KEY_MENCODER_AC3_FIXED, false);
	}

	/**
	 * Returns the margin used for ASS subtitling. Default value is 10.
	 * @return The ASS margin.
	 */
	public String getAssMargin() {
		return getString(KEY_ASS_MARGIN, "10");
	}

	/**
	 * Returns the outline parameter used for ASS subtitling. Default value is 1.
	 * @return The ASS outline parameter.
	 */
	public String getAssOutline() {
		return getString(KEY_ASS_OUTLINE, "1");
	}

	/**
	 * Returns the shadow parameter used for ASS subtitling. Default value is 1.
	 * @return The ASS shadow parameter.
	 */
	public String getAssShadow() {
		return getString(KEY_ASS_SHADOW, "1");
	}

	/**
	 * Returns the subfont text scale parameter used for subtitling without ASS.
	 * Default value is 3.
	 * @return The subfont text scale parameter.
	 */
	public String getMencoderNoAssScale() {
		return getString(KEY_MENCODER_NOASS_SCALE, "3");
	}

	/**
	 * Returns the subpos parameter used for subtitling without ASS.
	 * Default value is 2.
	 * @return The subpos parameter.
	 */
	public String getMencoderNoAssSubPos() {
		return getString(KEY_MENCODER_NOASS_SUBPOS, "2");
	}

	/**
	 * Returns the subfont blur parameter used for subtitling without ASS.
	 * Default value is 1.
	 * @return The subfont blur parameter.
	 */
	public String getMencoderNoAssBlur() {
		return getString(KEY_MENCODER_NOASS_BLUR, "1");
	}

	/**
	 * Returns the subfont outline parameter used for subtitling without ASS.
	 * Default value is 1.
	 * @return The subfont outline parameter.
	 */
	public String getMencoderNoAssOutline() {
		return getString(KEY_MENCODER_NOASS_OUTLINE, "1");
	}

	/**
	 * Set the subfont outline parameter used for subtitling without ASS.
	 * @param value The subfont outline parameter value to set.
	 */
	public void setMencoderNoAssOutline(String value) {
		configuration.setProperty(KEY_MENCODER_NOASS_OUTLINE, value);
	}

	/**
	 * Some versions of MEncoder produce garbled audio because the "ac3" codec is used
	 * instead of the "ac3_fixed" codec.
	 * See https://code.google.com/p/ps3mediaserver/issues/detail?id=1092#c1
	 * @param value Set to true if "ac3_fixed" should be used.
	 */
	public void setMencoderAc3Fixed(boolean value) {
		configuration.setProperty(KEY_MENCODER_AC3_FIXED, value);
	}

	/**
	 * Set the margin used for ASS subtitling.
	 * @param value The ASS margin value to set.
	 */
	public void setAssMargin(String value) {
		configuration.setProperty(KEY_ASS_MARGIN, value);
	}

	/**
	 * Set the outline parameter used for ASS subtitling.
	 * @param value The ASS outline parameter value to set.
	 */
	public void setAssOutline(String value) {
		configuration.setProperty(KEY_ASS_OUTLINE, value);
	}

	/**
	 * Set the shadow parameter used for ASS subtitling.
	 * @param value The ASS shadow parameter value to set.
	 */
	public void setAssShadow(String value) {
		configuration.setProperty(KEY_ASS_SHADOW, value);
	}

	/**
	 * Set the font scale used for ASS subtitling.
	 * @param value The ASS font scale value to set.
	 */
	public void setAssScale(String value) {
		configuration.setProperty(KEY_ASS_SCALE, value);
	}

	/**
	 * Set the subfont text scale parameter used for subtitling without ASS.
	 * @param value The subfont text scale parameter value to set.
	 */
	public void setMencoderNoAssScale(String value) {
		configuration.setProperty(KEY_MENCODER_NOASS_SCALE, value);
	}

	/**
	 * Set the subfont blur parameter used for subtitling without ASS.
	 * @param value The subfont blur parameter value to set.
	 */
	public void setMencoderNoAssBlur(String value) {
		configuration.setProperty(KEY_MENCODER_NOASS_BLUR, value);
	}

	/**
	 * Set the subpos parameter used for subtitling without ASS.
	 * @param value The subpos parameter value to set.
	 */
	public void setMencoderNoAssSubPos(String value) {
		configuration.setProperty(KEY_MENCODER_NOASS_SUBPOS, value);
	}

	/**
	 * Set the maximum number of concurrent MEncoder threads.
	 * XXX Currently unused.
	 * @param value The maximum number of concurrent threads.
	 */
	public void setMencoderMaxThreads(int value) {
		configuration.setProperty(KEY_MENCODER_MAX_THREADS, value);
	}

	/**
	 * Set the preferred language for the PMS user interface.
	 * @param value The ISO 639 language code.
	 */
	public void setLanguage(String value) {
		configuration.setProperty(KEY_LANGUAGE, value);
		Locale.setDefault(new Locale(getLanguage()));
	}

	/**
	 * Returns the number of seconds from the start of a video file (the seek
	 * position) where the thumbnail image for the movie should be extracted
	 * from. Default is 2 seconds.
	 * @return The seek position in seconds.
	 */
	public int getThumbnailSeekPos() {
		return getInt(KEY_THUMBNAIL_SEEK_POS, 2);
	}

	/**
	 * Sets the number of seconds from the start of a video file (the seek
	 * position) where the thumbnail image for the movie should be extracted
	 * from.
	 * @param value The seek position in seconds.
	 */
	public void setThumbnailSeekPos(int value) {
		configuration.setProperty(KEY_THUMBNAIL_SEEK_POS, value);
	}

	/**
	 * Returns whether the user wants ASS/SSA subtitle support. Default is
	 * true.
	 *
	 * @return True if MEncoder should use ASS/SSA support.
	 */
	public boolean isMencoderAss() {
		return getBoolean(KEY_MENCODER_ASS, true);
	}

	/**
	 * Returns whether or not subtitles should be disabled for all
	 * transcoding engines. Default is false, meaning subtitles should not
	 * be disabled.
	 *
	 * @return True if subtitles should be disabled, false otherwise.
	 */
	public boolean isDisableSubtitles() {
		return getBoolean(KEY_DISABLE_SUBTITLES, false);
	}

	/**
	 * Set whether or not subtitles should be disabled for
	 * all transcoding engines.
	 *
	 * @param value Set to true if subtitles should be disabled.
	 */
	public void setDisableSubtitles(boolean value) {
		configuration.setProperty(KEY_DISABLE_SUBTITLES, value);
	}

	/**
	 * Returns whether or not the Pulse Code Modulation audio format should be
	 * forced. The default is false.
	 * @return True if PCM should be forced, false otherwise.
	 */
	public boolean isAudioUsePCM() {
		return getBoolean(KEY_AUDIO_USE_PCM, false);
	}

	/**
	 * Returns whether or not the Pulse Code Modulation audio format should be
	 * used only for HQ audio codecs. The default is false.
	 * @return True if PCM should be used only for HQ audio codecs, false otherwise.
	 */
	public boolean isMencoderUsePcmForHQAudioOnly() {
		return getBoolean(KEY_MENCODER_USE_PCM_FOR_HQ_AUDIO_ONLY, false);
	}

	/**
	 * Returns the name of a TrueType font to use for subtitles.
	 * Default is <code>""</code>.
	 * @return The font name.
	 */
	public String getFont() {
		return getString(KEY_FONT, "");
	}

	/**
	 * Returns the audio language priority as a comma separated
	 * string. For example: <code>"eng,fre,jpn,ger,und"</code>, where "und"
	 * stands for "undefined".
	 * Can be a blank string.
	 * Default value is "loc,eng,fre,jpn,ger,und".
	 *
	 * @return The audio language priority string.
	 */
	public String getAudioLanguages() {
		return configurationReader.getPossiblyBlankConfigurationString(
			KEY_AUDIO_LANGUAGES,
			Messages.getString("MEncoderVideo.126")
		);
	}

	/**
	 * Returns the subtitle language priority as a comma-separated
	 * string. For example: <code>"eng,fre,jpn,ger,und"</code>, where "und"
	 * stands for "undefined".
	 * Can be a blank string.
	 * Default value is a localized list (e.g. "eng,fre,jpn,ger,und").
	 *
	 * @return The subtitle language priority string.
	 */
	public String getSubtitlesLanguages() {
		return configurationReader.getPossiblyBlankConfigurationString(
			KEY_SUBTITLES_LANGUAGES,
			Messages.getString("MEncoderVideo.127")
		);
	}

	/**
	 * Returns the ISO 639 language code for the subtitle language that should
	 * be forced.
	 * Can be a blank string.
	 * @return The subtitle language code.
	 */
	public String getForcedSubtitleLanguage() {
		return configurationReader.getPossiblyBlankConfigurationString(
			KEY_FORCED_SUBTITLE_LANGUAGE,
			getLanguage()
		);
	}

	/**
	 * Returns the tag string that identifies the subtitle language that
	 * should be forced.
	 * @return The tag string.
	 */
	public String getForcedSubtitleTags() {
		return getString(KEY_FORCED_SUBTITLE_TAGS, "forced");
	}

	/**
	 * Returns a string of audio language and subtitle language pairs
	 * ordered by priority to try to match. Audio language
	 * and subtitle language should be comma separated as a pair,
	 * individual pairs should be semicolon separated. "*" can be used to
	 * match any language. Subtitle language can be defined as "off".
	 * Default value is <code>"*,*"</code>.
	 *
	 * @return The audio and subtitle languages priority string.
	 */
	public String getAudioSubLanguages() {
		return configurationReader.getPossiblyBlankConfigurationString(
			KEY_AUDIO_SUB_LANGS,
			Messages.getString("MEncoderVideo.128")
		);
	}

	/**
	 * Returns whether or not MEncoder should use FriBiDi mode, which
	 * is needed to display subtitles in languages that read from right to
	 * left, like Arabic, Farsi, Hebrew, Urdu, etc. Default value is false.
	 * @return True if FriBiDi mode should be used, false otherwise.
	 */
	public boolean isMencoderSubFribidi() {
		return getBoolean(KEY_MENCODER_SUB_FRIBIDI, false);
	}

	/**
	 * Returns the character encoding (or code page) that should used
	 * for displaying non-Unicode external subtitles. Default is empty string
	 * (do not force encoding with -subcp key).
	 * @return The character encoding.
	 */
	public String getSubtitlesCodepage() {
		return getString(KEY_SUBTITLES_CODEPAGE, "");
	}

	/**
	 * Returns whether or not MEncoder should use fontconfig for displaying
	 * subtitles. Default is false.
	 * @return True if fontconfig should be used, false otherwise.
	 */
	public boolean isMencoderFontConfig() {
		return getBoolean(KEY_MENCODER_FONT_CONFIG, true);
	}

	/**
	 * Set to true if MEncoder should be forced to use the framerate that is
	 * parsed by FFmpeg.
	 * @param value Set to true if the framerate should be forced, false
	 *              otherwise.
	 */
	public void setMencoderForceFps(boolean value) {
		configuration.setProperty(KEY_MENCODER_FORCE_FPS, value);
	}

	/**
	 * Returns true if MEncoder should be forced to use the framerate that is
	 * parsed by FFmpeg.
	 * @return True if the framerate should be forced, false otherwise.
	 */
	public boolean isMencoderForceFps() {
		return getBoolean(KEY_MENCODER_FORCE_FPS, false);
	}

	/**
	 * Sets the audio language priority as a comma separated
	 * string. For example: <code>"eng,fre,jpn,ger,und"</code>, where "und"
	 * stands for "undefined".
	 * @param value The audio language priority string.
	 */
	public void setAudioLanguages(String value) {
		configuration.setProperty(KEY_AUDIO_LANGUAGES, value);
	}

	/**
	 * Sets the subtitle language priority as a comma
	 * separated string. For example: <code>"eng,fre,jpn,ger,und"</code>,
	 * where "und" stands for "undefined".
	 * @param value The subtitle language priority string.
	 */
	public void setSubtitlesLanguages(String value) {
		configuration.setProperty(KEY_SUBTITLES_LANGUAGES, value);
	}

	/**
	 * Sets the ISO 639 language code for the subtitle language that should
	 * be forced.
	 * @param value The subtitle language code.
	 */
	public void setForcedSubtitleLanguage(String value) {
		configuration.setProperty(KEY_FORCED_SUBTITLE_LANGUAGE, value);
	}

	/**
	 * Sets the tag string that identifies the subtitle language that
	 * should be forced.
	 * @param value The tag string.
	 */
	public void setForcedSubtitleTags(String value) {
		configuration.setProperty(KEY_FORCED_SUBTITLE_TAGS, value);
	}

	/**
	 * Sets a string of audio language and subtitle language pairs
	 * ordered by priority to try to match. Audio language
	 * and subtitle language should be comma separated as a pair,
	 * individual pairs should be semicolon separated. "*" can be used to
	 * match any language. Subtitle language can be defined as "off". For
	 * example: <code>"en,off;jpn,eng;*,eng;*;*"</code>.
	 * @param value The audio and subtitle languages priority string.
	 */
	public void setAudioSubLanguages(String value) {
		configuration.setProperty(KEY_AUDIO_SUB_LANGS, value);
	}

	/**
	 * Returns custom commandline options to pass on to MEncoder.
	 * @return The custom options string.
	 */
	public String getMencoderCustomOptions() {
		return getString(KEY_MENCODER_CUSTOM_OPTIONS, "");
	}

	/**
	 * Sets custom commandline options to pass on to MEncoder.
	 * @param value The custom options string.
	 */
	public void setMencoderCustomOptions(String value) {
		configuration.setProperty(KEY_MENCODER_CUSTOM_OPTIONS, value);
	}

	/**
	 * Sets the character encoding (or code page) that should be used
	 * for displaying non-Unicode external subtitles. Default is empty (autodetect).
	 * @param value The character encoding.
	 */
	public void setSubtitlesCodepage(String value) {
		configuration.setProperty(KEY_SUBTITLES_CODEPAGE, value);
	}

	/**
	 * Sets whether or not MEncoder should use FriBiDi mode, which
	 * is needed to display subtitles in languages that read from right to
	 * left, like Arabic, Farsi, Hebrew, Urdu, etc. Default value is false.
	 * @param value Set to true if FriBiDi mode should be used.
	 */
	public void setMencoderSubFribidi(boolean value) {
		configuration.setProperty(KEY_MENCODER_SUB_FRIBIDI, value);
	}

	/**
	 * Sets the name of a TrueType font to use for subtitles.
	 * @param value The font name.
	 */
	public void setFont(String value) {
		configuration.setProperty(KEY_FONT, value);
	}

	/**
	 * Older versions of MEncoder do not support ASS/SSA subtitles on all
	 * platforms. Set to true if MEncoder supports them. Default should be
	 * true on Windows and OS X, false otherwise.
	 * See https://code.google.com/p/ps3mediaserver/issues/detail?id=1097
	 * @param value Set to true if MEncoder supports ASS/SSA subtitles.
	 */
	public void setMencoderAss(boolean value) {
		configuration.setProperty(KEY_MENCODER_ASS, value);
	}

	/**
	 * Sets whether or not MEncoder should use fontconfig for displaying
	 * subtitles.
	 * @param value Set to true if fontconfig should be used.
	 */
	public void setMencoderFontConfig(boolean value) {
		configuration.setProperty(KEY_MENCODER_FONT_CONFIG, value);
	}

	/**
	 * Sets whether or not the Pulse Code Modulation audio format should be
	 * forced.
	 * @param value Set to true if PCM should be forced.
	 */
	public void setAudioUsePCM(boolean value) {
		configuration.setProperty(KEY_AUDIO_USE_PCM, value);
	}

	/**
	 * Sets whether or not the Pulse Code Modulation audio format should be
	 * used only for HQ audio codecs.
	 * @param value Set to true if PCM should be used only for HQ audio.
	 */
	public void setMencoderUsePcmForHQAudioOnly(boolean value) {
		configuration.setProperty(KEY_MENCODER_USE_PCM_FOR_HQ_AUDIO_ONLY, value);
	}

	/**
	 * Returns true if archives (e.g. .zip or .rar) should be browsable by
	 * PMS, false otherwise.
	 * @return True if archives should be browsable.
	 */
	public boolean isArchiveBrowsing() {
		return getBoolean(KEY_OPEN_ARCHIVES, false);
	}

	/**
	 * Set to true if archives (e.g. .zip or .rar) should be browsable by
	 * PMS, false otherwise.
	 * @param value Set to true if archives should be browsable.
	 */
	public void setArchiveBrowsing(boolean value) {
		configuration.setProperty(KEY_OPEN_ARCHIVES, value);
	}

	/**
	 * Returns true if MEncoder should use the deinterlace filter, false
	 * otherwise.
	 * @return True if the deinterlace filter should be used.
	 */
	public boolean isMencoderYadif() {
		return getBoolean(KEY_MENCODER_YADIF, false);
	}

	/**
	 * Set to true if MEncoder should use the deinterlace filter, false
	 * otherwise.
	 * @param value Set ot true if the deinterlace filter should be used.
	 */
	public void setMencoderYadif(boolean value) {
		configuration.setProperty(KEY_MENCODER_YADIF, value);
	}

	/**
	 * Returns true if MEncoder should be used to upscale the video to an
	 * optimal resolution. Default value is false, meaning the renderer will
	 * upscale the video itself.
	 *
	 * @return True if MEncoder should be used, false otherwise.
	 * @see #getMencoderScaleX()
	 * @see #getMencoderScaleY()
	 */
	public boolean isMencoderScaler() {
		return getBoolean(KEY_MENCODER_SCALER, false);
	}

	/**
	 * Set to true if MEncoder should be used to upscale the video to an
	 * optimal resolution. Set to false to leave upscaling to the renderer.
	 *
	 * @param value Set to true if MEncoder should be used to upscale.
	 * @see #setMencoderScaleX(int)
	 * @see #setMencoderScaleY(int)
	 */
	public void setMencoderScaler(boolean value) {
		configuration.setProperty(KEY_MENCODER_SCALER, value);
	}

	/**
	 * Returns the width in pixels to which a video should be scaled when
	 * {@link #isMencoderScaler()} returns true.
	 *
	 * @return The width in pixels.
	 */
	public int getMencoderScaleX() {
		return getInt(KEY_MENCODER_SCALEX, 0);
	}

	/**
	 * Sets the width in pixels to which a video should be scaled when
	 * {@link #isMencoderScaler()} returns true.
	 *
	 * @param value The width in pixels.
	 */
	public void setMencoderScaleX(int value) {
		configuration.setProperty(KEY_MENCODER_SCALEX, value);
	}

	/**
	 * Returns the height in pixels to which a video should be scaled when
	 * {@link #isMencoderScaler()} returns true.
	 *
	 * @return The height in pixels.
	 */
	public int getMencoderScaleY() {
		return getInt(KEY_MENCODER_SCALEY, 0);
	}

	/**
	 * Sets the height in pixels to which a video should be scaled when
	 * {@link #isMencoderScaler()} returns true.
	 *
	 * @param value The height in pixels.
	 */
	public void setMencoderScaleY(int value) {
		configuration.setProperty(KEY_MENCODER_SCALEY, value);
	}

	/**
	 * Returns the number of audio channels that should be used for
	 * transcoding. Default value is 6 (for 5.1 audio).
	 *
	 * @return The number of audio channels.
	 */
	public int getAudioChannelCount() {
		int valueFromUserConfig = getInt(KEY_AUDIO_CHANNEL_COUNT, 6);

		if (valueFromUserConfig != 6 && valueFromUserConfig != 2) {
			return 6;
		}

		return valueFromUserConfig;
	}

	/**
	 * Sets the number of audio channels that MEncoder should use for
	 * transcoding.
	 *
	 * @param value The number of audio channels.
	 */
	public void setAudioChannelCount(int value) {
		if (value != 6 && value != 2) {
			value = 6;
		}
		configuration.setProperty(KEY_AUDIO_CHANNEL_COUNT, value);
	}

	/**
	 * Sets the AC3 audio bitrate, which determines the quality of digital
	 * audio sound. An AV-receiver or amplifier has to be capable of playing
	 * this quality.
	 *
	 * @param value The AC3 audio bitrate.
	 */
	public void setAudioBitrate(int value) {
		configuration.setProperty(KEY_AUDIO_BITRATE, value);
	}

	/**
	 * Returns the maximum video bitrate to be used by MEncoder and FFmpeg.
	 *
	 * @return The maximum video bitrate.
	 */
	public String getMaximumBitrate() {
		String maximumBitrate = getString(KEY_MAX_BITRATE, "110");
		if ("0".equals(maximumBitrate)) {
			maximumBitrate = "1000";
		}
		return maximumBitrate;
	}

	/**
	 * The same as getMaximumBitrate() but this value is displayed to the user
	 * because for our own uses we turn the value "0" into the value "1000" but
	 * that can be confusing for the user.
	 *
	 * @return The maximum video bitrate to display in the GUI.
	 */
	public String getMaximumBitrateDisplay() {
		return getString(KEY_MAX_BITRATE, "110");
	}

	/**
	 * Sets the maximum video bitrate to be used by MEncoder.
	 *
	 * @param value The maximum video bitrate.
	 */
	public void setMaximumBitrate(String value) {
		configuration.setProperty(KEY_MAX_BITRATE, value);
	}

	/**
	 * @return The comma-separated list of ignored renderers.
	 */
	public String getIgnoredRenderers() {
		return getString(KEY_IGNORED_RENDERERS, "");
	}

	/**
	 * @param value The comma-separated list of ignored renderers.
	 */
	public void setIgnoredRenderers(String value) {
		configuration.setProperty(KEY_IGNORED_RENDERERS, value);
	}

	/**
	 * Returns true if thumbnail generation is enabled, false otherwise.
	 *
	 * @return boolean indicating whether thumbnail generation is enabled.
	 */
	public boolean isThumbnailGenerationEnabled() {
		return getBoolean(KEY_THUMBNAIL_GENERATION_ENABLED, true);
	}

	/**
	 * Sets the thumbnail generation option.
	 */
	public void setThumbnailGenerationEnabled(boolean value) {
		configuration.setProperty(KEY_THUMBNAIL_GENERATION_ENABLED, value);
	}

	/**
	 * Returns true if PMS should generate thumbnails for images. Default value
	 * is true.
	 *
	 * @return True if image thumbnails should be generated.
	 */
	public boolean getImageThumbnailsEnabled() {
		return getBoolean(KEY_IMAGE_THUMBNAILS_ENABLED, true);
	}

	/**
	 * Set to true if PMS should generate thumbnails for images.
	 *
	 * @param value True if image thumbnails should be generated.
	 */
	public void setImageThumbnailsEnabled(boolean value) {
		configuration.setProperty(KEY_IMAGE_THUMBNAILS_ENABLED, value);
	}

	/**
	 * Returns the number of CPU cores that should be used for transcoding.
	 *
	 * @return The number of CPU cores.
	 */
	public int getNumberOfCpuCores() {
		int nbcores = Runtime.getRuntime().availableProcessors();
		if (nbcores < 1) {
			nbcores = 1;
		}
		return getInt(KEY_NUMBER_OF_CPU_CORES, nbcores);
	}

	/**
	 * Sets the number of CPU cores that should be used for transcoding. The
	 * maximum value depends on the physical available count of "real processor
	 * cores". That means hyperthreading virtual CPU cores do not count! If you
	 * are not sure, analyze your CPU with the free tool CPU-z on Windows
	 * systems. On Linux have a look at the virtual proc-filesystem: in the
	 * file "/proc/cpuinfo" you will find more details about your CPU. You also
	 * get much information about CPUs from AMD and Intel from their Wikipedia
	 * articles.
	 * <p>
	 * PMS will detect and set the correct amount of cores as the default value.
	 *
	 * @param value The number of CPU cores.
	 */
	public void setNumberOfCpuCores(int value) {
		configuration.setProperty(KEY_NUMBER_OF_CPU_CORES, value);
	}

	/**
	 * Returns true if PMS should start minimized, i.e. without its window
	 * opened. Default value false: to start with a window.
	 *
	 * @return True if PMS should start minimized, false otherwise.
	 */
	public boolean isMinimized() {
		return getBoolean(KEY_MINIMIZED, false);
	}

	/**
	 * Set to true if PMS should start minimized, i.e. without its window
	 * opened.
	 *
	 * @param value True if PMS should start minimized, false otherwise.
	 */
	public void setMinimized(boolean value) {
		configuration.setProperty(KEY_MINIMIZED, value);
	}

	/**
	 * Returns true if UMS should automatically start on Windows.
	 *
	 * @return True if UMS should start automatically, false otherwise.
	 */
	public boolean isAutoStart() {
		File f = new File(WindowsRegistry.readRegistry("HKLM\\SOFTWARE\\Microsoft\\Windows\\CurrentVersion\\Explorer\\Shell Folders", "Common Startup") + "\\Universal Media Server.lnk");

		if (f.exists()) {
			return true;
		}

		return false;
	}

	/**
	 * Set to true if UMS should automatically start on Windows.
	 *
	 * @param value True if UMS should start automatically, false otherwise.
	 */
	public void setAutoStart(boolean value) {
		File sourceFile = new File(WindowsRegistry.readRegistry("HKLM\\SOFTWARE\\Microsoft\\Windows\\CurrentVersion\\Explorer\\Shell Folders", "Common Programs") + "\\Universal Media Server.lnk");
		File destinationFile = new File(WindowsRegistry.readRegistry("HKLM\\SOFTWARE\\Microsoft\\Windows\\CurrentVersion\\Explorer\\Shell Folders", "Common Startup") + "\\Universal Media Server.lnk");

		if (value) {
			try {
				FileUtils.copyFile(sourceFile, destinationFile);
				if (destinationFile.exists()) {
					LOGGER.info("UMS will start automatically with Windows");
				} else {
					LOGGER.info("An error occurred while trying to make UMS start automatically with Windows");
				}
			} catch (IOException e) {
				if (!isAdmin()) {
					try {
						JOptionPane.showMessageDialog(
							(JFrame) (SwingUtilities.getWindowAncestor((Component) PMS.get().getFrame())),
							Messages.getString("NetworkTab.58"),
							Messages.getString("Dialog.PermissionsError"),
							JOptionPane.ERROR_MESSAGE
						);
					} catch (NullPointerException e2) {
						// This happens on the initial program load, ignore it
					}
				} else {
					LOGGER.info("An error occurred while trying to make UMS start automatically with Windows");
				}
			}
		} else {
			if (destinationFile.delete()) {
				LOGGER.info("UMS will not start automatically with Windows");
			} else {
				LOGGER.info("An error occurred while trying to make UMS not start automatically with Windows");
			}
		}
	}

	/**
	 * Returns true when PMS should check for external subtitle files with the
	 * same name as the media (*.srt, *.sub, *.ass, etc.). The default value is
	 * true.
	 *
	 * @return True if PMS should check for external subtitle files, false if
	 * 		they should be ignored.
	 */
	public boolean isAutoloadExternalSubtitles() {
		return getBoolean(KEY_AUTOLOAD_SUBTITLES, true);
	}

	/**
	 * Set to true if PMS should check for external subtitle files with the
	 * same name as the media (*.srt, *.sub, *.ass etc.).
	 *
	 * @param value True if PMS should check for external subtitle files.
	 */
	public void setAutoloadExternalSubtitles(boolean value) {
		configuration.setProperty(KEY_AUTOLOAD_SUBTITLES, value);
	}

	/**
	 * Returns true if PMS should hide the "# Videosettings #" folder on the
	 * DLNA device. The default value is false: PMS will display the folder.
	 *
	 * @return True if PMS should hide the folder, false othewise.
	 */
	public boolean getHideVideoSettings() {
		return getBoolean(KEY_HIDE_VIDEO_SETTINGS, true);
	}

	/**
	 * Set to true if PMS should hide the "# Videosettings #" folder on the
	 * DLNA device, or set to false to make PMS display the folder.
	 *
	 * @param value True if PMS should hide the folder.
	 */
	public void setHideVideoSettings(boolean value) {
		configuration.setProperty(KEY_HIDE_VIDEO_SETTINGS, value);
	}

	/**
	 * Returns true if PMS should cache scanned media in its internal database,
	 * speeding up later retrieval. When false is returned, PMS will not use
	 * cache and media will have to be rescanned.
	 *
	 * @return True if PMS should cache media.
	 */
	public boolean getUseCache() {
		return getBoolean(KEY_USE_CACHE, false);
	}

	/**
	 * Set to true if PMS should cache scanned media in its internal database,
	 * speeding up later retrieval.
	 *
	 * @param value True if PMS should cache media.
	 */
	public void setUseCache(boolean value) {
		configuration.setProperty(KEY_USE_CACHE, value);
	}

	/**
	 * Whether we should pass the flag "convertfps=true" to AviSynth.
	 *
	 * @param value True if we should pass the flag.
	 */
	public void setAvisynthConvertFps(boolean value) {
		configuration.setProperty(KEY_AVISYNTH_CONVERT_FPS, value);
	}

	/**
	 * Returns true if we should pass the flag "convertfps=true" to AviSynth.
	 *
	 * @return True if we should pass the flag.
	 */
	public boolean getAvisynthConvertFps() {
		return getBoolean(KEY_AVISYNTH_CONVERT_FPS, true);
	}

	public void setAvisynthInterFrame(boolean value) {
		configuration.setProperty(KEY_AVISYNTH_INTERFRAME, value);
	}

	public boolean getAvisynthInterFrame() {
		return getBoolean(KEY_AVISYNTH_INTERFRAME, false);
	}

	public void setAvisynthInterFrameGPU(boolean value) {
		configuration.setProperty(KEY_AVISYNTH_INTERFRAME_GPU, value);
	}

	public boolean getAvisynthInterFrameGPU() {
		return getBoolean(KEY_AVISYNTH_INTERFRAME_GPU, false);
	}

	public void setAvisynthMultiThreading(boolean value) {
		configuration.setProperty(KEY_AVISYNTH_MULTITHREADING, value);
	}

	public boolean getAvisynthMultiThreading() {
		return getBoolean(KEY_AVISYNTH_MULTITHREADING, false);
	}

	/**
	 * Returns the template for the AviSynth script. The script string can
	 * contain the character "\u0001", which should be treated as the newline
	 * separator character.
	 *
	 * @return The AviSynth script template.
	 */
	public String getAvisynthScript() {
		return getString(KEY_AVISYNTH_SCRIPT, DEFAULT_AVI_SYNTH_SCRIPT);
	}

	/**
	 * Sets the template for the AviSynth script. The script string may contain
	 * the character "\u0001", which will be treated as newline character.
	 *
	 * @param value The AviSynth script template.
	 */
	public void setAvisynthScript(String value) {
		configuration.setProperty(KEY_AVISYNTH_SCRIPT, value);
	}

	/**
	 * Returns additional codec specific configuration options for MEncoder.
	 *
	 * @return The configuration options.
	 */
	public String getMencoderCodecSpecificConfig() {
		return getString(KEY_MENCODER_CODEC_SPECIFIC_SCRIPT, "");
	}

	/**
	 * Sets additional codec specific configuration options for MEncoder.
	 *
	 * @param value The additional configuration options.
	 */
	public void setMencoderCodecSpecificConfig(String value) {
		configuration.setProperty(KEY_MENCODER_CODEC_SPECIFIC_SCRIPT, value);
	}

	/**
	 * Returns the maximum size (in MB) that PMS should use for buffering
	 * audio.
	 *
	 * @return The maximum buffer size.
	 */
	public int getMaxAudioBuffer() {
		return getInt(KEY_MAX_AUDIO_BUFFER, 100);
	}

	/**
	 * Returns the minimum size (in MB) that PMS should use for the buffer used
	 * for streaming media.
	 *
	 * @return The minimum buffer size.
	 */
	public int getMinStreamBuffer() {
		return getInt(KEY_MIN_STREAM_BUFFER, 1);
	}

	/**
	 * Converts the getMPEG2MainSettings() from MEncoder's format to FFmpeg's.
	 *
	 * @return MPEG-2 settings formatted for FFmpeg.
	 */
	public String getMPEG2MainSettingsFFmpeg() {
		String mpegSettings = getMPEG2MainSettings();

		if (mpegSettings.contains("Automatic")) {
			return mpegSettings;
		}

		String mpegSettingsArray[] = mpegSettings.split(":");

		String pairArray[];
		StringBuilder returnString = new StringBuilder();
		for (String pair : mpegSettingsArray) {
			pairArray = pair.split("=");
			if ("keyint".equals(pairArray[0])) {
				returnString.append("-g ").append(pairArray[1]).append(" ");
			} else if ("vqscale".equals(pairArray[0])) {
				returnString.append("-q:v ").append(pairArray[1]).append(" ");
			} else if ("vqmin".equals(pairArray[0])) {
				returnString.append("-qmin ").append(pairArray[1]).append(" ");
			} else if ("vqmax".equals(pairArray[0])) {
				returnString.append("-qmax ").append(pairArray[1]).append(" ");
			}
		}

		return returnString.toString();
	}

	public void setFfmpegMultithreading(boolean value) {
		configuration.setProperty(KEY_FFMPEG_MULTITHREADING, value);
	}

	public boolean isFfmpegMultithreading() {
		boolean isMultiCore = getNumberOfCpuCores() > 1;
		return getBoolean(KEY_FFMPEG_MULTITHREADING, isMultiCore);
	}

	public void setFfmpegAviSynthMultithreading(boolean value) {
		configuration.setProperty(KEY_FFMPEG_AVISYNTH_MULTITHREADING, value);
	}

	public boolean isFfmpegAviSynthMultithreading() {
		boolean isMultiCore = getNumberOfCpuCores() > 1;
		return getBoolean(KEY_FFMPEG_AVISYNTH_MULTITHREADING, isMultiCore);
	}

	/**
	 * Whether we should pass the flag "convertfps=true" to AviSynth.
	 *
	 * @param value True if we should pass the flag.
	 */
	public void setFfmpegAvisynthConvertFps(boolean value) {
		configuration.setProperty(KEY_AVISYNTH_CONVERT_FPS, value);
	}

	/**
	 * Returns true if we should pass the flag "convertfps=true" to AviSynth.
	 *
	 * @return True if we should pass the flag.
	 */
	public boolean getFfmpegAvisynthConvertFps() {
		return getBoolean(KEY_FFMPEG_AVISYNTH_CONVERT_FPS, true);
	}

	public void setFfmpegAvisynthInterFrame(boolean value) {
		configuration.setProperty(KEY_FFMPEG_AVISYNTH_INTERFRAME, value);
	}

	public boolean getFfmpegAvisynthInterFrame() {
		return getBoolean(KEY_FFMPEG_AVISYNTH_INTERFRAME, false);
	}

	public void setFfmpegAvisynthInterFrameGPU(boolean value) {
		configuration.setProperty(KEY_FFMPEG_AVISYNTH_INTERFRAME_GPU, value);
	}

	public boolean getFfmpegAvisynthInterFrameGPU() {
		return getBoolean(KEY_FFMPEG_AVISYNTH_INTERFRAME_GPU, false);
	}

	public boolean isMencoderNoOutOfSync() {
		return getBoolean(KEY_MENCODER_NO_OUT_OF_SYNC, true);
	}

	public void setMencoderNoOutOfSync(boolean value) {
		configuration.setProperty(KEY_MENCODER_NO_OUT_OF_SYNC, value);
	}

	public boolean getTrancodeBlocksMultipleConnections() {
		return getBoolean(KEY_TRANSCODE_BLOCKS_MULTIPLE_CONNECTIONS, false);
	}

	public void setTranscodeBlocksMultipleConnections(boolean value) {
		configuration.setProperty(KEY_TRANSCODE_BLOCKS_MULTIPLE_CONNECTIONS, value);
	}

	public boolean getTrancodeKeepFirstConnections() {
		return getBoolean(KEY_TRANSCODE_KEEP_FIRST_CONNECTION, true);
	}

	public void setTrancodeKeepFirstConnections(boolean value) {
		configuration.setProperty(KEY_TRANSCODE_KEEP_FIRST_CONNECTION, value);
	}

	public boolean isMencoderIntelligentSync() {
		return getBoolean(KEY_MENCODER_INTELLIGENT_SYNC, true);
	}

	public void setMencoderIntelligentSync(boolean value) {
		configuration.setProperty(KEY_MENCODER_INTELLIGENT_SYNC, value);
	}

	@Deprecated
	public String getFfmpegAlternativePath() {
		return getString(KEY_FFMPEG_ALTERNATIVE_PATH, null);
	}

	@Deprecated
	public void setFfmpegAlternativePath(String value) {
		configuration.setProperty(KEY_FFMPEG_ALTERNATIVE_PATH, value);
	}

	public boolean getSkipLoopFilterEnabled() {
		return getBoolean(KEY_SKIP_LOOP_FILTER_ENABLED, false);
	}

	/**
	 * The list of network interfaces that should be skipped when checking
	 * for an available network interface. Entries should be comma separated
	 * and typically exclude the number at the end of the interface name.
	 * <p>
	 * Default is to skip the interfaces created by Virtualbox, OpenVPN and
	 * Parallels: "tap,vmnet,vnic,virtualbox".
	 * @return The string of network interface names to skip.
	 */
	public List<String> getSkipNetworkInterfaces() {
		return getStringList(KEY_SKIP_NETWORK_INTERFACES, "tap,vmnet,vnic,virtualbox");
	}

	public void setSkipLoopFilterEnabled(boolean value) {
		configuration.setProperty(KEY_SKIP_LOOP_FILTER_ENABLED, value);
	}

	public String getMPEG2MainSettings() {
		return getString(KEY_MPEG2_MAIN_SETTINGS, "Automatic (Wired)");
	}

	public void setMPEG2MainSettings(String value) {
		configuration.setProperty(KEY_MPEG2_MAIN_SETTINGS, value);
	}

	public String getx264ConstantRateFactor() {
		return getString(KEY_X264_CONSTANT_RATE_FACTOR, "Automatic");
	}

	public void setx264ConstantRateFactor(String value) {
		configuration.setProperty(KEY_X264_CONSTANT_RATE_FACTOR, value);
	}

	public String getMencoderVobsubSubtitleQuality() {
		return getString(KEY_MENCODER_VOBSUB_SUBTITLE_QUALITY, "3");
	}

	public void setMencoderVobsubSubtitleQuality(String value) {
		configuration.setProperty(KEY_MENCODER_VOBSUB_SUBTITLE_QUALITY, value);
	}

	public String getMencoderOverscanCompensationWidth() {
		return getString(KEY_MENCODER_OVERSCAN_COMPENSATION_WIDTH, "0");
	}

	public void setMencoderOverscanCompensationWidth(String value) {
		if (value.trim().length() == 0) {
			value = "0";
		}
		configuration.setProperty(KEY_MENCODER_OVERSCAN_COMPENSATION_WIDTH, value);
	}

	public String getMencoderOverscanCompensationHeight() {
		return getString(KEY_MENCODER_OVERSCAN_COMPENSATION_HEIGHT, "0");
	}

	public void setMencoderOverscanCompensationHeight(String value) {
		if (value.trim().length() == 0) {
			value = "0";
		}
		configuration.setProperty(KEY_MENCODER_OVERSCAN_COMPENSATION_HEIGHT, value);
	}

	public void setEnginesAsList(ArrayList<String> enginesAsList) {
		configuration.setProperty(KEY_ENGINES, listToString(enginesAsList));
	}

	/**
	 * TODO look at the changes that were made to this in PMS and if they seem
	 * stable, merge them.
	 */
	public List<String> getEnginesAsList(SystemUtils registry) {
		String defaultEngines = StringUtils.join(
			new String[] {
				"ffmpegvideo",
				"mencoder",
				"tsmuxer",
				"ffmpegaudio",
				"tsmuxeraudio",
				"ffmpegwebvideo",
				"vlcwebvideo", // (VLCWebVideo)
				"vlcvideo", // (VideoLanVideoStreaming) TODO (legacy web video engine): remove
				"mencoderwebvideo",
				"vlcaudio", // (VideoLanAudioStreaming) TODO (legacy web audio engine): remove
				"ffmpegdvrmsremux",
				"rawthumbs"
			},
			","
		);
		List<String> engines = stringToList(
			// Possibly blank: An empty string means: disable all engines
			// http://www.ps3mediaserver.org/forum/viewtopic.php?f=6&t=15416
			configurationReader.getPossiblyBlankConfigurationString(
				KEY_ENGINES,
				defaultEngines
			)
		);

		engines = hackAvs(registry, engines);
		return engines;
	}

	private static String listToString(List<String> enginesAsList) {
		return StringUtils.join(enginesAsList, LIST_SEPARATOR);
	}

	private static List<String> stringToList(String input) {
		List<String> output = new ArrayList<String>();
		Collections.addAll(output, StringUtils.split(input, LIST_SEPARATOR));
		return output;
	}

	// TODO: Get this out of here
	private static List<String> hackAvs(SystemUtils registry, List<String> input) {
		List<String> toBeRemoved = new ArrayList<String>();
		for (String engineId : input) {
			if (engineId.startsWith("avs") && !registry.isAvis() && Platform.isWindows()) {
				if (!avsHackLogged) {
					LOGGER.info("AviSynth is not installed. You cannot use " + engineId + " as a transcoding engine.");
					avsHackLogged = true;
				}

				toBeRemoved.add(engineId);
			}
		}

		List<String> output = new ArrayList<String>();
		output.addAll(input);
		output.removeAll(toBeRemoved);
		return output;
	}

	public void save() throws ConfigurationException {
		configuration.save();
		LOGGER.info("Configuration saved to: " + PROFILE_PATH);
	}

	public String getFolders(ArrayList<String> tags) {
		return tagLoop(tags, ".folders", KEY_FOLDERS);
	}

	public String getFoldersIgnored(ArrayList<String> tags) {
		return tagLoop(tags, ".ignore", KEY_FOLDERS_IGNORED);
	}

	public void setFolders(String value) {
		configuration.setProperty(KEY_FOLDERS, value);
	}

	public String getFoldersMonitored() {
		return getString(KEY_FOLDERS_MONITORED, "");
	}

	public void setFoldersMonitored(String value) {
		configuration.setProperty(KEY_FOLDERS_MONITORED, value);
	}

	public String getNetworkInterface() {
		return getString(KEY_NETWORK_INTERFACE, "");
	}

	public void setNetworkInterface(String value) {
		configuration.setProperty(KEY_NETWORK_INTERFACE, value);
	}

	public boolean isHideEngineNames() {
		return getBoolean(KEY_HIDE_ENGINENAMES, true);
	}

	public void setHideEngineNames(boolean value) {
		configuration.setProperty(KEY_HIDE_ENGINENAMES, value);
	}

	public boolean isHideExtensions() {
		return getBoolean(KEY_HIDE_EXTENSIONS, true);
	}

	public void setHideExtensions(boolean value) {
		configuration.setProperty(KEY_HIDE_EXTENSIONS, value);
	}

	public String getShares() {
		return getString(KEY_SHARES, "");
	}

	public void setShares(String value) {
		configuration.setProperty(KEY_SHARES, value);
	}

	public String getDisableTranscodeForExtensions() {
		return getString(KEY_DISABLE_TRANSCODE_FOR_EXTENSIONS, "");
	}

	public void setDisableTranscodeForExtensions(String value) {
		configuration.setProperty(KEY_DISABLE_TRANSCODE_FOR_EXTENSIONS, value);
	}

	public String getForceTranscodeForExtensions() {
		return getString(KEY_FORCE_TRANSCODE_FOR_EXTENSIONS, "");
	}

	public void setForceTranscodeForExtensions(String value) {
		configuration.setProperty(KEY_FORCE_TRANSCODE_FOR_EXTENSIONS, value);
	}

	public void setMencoderMT(boolean value) {
		configuration.setProperty(KEY_MENCODER_MT, value);
	}

	public boolean getMencoderMT() {
		boolean isMultiCore = getNumberOfCpuCores() > 1;
		return getBoolean(KEY_MENCODER_MT, isMultiCore);
	}

	public void setAudioRemuxAC3(boolean value) {
		configuration.setProperty(KEY_AUDIO_REMUX_AC3, value);
	}

	public boolean isAudioRemuxAC3() {
		return getBoolean(KEY_AUDIO_REMUX_AC3, true);
	}

	public void setMencoderRemuxMPEG2(boolean value) {
		configuration.setProperty(KEY_MENCODER_REMUX_MPEG2, value);
	}

	public boolean isMencoderRemuxMPEG2() {
		return getBoolean(KEY_MENCODER_REMUX_MPEG2, true);
	}

	public void setDisableFakeSize(boolean value) {
		configuration.setProperty(KEY_DISABLE_FAKESIZE, value);
	}

	public boolean isDisableFakeSize() {
		return getBoolean(KEY_DISABLE_FAKESIZE, false);
	}

	public void setMencoderAssDefaultStyle(boolean value) {
		configuration.setProperty(KEY_MENCODER_ASS_DEFAULTSTYLE, value);
	}

	public boolean isMencoderAssDefaultStyle() {
		return getBoolean(KEY_MENCODER_ASS_DEFAULTSTYLE, true);
	}

	public int getMEncoderOverscan() {
		return getInt(KEY_OVERSCAN, 0);
	}

	public void setMEncoderOverscan(int value) {
		configuration.setProperty(KEY_OVERSCAN, value);
	}

	/**
	 * Returns sort method to use for ordering lists of files. One of the
	 * following values is returned:
	 * <ul>
	 * <li>0: Locale-sensitive A-Z</li>
	 * <li>1: Sort by modified date, newest first</li>
	 * <li>2: Sort by modified date, oldest first</li>
	 * <li>3: Case-insensitive ASCIIbetical sort</li>
	 * <li>4: Locale-sensitive natural sort</li>
	 * <li>5: Random</li>
	 * </ul>
	 * Default value is 4.
	 * @return The sort method
	 */
	public int getSortMethod() {
		return getInt(KEY_SORT_METHOD, 4);
	}

	/**
	 * Set the sort method to use for ordering lists of files. The following
	 * values are recognized:
	 * <ul>
	 * <li>0: Locale-sensitive A-Z</li>
	 * <li>1: Sort by modified date, newest first</li>
	 * <li>2: Sort by modified date, oldest first</li>
	 * <li>3: Case-insensitive ASCIIbetical sort</li>
	 * <li>4: Locale-sensitive natural sort</li>
	 * <li>5: Random</li>
	 * </ul>
	 * @param value The sort method to use
	 */
	public void setSortMethod(int value) {
		configuration.setProperty(KEY_SORT_METHOD, value);
	}

	public int getAudioThumbnailMethod() {
		return getInt(KEY_AUDIO_THUMBNAILS_METHOD, 0);
	}

	public void setAudioThumbnailMethod(int value) {
		configuration.setProperty(KEY_AUDIO_THUMBNAILS_METHOD, value);
	}

	public String getAlternateThumbFolder() {
		return getString(KEY_ALTERNATE_THUMB_FOLDER, "");
	}

	public void setAlternateThumbFolder(String value) {
		configuration.setProperty(KEY_ALTERNATE_THUMB_FOLDER, value);
	}

	public String getAlternateSubtitlesFolder() {
		return getString(KEY_ALTERNATE_SUBTITLES_FOLDER, "");
	}

	public void setAlternateSubtitlesFolder(String value) {
		configuration.setProperty(KEY_ALTERNATE_SUBTITLES_FOLDER, value);
	}

	public void setAudioEmbedDtsInPcm(boolean value) {
		configuration.setProperty(KEY_AUDIO_EMBED_DTS_IN_PCM, value);
	}

	public boolean isAudioEmbedDtsInPcm() {
		return getBoolean(KEY_AUDIO_EMBED_DTS_IN_PCM, false);
	}

	public void setEncodedAudioPassthrough(boolean value) {
		configuration.setProperty(KEY_ENCODED_AUDIO_PASSTHROUGH, value);
	}

	public boolean isEncodedAudioPassthrough() {
		return getBoolean(KEY_ENCODED_AUDIO_PASSTHROUGH, false);
	}

	public void setMencoderMuxWhenCompatible(boolean value) {
		configuration.setProperty(KEY_MENCODER_MUX_COMPATIBLE, value);
	}

	public boolean isMencoderMuxWhenCompatible() {
		return getBoolean(KEY_MENCODER_MUX_COMPATIBLE, true);
	}

	public void setMEncoderNormalizeVolume(boolean value) {
		configuration.setProperty(KEY_MENCODER_NORMALIZE_VOLUME, value);
	}

	public boolean isMEncoderNormalizeVolume() {
		return getBoolean(KEY_MENCODER_NORMALIZE_VOLUME, false);
	}

	public void setFFmpegMuxWithTsMuxerWhenCompatible(boolean value) {
		configuration.setProperty(KEY_FFMPEG_MUX_TSMUXER_COMPATIBLE, value);
	}

	public boolean isFFmpegMuxWithTsMuxerWhenCompatible() {
		return getBoolean(KEY_FFMPEG_MUX_TSMUXER_COMPATIBLE, true);
	}

	public void setFFmpegFontConfig(boolean value) {
		configuration.setProperty(KEY_FFMPEG_FONTCONFIG, value);
	}

	public boolean isFFmpegFontConfig() {
		return getBoolean(KEY_FFMPEG_FONTCONFIG, false);
	}

	public void setMuxAllAudioTracks(boolean value) {
		configuration.setProperty(KEY_MUX_ALLAUDIOTRACKS, value);
	}

	public boolean isMuxAllAudioTracks() {
		return getBoolean(KEY_MUX_ALLAUDIOTRACKS, false);
	}

	public void setUseMplayerForVideoThumbs(boolean value) {
		configuration.setProperty(KEY_USE_MPLAYER_FOR_THUMBS, value);
	}

	public boolean isUseMplayerForVideoThumbs() {
		return getBoolean(KEY_USE_MPLAYER_FOR_THUMBS, false);
	}

	public String getIpFilter() {
		return getString(KEY_IP_FILTER, "");
	}

	public synchronized IpFilter getIpFiltering() {
	    filter.setRawFilter(getIpFilter());
	    return filter;
	}

	public void setIpFilter(String value) {
		configuration.setProperty(KEY_IP_FILTER, value);
	}

	public void setPreventsSleep(boolean value) {
		configuration.setProperty(KEY_PREVENTS_SLEEP, value);
	}

	public boolean isPreventsSleep() {
		return getBoolean(KEY_PREVENTS_SLEEP, false);
	}

	public void setHTTPEngineV2(boolean value) {
		configuration.setProperty(KEY_HTTP_ENGINE_V2, value);
	}

	public boolean isHTTPEngineV2() {
		return getBoolean(KEY_HTTP_ENGINE_V2, true);
	}

	public boolean isShowIphotoLibrary() {
		return getBoolean(KEY_SHOW_IPHOTO_LIBRARY, false);
	}

	public void setShowIphotoLibrary(boolean value) {
		configuration.setProperty(KEY_SHOW_IPHOTO_LIBRARY, value);
	}

	public boolean isShowApertureLibrary() {
		return getBoolean(KEY_SHOW_APERTURE_LIBRARY, false);
	}

	public void setShowApertureLibrary(boolean value) {
		configuration.setProperty(KEY_SHOW_APERTURE_LIBRARY, value);
	}

	public boolean isShowItunesLibrary() {
		return getBoolean(KEY_SHOW_ITUNES_LIBRARY, false);
	}

	public String getItunesLibraryPath() {
		return getString(KEY_ITUNES_LIBRARY_PATH, "");
	}

	public void setShowItunesLibrary(boolean value) {
		configuration.setProperty(KEY_SHOW_ITUNES_LIBRARY, value);
	}

	public boolean isHideAdvancedOptions() {
		return getBoolean(PmsConfiguration.KEY_HIDE_ADVANCED_OPTIONS, true);
	}

	public void setHideAdvancedOptions(final boolean value) {
		this.configuration.setProperty(PmsConfiguration.KEY_HIDE_ADVANCED_OPTIONS, value);
	}

	public boolean isHideEmptyFolders() {
		return getBoolean(PmsConfiguration.KEY_HIDE_EMPTY_FOLDERS, false);
	}

	public void setHideEmptyFolders(final boolean value) {
		this.configuration.setProperty(PmsConfiguration.KEY_HIDE_EMPTY_FOLDERS, value);
	}

	public boolean isHideMediaLibraryFolder() {
		return getBoolean(PmsConfiguration.KEY_HIDE_MEDIA_LIBRARY_FOLDER, true);
	}

	public void setHideMediaLibraryFolder(final boolean value) {
		this.configuration.setProperty(PmsConfiguration.KEY_HIDE_MEDIA_LIBRARY_FOLDER, value);
	}

	// TODO (breaking change): rename to e.g. isTranscodeFolderEnabled
	// (and return true by default)
	public boolean getHideTranscodeEnabled() {
		return getBoolean(KEY_HIDE_TRANSCODE_FOLDER, false);
	}

	// TODO (breaking change): rename to e.g. setTranscodeFolderEnabled
	// (and negate the value in the caller)
	public void setHideTranscodeEnabled(boolean value) {
		configuration.setProperty(KEY_HIDE_TRANSCODE_FOLDER, value);
	}

	public boolean isDvdIsoThumbnails() {
		return getBoolean(KEY_DVDISO_THUMBNAILS, false);
	}

	public void setDvdIsoThumbnails(boolean value) {
		configuration.setProperty(KEY_DVDISO_THUMBNAILS, value);
	}

	public Object getCustomProperty(String property) {
		return configurationReader.getCustomProperty(property);
	}

	public void setCustomProperty(String property, Object value) {
		configuration.setProperty(property, value);
	}

	public boolean isChapterSupport() {
		return getBoolean(KEY_CHAPTER_SUPPORT, false);
	}

	public void setChapterSupport(boolean value) {
		configuration.setProperty(KEY_CHAPTER_SUPPORT, value);
	}

	public int getChapterInterval() {
		return getInt(KEY_CHAPTER_INTERVAL, 5);
	}

	public void setChapterInterval(int value) {
		configuration.setProperty(KEY_CHAPTER_INTERVAL, value);
	}

	public int getSubsColor() {
		return getInt(KEY_SUBS_COLOR, 0xffffffff);
	}

	public void setSubsColor(int value) {
		configuration.setProperty(KEY_SUBS_COLOR, value);
	}

	public boolean isFix25FPSAvMismatch() {
		return getBoolean(KEY_FIX_25FPS_AV_MISMATCH, false);
	}

	public void setFix25FPSAvMismatch(boolean value) {
		configuration.setProperty(KEY_FIX_25FPS_AV_MISMATCH, value);
	}

	public int getVideoTranscodeStartDelay() {
		return getInt(KEY_VIDEOTRANSCODE_START_DELAY, 6);
	}

	public void setVideoTranscodeStartDelay(int value) {
		configuration.setProperty(KEY_VIDEOTRANSCODE_START_DELAY, value);
	}

	public boolean isAudioResample() {
		return getBoolean(KEY_AUDIO_RESAMPLE, true);
	}

	public void setAudioResample(boolean value) {
		configuration.setProperty(KEY_AUDIO_RESAMPLE, value);
	}

	public boolean isIgnoreTheWordThe() {
		return getBoolean(KEY_IGNORE_THE_WORD_THE, true);
	}

	public void setIgnoreTheWordThe(boolean value) {
		configuration.setProperty(KEY_IGNORE_THE_WORD_THE, value);
	}

	public boolean isPrettifyFilenames() {
		return getBoolean(KEY_PRETTIFY_FILENAMES, false);
	}

	public void setPrettifyFilenames(boolean value) {
		configuration.setProperty(KEY_PRETTIFY_FILENAMES, value);
	}

	public boolean isRunWizard() {
		return getBoolean(KEY_RUN_WIZARD, true);
	}

	public void setRunWizard(boolean value) {
		configuration.setProperty(KEY_RUN_WIZARD, value);
	}

	public boolean isHideNewMediaFolder() {
		return getBoolean(KEY_HIDE_NEW_MEDIA_FOLDER, false);
	}

	public void setHideNewMediaFolder(final boolean value) {
		this.configuration.setProperty(KEY_HIDE_NEW_MEDIA_FOLDER, value);
	}

	public boolean isHideRecentlyPlayedFolder() {
		return getBoolean(PmsConfiguration.KEY_HIDE_RECENTLY_PLAYED_FOLDER, false);
	}

	public void setHideRecentlyPlayedFolder(final boolean value) {
		this.configuration.setProperty(PmsConfiguration.KEY_HIDE_RECENTLY_PLAYED_FOLDER, value);
	}

	/**
	 * Returns the name of the renderer to fall back on when header matching
	 * fails. PMS will recognize the configured renderer instead of "Unknown
	 * renderer". Default value is "", which means PMS will return the unknown
	 * renderer when no match can be made.
	 *
	 * @return The name of the renderer PMS should fall back on when header
	 *         matching fails.
	 * @see #isRendererForceDefault()
	 */
	public String getRendererDefault() {
		return getString(KEY_RENDERER_DEFAULT, "");
	}

	/**
	 * Sets the name of the renderer to fall back on when header matching
	 * fails. PMS will recognize the configured renderer instead of "Unknown
	 * renderer". Set to "" to make PMS return the unknown renderer when no
	 * match can be made.
	 *
	 * @param value The name of the renderer to fall back on. This has to be
	 *              <code>""</code> or a case insensitive match with the name
	 *              used in any render configuration file.
	 * @see #setRendererForceDefault(boolean)
	 */
	public void setRendererDefault(String value) {
		configuration.setProperty(KEY_RENDERER_DEFAULT, value);
	}

	/**
	 * Returns true when PMS should not try to guess connecting renderers
	 * and instead force picking the defined fallback renderer. Default
	 * value is false, which means PMS will attempt to recognize connecting
	 * renderers by their headers.
	 *
	 * @return True when the fallback renderer should always be picked.
	 * @see #getRendererDefault()
	 */
	public boolean isRendererForceDefault() {
		return getBoolean(KEY_RENDERER_FORCE_DEFAULT, false);
	}

	/**
	 * Set to true when PMS should not try to guess connecting renderers
	 * and instead force picking the defined fallback renderer. Set to false
	 * to make PMS attempt to recognize connecting renderers by their headers.
	 *
	 * @param value True when the fallback renderer should always be picked.
	 * @see #setRendererDefault(String)
	 */
	public void setRendererForceDefault(boolean value) {
		configuration.setProperty(KEY_RENDERER_FORCE_DEFAULT, value);
	}

	public String getVirtualFolders(ArrayList<String> tags) {
		return tagLoop(tags, ".vfolders", KEY_VIRTUAL_FOLDERS);
	}

	public String getVirtualFoldersFile(ArrayList<String> tags) {
		return tagLoop(tags, ".vfolders.file", KEY_VIRTUAL_FOLDERS_FILE);
	}

	public String getProfilePath() {
		return PROFILE_PATH;
	}

	public String getProfileDirectory() {
		return PROFILE_DIRECTORY;
	}

	/**
	 * Returns the absolute path to the WEB.conf file. By default
	 * this is <pre>PROFILE_DIRECTORY + File.pathSeparator + WEB.conf</pre>,
	 * but it can be overridden via the <pre>web_conf</pre> profile option.
	 * The existence of the file is not checked.
	 *
	 * @return the path to the WEB.conf file.
	 */
	public String getWebConfPath() {
		// Initialise this here rather than in the constructor
		// or statically so that custom settings are logged
		// to the debug.log/Logs tab.
		if (WEB_CONF_PATH == null) {
			WEB_CONF_PATH = FileUtil.getFileLocation(
				getString(KEY_WEB_CONF_PATH, null),
				PROFILE_DIRECTORY,
				DEFAULT_WEB_CONF_FILENAME
			).getFilePath();
		}

		return WEB_CONF_PATH;
	}

	public String getPluginDirectory() {
		return getString(KEY_PLUGIN_DIRECTORY, "plugins");
	}

	public void setPluginDirectory(String value) {
		configuration.setProperty(KEY_PLUGIN_DIRECTORY, value);
	}

	public String getProfileName() {
		if (HOSTNAME == null) { // Initialise this lazily
			try {
				HOSTNAME = InetAddress.getLocalHost().getHostName();
			} catch (UnknownHostException e) {
				LOGGER.info("Can't determine hostname");
				HOSTNAME = "unknown host";
			}
		}

		return getString(KEY_PROFILE_NAME, HOSTNAME);
	}

	public boolean isAutoUpdate() {
		return Build.isUpdatable() && getBoolean(KEY_AUTO_UPDATE, false);
	}

	public void setAutoUpdate(boolean value) {
		configuration.setProperty(KEY_AUTO_UPDATE, value);
	}

	public int getUpnpPort() {
		return getInt(KEY_UPNP_PORT, 1900);
	}

	public String getUuid() {
		return getString(KEY_UUID, null);
	}

	public void setUuid(String value){
		configuration.setProperty(KEY_UUID, value);
	}

	public void addConfigurationListener(ConfigurationListener l) {
		configuration.addConfigurationListener(l);
	}

	public void removeConfigurationListener(ConfigurationListener l) {
		configuration.removeConfigurationListener(l);
	}

	public boolean getFolderLimit() {
		return getBoolean(KEY_FOLDER_LIMIT, false);
	}

	// FIXME this is undocumented and misnamed
	@Deprecated
	public boolean initBufferMax() {
		return getBoolean(KEY_BUFFER_MAX, false);
	}

	public String getScriptDir() {
		return getString(KEY_SCRIPT_DIR, null);
	}

	public String getPluginPurgeAction() {
		return getString(KEY_PLUGIN_PURGE_ACTION, "delete");
	}

	public boolean getSearchFolder() {
		return getBoolean(KEY_SEARCH_FOLDER, false);
	}

	public int getSearchRecurse() {
		if (getBoolean(KEY_SEARCH_RECURSE, true)) {
			return 100;
		} else {
			return 0;
		}
	}

	public void reload() {
		try {
			configuration.refresh();
		} catch (ConfigurationException e) {
			LOGGER.error(null, e);
		}
	}

	/**
	 * Retrieve the name of the folder used to select subtitles, audio channels, chapters, engines &amp;c.
	 * Defaults to the localized version of <pre>#--TRANSCODE--#</pre>.
	 * @return The folder name.
	 */
	public String getTranscodeFolderName() {
		return getString(KEY_TRANSCODE_FOLDER_NAME, Messages.getString("TranscodeVirtualFolder.0"));
	}

	/**
	 * Set a custom name for the <pre>#--TRANSCODE--#</pre> folder.
	 * @param name The folder name.
	 */
	public void setTranscodeFolderName(String name) {
		configuration.setProperty(KEY_TRANSCODE_FOLDER_NAME, name);
	}

	/**
	 * State if the video hardware acceleration is allowed
	 * @return true if hardware acceleration is allowed, false otherwise
	 */
	public boolean isGPUAcceleration() {
		return getBoolean(KEY_GPU_ACCELERATION, false);
	}

	/**
	 * Set the video hardware acceleration enable/disable
	 * @param value true if hardware acceleration is allowed, false otherwise
	 */
	public void setGPUAcceleration(boolean value) {
		configuration.setProperty(KEY_GPU_ACCELERATION, value);
	}

	/**
	 * Finds out whether the program has admin rights.
	 * It only checks on Windows and returns true if on a non-Windows OS.
	 *
	 * Note: Detection of Windows 8 depends on the user having a version of
	 * JRE newer than 1.6.0_31 installed.
	 *
	 * TODO: We should make it check for rights on other operating systems.
	 */
	public boolean isAdmin() {
		if (
			"Windows 8".equals(System.getProperty("os.name")) ||
			"Windows 7".equals(System.getProperty("os.name")) ||
			"Windows Vista".equals(System.getProperty("os.name"))
		) {
			try {
				String command = "reg query \"HKU\\S-1-5-19\"";
				Process p = Runtime.getRuntime().exec(command);
				p.waitFor();
				int exitValue = p.exitValue();

				if (0 == exitValue) {
					return true;
				}

				return false;
			} catch (Exception e) {
				LOGGER.error("Something prevented UMS from checking Windows permissions", e);
			}
		}

		return true;
	}

	/* Start without external netowrk (increase startup speed) */
	public static final String KEY_EXTERNAL_NETWORK = "external_network";

	public boolean getExternalNetwork() {
		return getBoolean(KEY_EXTERNAL_NETWORK, true);
	}

	public void setExternalNetwork(boolean b) {
		configuration.setProperty(KEY_EXTERNAL_NETWORK, b);
	}

	/* Credential path handling */
	public static final String KEY_CRED_PATH = "cred.path";

	public void initCred() throws IOException {
		String cp = getCredPath();
		if (StringUtils.isEmpty(cp)) {
			// need to make sure we got a cred path here
			cp = new File(getProfileDirectory() + File.separator + "UMS.cred").getAbsolutePath();
			configuration.setProperty(KEY_CRED_PATH, cp);
			try {
				configuration.save();
			} catch (ConfigurationException e) {
			}
		}

		// Now we know cred path is set
		File f = new File(cp);
		if (!f.exists()) {
<<<<<<< HEAD
			// cred path is set but file isn't there
			// create empty file with some comments
			FileOutputStream fos = new FileOutputStream(f);
			StringBuilder sb = new StringBuilder();
			sb.append("# Add credentials to the file");
			sb.append("\n");
			sb.append("# on the format tag=user,pwd");
			sb.append("\n");
			sb.append("# For example:");
			sb.append("\n");
			sb.append("# channels.xxx=name,secret");
			sb.append("\n");
			fos.write(sb.toString().getBytes());
			fos.flush();
			fos.close();
=======
			// Cred path is set but file isn't there
			// Create empty file with some comments
			try (FileOutputStream fos = new FileOutputStream(f)) {
				StringBuilder sb = new StringBuilder();
				sb.append("# Add credentials to the file");
				sb.append("\n");
				sb.append("# on the format tag=user,pwd");
				sb.append("\n");
				sb.append("# For example:");
				sb.append("\n");
				sb.append("# channels.xxx=name,secret");
				sb.append("\n");
				fos.write(sb.toString().getBytes());
				fos.flush();
			}
>>>>>>> 38318285
		}
	}

	public String getCredPath() {
		return getString(KEY_CRED_PATH, "");
	}

	public File getCredFile() {
		return new File(getCredPath());
	}

	public int getATZLimit() {
		int tmp = getInt(KEY_ATZ_LIMIT, 10000);
		if (tmp <= 2) {
			// this is silly, ignore
			tmp = 10000;
		}
		return tmp;
	}

	public void setATZLimit(int val) {
		if (val <= 2) {
			// clear prop
			configuration.clearProperty(KEY_ATZ_LIMIT);
			return;
		}
		configuration.setProperty(KEY_ATZ_LIMIT, val);
	}

	public void setATZLimit(String str) {
		try {
			setATZLimit(Integer.parseInt(str));
		} catch (Exception e) {
			setATZLimit(0);
		}
	}

	public String getDataDir() {
		return getProfileDirectory() + File.separator + "data";
	}

	public String getDataFile(String str) {
		return getDataDir() + File.separator + str;
	}

	private String KEY_URL_RES_ORDER = "url_resolve_order";

	public String[] getURLResolveOrder() {
		return getString(KEY_URL_RES_ORDER, "").split(",");
	}

	public boolean isHideLiveSubtitlesFolder() {
		return getBoolean(KEY_HIDE_LIVE_SUBTITLES_FOLDER, true);
	}

	public void setHideLiveSubtitlesFolder(boolean value) {
		configuration.setProperty(KEY_HIDE_LIVE_SUBTITLES_FOLDER, value);
	}

	public int liveSubtitlesLimit() {
		return getInt(KEY_LIVE_SUBTITLES_LIMIT, 20);
	}
	
	public boolean isLiveSubtitlesKeep() {
		return getBoolean(KEY_LIVE_SUBTITLES_KEEP, false);
	}

	public boolean isVlcUseHardwareAccel() {
		return getBoolean(KEY_VLC_USE_HW_ACCELERATION, false);
	}

	public void setVlcUseHardwareAccel(boolean value) {
		configuration.setProperty(KEY_VLC_USE_HW_ACCELERATION, value);
	}

	public boolean isVlcExperimentalCodecs() {
		return getBoolean(KEY_VLC_USE_EXPERIMENTAL_CODECS, false);
	}

	public void setVlcExperimentalCodecs(boolean value) {
		configuration.setProperty(KEY_VLC_USE_EXPERIMENTAL_CODECS, value);
	}

	public boolean isVlcAudioSyncEnabled() {
		return getBoolean(KEY_VLC_AUDIO_SYNC_ENABLED, false);
	}

	public void setVlcAudioSyncEnabled(boolean value) {
		configuration.setProperty(KEY_VLC_AUDIO_SYNC_ENABLED, value);
	}

	public boolean isVlcSubtitleEnabled() {
		return getBoolean(KEY_VLC_SUBTITLE_ENABLED, true);
	}

	public void setVlcSubtitleEnabled(boolean value) {
		configuration.setProperty(KEY_VLC_SUBTITLE_ENABLED, value);
	}

	public String getVlcScale() {
		return getString(KEY_VLC_SCALE, "1.0");
	}

	public void setVlcScale(String value) {
		configuration.setProperty(KEY_VLC_SCALE, value);
	}

	public boolean getVlcSampleRateOverride() {
		return getBoolean(KEY_VLC_SAMPLE_RATE_OVERRIDE, false);
	}

	public void setVlcSampleRateOverride(boolean value) {
		configuration.setProperty(KEY_VLC_SAMPLE_RATE_OVERRIDE, value);
	}

	public String getVlcSampleRate() {
		return getString(KEY_VLC_SAMPLE_RATE, "48000");
	}

	public void setVlcSampleRate(String value) {
		configuration.setProperty(KEY_VLC_SAMPLE_RATE, value);
	}

	public boolean isResumeEnabled()  {
		return getBoolean(KEY_RESUME, true);
	}

	public void setResume(boolean value) {
		configuration.setProperty(KEY_RESUME, value);
	}

	public int getMinPlayTime() {
		return getInt(KEY_MIN_PLAY_TIME, 10000);
	}

	public int getMinPlayTimeWeb() {
		return getInt(KEY_MIN_PLAY_TIME_WEB, getMinPlayTime());
	}

	public int getMinPlayTimeFile() {
		return getInt(KEY_MIN_PLAY_TIME_FILE, getMinPlayTime());
	}

	public int getResumeRewind() {
		return getInt(KEY_RESUME_REWIND, 17000);
	}

	public double getResumeBackFactor() {
		int percent = getInt(KEY_RESUME_BACK, 92);
		if (percent > 97) {
			percent = 97;
		}
		if (percent < 10) {
			percent = 10;
		}
		return (percent / 100.0);
	}

	public int getResumeKeepTime() {
		return getInt(KEY_RESUME_KEEP_TIME, 0);
	}

	public boolean hideSubsInfo() {
		return getBoolean(KEY_HIDE_SUBS_INFO, false);
	}

	public String getPlugins(ArrayList<String> tags) {
		return tagLoop(tags, ".plugins", "dummy");
	}

	public boolean isHideWebFolder(ArrayList<String> tags) {
		return tagLoopBool(tags, ".web", "dummy", false);
	}

	private String tagLoop(ArrayList<String> tags, String suff, String fallback) {
		if (tags == null || tags.isEmpty()) {
			// no tags use fallback
			return getString(fallback, "");
		}

		for (String tag : tags) {
			String x = (tag.toLowerCase() + suff).replaceAll(" ", "_");
			String res = getString(x, "");
			if (StringUtils.isNotBlank(res)) {
				// use first tag found
				return res;
			}
		}

		// down here no matching tag was found
		// return fallback
		return getString(fallback, "");
	}

	private boolean tagLoopBool(ArrayList<String> tags, String suff, String fallback, boolean def) {
		String b = tagLoop(tags, suff, fallback);
		if (StringUtils.isBlank(b)) {
			return def;
		}

		return b.trim().equalsIgnoreCase("true");
	}

	/**
	 * Whether the profile name should be appended to the server name when
	 * displayed on the renderer
	 *
	 * @return True if the profile name should be appended.
	 */
	public boolean isAppendProfileName() {
		return getBoolean(KEY_APPEND_PROFILE_NAME, false);
	}

	/**
	 * Set whether the profile name should be appended to the server name
	 * when displayed on the renderer
	 *
	 * @param value Set to true if the profile name should be appended.
	 */
	public void setAppendProfileName(boolean value) {
		configuration.setProperty(KEY_APPEND_PROFILE_NAME, value);
	}

	/**
	 * Set whether UMS should kill an old running instance
	 *
	 * @param val Set to true it should kill the old instance
	 */
	public void setSingle(boolean val) {
		configuration.setProperty(KEY_SINGLE, val);
	}

	public boolean getSingle() {
		return getBoolean(KEY_SINGLE, true);
	}

	/**
	 * Web stuff
	 */
	private static final String KEY_NO_FOLDERS = "no_shared";
	private static final String KEY_WEB_HTTPS = "use_https";
	private static final int WEB_MAX_THREADS = 100;

	public boolean getNoFolders(String tag) {
		if (tag == null) {
			return getBoolean(KEY_NO_FOLDERS, false);
		}
		String x = (tag.toLowerCase() + ".no_shared").replaceAll(" ", "_");
		return getBoolean(x, false);
	}

	public boolean getWebHttps() {
		return getBoolean(KEY_WEB_HTTPS, false);
	}

	public File getWebPath() {
		File path = new File(getString(KEY_WEB_PATH, "web"));
		if (!path.exists()) {
			path.mkdirs();
		}
		return path;
	}

	public File getWebFile(String file) {
		return new File(getWebPath().getAbsolutePath() + File.separator + file);
	}

	public boolean isWebAuthenticate() {
		return getBoolean(KEY_WEB_AUTHENTICATE, false);
	}

	public int getWebThreads() {
		int x = getInt(KEY_WEB_THREADS, 30);
		return (x > WEB_MAX_THREADS ? WEB_MAX_THREADS : x);
	}

	public boolean isWebMp4Trans() {
		return getBoolean(KEY_WEB_MP4_TRANS, false);
	}
}<|MERGE_RESOLUTION|>--- conflicted
+++ resolved
@@ -2705,9 +2705,8 @@
 		// Now we know cred path is set
 		File f = new File(cp);
 		if (!f.exists()) {
-<<<<<<< HEAD
-			// cred path is set but file isn't there
-			// create empty file with some comments
+			// Cred path is set but file isn't there
+			// Create empty file with some comments
 			FileOutputStream fos = new FileOutputStream(f);
 			StringBuilder sb = new StringBuilder();
 			sb.append("# Add credentials to the file");
@@ -2721,23 +2720,6 @@
 			fos.write(sb.toString().getBytes());
 			fos.flush();
 			fos.close();
-=======
-			// Cred path is set but file isn't there
-			// Create empty file with some comments
-			try (FileOutputStream fos = new FileOutputStream(f)) {
-				StringBuilder sb = new StringBuilder();
-				sb.append("# Add credentials to the file");
-				sb.append("\n");
-				sb.append("# on the format tag=user,pwd");
-				sb.append("\n");
-				sb.append("# For example:");
-				sb.append("\n");
-				sb.append("# channels.xxx=name,secret");
-				sb.append("\n");
-				fos.write(sb.toString().getBytes());
-				fos.flush();
-			}
->>>>>>> 38318285
 		}
 	}
 
