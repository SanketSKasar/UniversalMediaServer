--- conflicted
+++ resolved
@@ -30,7 +30,7 @@
 public class RendererConfiguration {
 	private static final Logger LOGGER = LoggerFactory.getLogger(RendererConfiguration.class);
 	private static ArrayList<RendererConfiguration> enabledRendererConfs;
-	private static ArrayList<String> allRenderersNames = new ArrayList<>();
+	private static ArrayList<String> allRenderersNames = new ArrayList<String>();
 	private static PmsConfiguration pmsConfiguration;
 	private static RendererConfiguration defaultConf;
 	private static Map<InetAddress, RendererConfiguration> addressAssociation = new HashMap<InetAddress, RendererConfiguration>();
@@ -121,11 +121,7 @@
 	 */
 	public static void loadRendererConfigurations(PmsConfiguration pmsConf) {
 		pmsConfiguration = pmsConf;
-<<<<<<< HEAD
-		rendererConfs = new ArrayList<RendererConfiguration>();
-=======
-		enabledRendererConfs = new ArrayList<>();
->>>>>>> 5ab43a72
+		enabledRendererConfs = new ArrayList<RendererConfiguration>();
 
 		try {
 			defaultConf = new RendererConfiguration();
@@ -921,19 +917,14 @@
 		StringBuilder returnString = new StringBuilder();
 		for (String pair : mpegSettingsArray) {
 			pairArray = pair.split("=");
-			switch (pairArray[0]) {
-				case "keyint":
-					returnString.append("-g ").append(pairArray[1]).append(" ");
-					break;
-				case "vqscale":
-					returnString.append("-q:v ").append(pairArray[1]).append(" ");
-					break;
-				case "vqmin":
-					returnString.append("-qmin ").append(pairArray[1]).append(" ");
-					break;
-				case "vqmax":
-					returnString.append("-qmax ").append(pairArray[1]).append(" ");
-					break;
+			if ("keyint".equals(pairArray[0])) {
+				returnString.append("-g ").append(pairArray[1]).append(" ");
+			} else if ("vqscale".equals(pairArray[0])) {
+				returnString.append("-q:v ").append(pairArray[1]).append(" ");
+			} else if ("vqmin".equals(pairArray[0])) {
+				returnString.append("-qmin ").append(pairArray[1]).append(" ");
+			} else if ("vqmax".equals(pairArray[0])) {
+				returnString.append("-qmax ").append(pairArray[1]).append(" ");
 			}
 		}
 
