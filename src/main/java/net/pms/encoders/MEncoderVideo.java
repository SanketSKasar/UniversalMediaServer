/*
 * PS3 Media Server, for streaming any medias to your PS3.
 * Copyright (C) 2008  A.Brochard
 *
 * This program is free software; you can redistribute it and/or
 * modify it under the terms of the GNU General Public License
 * as published by the Free Software Foundation; version 2
 * of the License only.
 *
 * This program is distributed in the hope that it will be useful,
 * but WITHOUT ANY WARRANTY; without even the implied warranty of
 * MERCHANTABILITY or FITNESS FOR A PARTICULAR PURPOSE.  See the
 * GNU General Public License for more details.
 *
 * You should have received a copy of the GNU General Public License
 * along with this program; if not, write to the Free Software
 * Foundation, Inc., 51 Franklin Street, Fifth Floor, Boston, MA  02110-1301, USA.
 */
package net.pms.encoders;

import bsh.EvalError;
import bsh.Interpreter;
import com.jgoodies.forms.builder.PanelBuilder;
import com.jgoodies.forms.factories.Borders;
import com.jgoodies.forms.layout.CellConstraints;
import com.jgoodies.forms.layout.FormLayout;
import com.sun.jna.Platform;
import java.awt.*;
import java.awt.event.*;
import java.io.File;
import java.io.IOException;
import java.io.PrintWriter;
import java.util.*;
import java.util.List;
import javax.swing.*;
import net.pms.Messages;
import net.pms.PMS;
import net.pms.configuration.FormatConfiguration;
import net.pms.configuration.DeviceConfiguration;
import net.pms.configuration.PmsConfiguration;
import net.pms.configuration.RendererConfiguration;
import net.pms.dlna.*;
import net.pms.formats.Format;
import static net.pms.formats.v2.AudioUtils.getLPCMChannelMappingForMencoder;
import net.pms.formats.v2.SubtitleType;
import net.pms.formats.v2.SubtitleUtils;
import net.pms.io.*;
import net.pms.network.HTTPResource;
import net.pms.newgui.GuiUtil.CustomJButton;
import net.pms.util.CodecUtil;
import net.pms.util.FileUtil;
import net.pms.util.FormLayoutUtil;
import net.pms.util.PlayerUtil;
import net.pms.util.ProcessUtil;
import org.apache.commons.configuration.event.ConfigurationEvent;
import org.apache.commons.configuration.event.ConfigurationListener;
import static org.apache.commons.lang.BooleanUtils.isTrue;

// Needed for Java 6
import org.apache.commons.lang3.StringUtils;

import static org.apache.commons.lang3.StringUtils.*;
import org.slf4j.Logger;
import org.slf4j.LoggerFactory;

public class MEncoderVideo extends Player {
	private static final Logger LOGGER = LoggerFactory.getLogger(MEncoderVideo.class);
	private static final String COL_SPEC = "left:pref, 3dlu, p:grow, 3dlu, right:p:grow, 3dlu, p:grow, 3dlu, right:p:grow,3dlu, p:grow, 3dlu, right:p:grow,3dlu, pref:grow";
	private static final String ROW_SPEC = "p, 3dlu, p, 3dlu, p, 3dlu, p, 3dlu, p, 3dlu, p, 3dlu, p, 3dlu, p, 3dlu, p, 9dlu, p, 3dlu, p, 3dlu, p, 3dlu, p, 3dlu, p, 3dlu, p";
	private static final String REMOVE_OPTION = "---REMOVE-ME---"; // use an out-of-band option that can't be confused with a real option

	private JTextField mencoder_noass_scale;
	private JTextField mencoder_noass_subpos;
	private JTextField mencoder_noass_blur;
	private JTextField mencoder_noass_outline;
	private JTextField mencoder_custom_options;
	private JTextField subq;
	private JCheckBox forcefps;
	private JCheckBox yadif;
	private JCheckBox scaler;
	private JTextField scaleX;
	private JTextField scaleY;
	private JCheckBox fc;
	private JCheckBox ass;
	private JCheckBox skipLoopFilter;
	private JCheckBox mencodermt;
	private JCheckBox videoremux;
	private JCheckBox normalizeaudio;
	private JCheckBox noskip;
	private JCheckBox intelligentsync;
	private JTextField ocw;
	private JTextField och;

	private static final String[] INVALID_CUSTOM_OPTIONS = {
		"-of",
		"-oac",
		"-ovc",
		"-mpegopts"
	};

	private static final String INVALID_CUSTOM_OPTIONS_LIST = Arrays.toString(INVALID_CUSTOM_OPTIONS);

	public static final int MENCODER_MAX_THREADS = 8;
	public static final String ID = "mencoder";

	// TODO (breaking change): most (probably all) of these
	// protected fields should be private. And at least two
	// shouldn't be fields

	@Deprecated
	protected boolean dvd;

	@Deprecated
	protected String overriddenMainArgs[];

	protected boolean dtsRemux;
	protected boolean encodedAudioPassthrough;
	protected boolean pcm;
	protected boolean ovccopy;
	protected boolean ac3Remux;
	protected boolean isTranscodeToMPEGTS;
	protected boolean isTranscodeToH264;
	protected boolean wmv;

	public static final String DEFAULT_CODEC_CONF_SCRIPT =
		Messages.getString("MEncoderVideo.68") +
		Messages.getString("MEncoderVideo.70") +
		Messages.getString("MEncoderVideo.71") +
		Messages.getString("MEncoderVideo.72") +
		Messages.getString("MEncoderVideo.75") +
		Messages.getString("MEncoderVideo.76") +
		Messages.getString("MEncoderVideo.77") +
		Messages.getString("MEncoderVideo.78") +
		Messages.getString("MEncoderVideo.135") +
		"\n" +
		"container == iso :: -nosync\n" +
		"(container == avi || container == matroska) && vcodec == mpeg4 && acodec == mp3 :: -mc 0.1\n" +
		"container == flv :: -mc 0.1\n" +
		"container == mov :: -mc 0.1\n" +
		"container == rm  :: -mc 0.1\n" +
		"container == mp4 && vcodec == h264 :: -mc 0.1\n" +
		"\n" +
		Messages.getString("MEncoderVideo.87") +
		Messages.getString("MEncoderVideo.89") +
		Messages.getString("MEncoderVideo.91");

	@Deprecated
	public JCheckBox getCheckBox() {
		return skipLoopFilter;
	}

	public JCheckBox getNoskip() {
		return noskip;
	}

	@Deprecated
	public MEncoderVideo(PmsConfiguration configuration) {
		this();
	}

	public MEncoderVideo() {
	}

	@Override
	public JComponent config() {
		// Apply the orientation for the locale
		Locale locale = new Locale(configuration.getLanguage());
		ComponentOrientation orientation = ComponentOrientation.getOrientation(locale);
		String colSpec = FormLayoutUtil.getColSpec(COL_SPEC, orientation);

		FormLayout layout = new FormLayout(colSpec, ROW_SPEC);
		PanelBuilder builder = new PanelBuilder(layout);
		builder.border(Borders.EMPTY);
		builder.opaque(false);

		CellConstraints cc = new CellConstraints();

		JComponent cmp = builder.addSeparator(Messages.getString("NetworkTab.5"), FormLayoutUtil.flip(cc.xyw(1, 1, 15), colSpec, orientation));
		cmp = (JComponent) cmp.getComponent(0);
		cmp.setFont(cmp.getFont().deriveFont(Font.BOLD));

		mencodermt = new JCheckBox(Messages.getString("MEncoderVideo.35"), configuration.getMencoderMT());
		mencodermt.setContentAreaFilled(false);
		mencodermt.addActionListener(new ActionListener() {
			@Override
			public void actionPerformed(ActionEvent e) {
				configuration.setMencoderMT(mencodermt.isSelected());
			}
		});
		mencodermt.setEnabled(Platform.isWindows() || Platform.isMac());
		builder.add(mencodermt, FormLayoutUtil.flip(cc.xy(1, 3), colSpec, orientation));

		skipLoopFilter = new JCheckBox(Messages.getString("MEncoderVideo.0"), configuration.getSkipLoopFilterEnabled());
		skipLoopFilter.setContentAreaFilled(false);
		skipLoopFilter.setToolTipText(Messages.getString("MEncoderVideo.136"));
		skipLoopFilter.addItemListener(new ItemListener() {
			@Override
			public void itemStateChanged(ItemEvent e) {
				configuration.setSkipLoopFilterEnabled((e.getStateChange() == ItemEvent.SELECTED));
			}
		});
		builder.add(skipLoopFilter, FormLayoutUtil.flip(cc.xyw(3, 3, 12), colSpec, orientation));

		noskip = new JCheckBox(Messages.getString("MEncoderVideo.2"), configuration.isMencoderNoOutOfSync());
		noskip.setContentAreaFilled(false);
		noskip.addItemListener(new ItemListener() {
			@Override
			public void itemStateChanged(ItemEvent e) {
				configuration.setMencoderNoOutOfSync((e.getStateChange() == ItemEvent.SELECTED));
			}
		});
		builder.add(noskip, FormLayoutUtil.flip(cc.xy(1, 5), colSpec, orientation));

		CustomJButton button = new CustomJButton(Messages.getString("MEncoderVideo.29"));
		button.addActionListener(new ActionListener() {
			@Override
			public void actionPerformed(ActionEvent e) {
				JPanel codecPanel = new JPanel(new BorderLayout());
				final JTextArea textArea = new JTextArea();
				textArea.setText(configuration.getMencoderCodecSpecificConfig());
				textArea.setFont(new Font("Courier", Font.PLAIN, 12));
				JScrollPane scrollPane = new JScrollPane(textArea);
				scrollPane.setPreferredSize(new Dimension(900, 100));

				final JTextArea textAreaDefault = new JTextArea();
				textAreaDefault.setText(DEFAULT_CODEC_CONF_SCRIPT);
				textAreaDefault.setBackground(Color.WHITE);
				textAreaDefault.setFont(new Font("Courier", Font.PLAIN, 12));
				textAreaDefault.setEditable(false);
				textAreaDefault.setEnabled(configuration.isMencoderIntelligentSync());
				JScrollPane scrollPaneDefault = new JScrollPane(textAreaDefault);
				scrollPaneDefault.setPreferredSize(new Dimension(900, 450));

				JPanel customPanel = new JPanel(new BorderLayout());
				intelligentsync = new JCheckBox(Messages.getString("MEncoderVideo.3"), configuration.isMencoderIntelligentSync());
				intelligentsync.setContentAreaFilled(false);
				intelligentsync.addItemListener(new ItemListener() {
					@Override
					public void itemStateChanged(ItemEvent e) {
						configuration.setMencoderIntelligentSync((e.getStateChange() == ItemEvent.SELECTED));
						textAreaDefault.setEnabled(configuration.isMencoderIntelligentSync());

					}
				});

				JLabel label = new JLabel(Messages.getString("MEncoderVideo.33"));
				customPanel.add(label, BorderLayout.NORTH);
				customPanel.add(scrollPane, BorderLayout.SOUTH);

				codecPanel.add(intelligentsync, BorderLayout.NORTH);
				codecPanel.add(scrollPaneDefault, BorderLayout.CENTER);
				codecPanel.add(customPanel, BorderLayout.SOUTH);

				while (JOptionPane.showOptionDialog(SwingUtilities.getWindowAncestor((Component) PMS.get().getFrame()),
					codecPanel, Messages.getString("MEncoderVideo.34"), JOptionPane.OK_CANCEL_OPTION, JOptionPane.PLAIN_MESSAGE, null, null, null) == JOptionPane.OK_OPTION) {
					String newCodecparam = textArea.getText();
					DLNAMediaInfo fakemedia = new DLNAMediaInfo();
					DLNAMediaAudio audio = new DLNAMediaAudio();
					audio.setCodecA("ac3");
					fakemedia.setCodecV("mpeg4");
					fakemedia.setContainer("matroska");
					fakemedia.setDuration(45d*60);
					audio.getAudioProperties().setNumberOfChannels(2);
					fakemedia.setWidth(1280);
					fakemedia.setHeight(720);
					audio.setSampleFrequency("48000");
					fakemedia.setFrameRate("23.976");
					fakemedia.getAudioTracksList().add(audio);
					String result[] = getSpecificCodecOptions(newCodecparam, fakemedia, new OutputParams(configuration), "dummy.mpg", "dummy.srt", false, true);

					if (result.length > 0 && result[0].startsWith("@@")) {
						String errorMessage = result[0].substring(2);
						JOptionPane.showMessageDialog(
							SwingUtilities.getWindowAncestor((Component) PMS.get().getFrame()),
							errorMessage,
							Messages.getString("Dialog.Error"),
							JOptionPane.ERROR_MESSAGE
						);
					} else {
						configuration.setMencoderCodecSpecificConfig(newCodecparam);
						break;
					}
				}
			}
		});
		builder.add(button, FormLayoutUtil.flip(cc.xy(1, 11), colSpec, orientation));

		forcefps = new JCheckBox(Messages.getString("MEncoderVideo.4"), configuration.isMencoderForceFps());
		forcefps.setContentAreaFilled(false);
		forcefps.addItemListener(new ItemListener() {
			@Override
			public void itemStateChanged(ItemEvent e) {
				configuration.setMencoderForceFps(e.getStateChange() == ItemEvent.SELECTED);
			}
		});

		builder.add(forcefps, FormLayoutUtil.flip(cc.xyw(1, 7, 2), colSpec, orientation));

		yadif = new JCheckBox(Messages.getString("MEncoderVideo.26"), configuration.isMencoderYadif());
		yadif.setContentAreaFilled(false);
		yadif.addItemListener(new ItemListener() {
			@Override
			public void itemStateChanged(ItemEvent e) {
				configuration.setMencoderYadif(e.getStateChange() == ItemEvent.SELECTED);
			}
		});
		builder.add(yadif, FormLayoutUtil.flip(cc.xyw(3, 7, 7), colSpec, orientation));

		scaler = new JCheckBox(Messages.getString("MEncoderVideo.27"));
		scaler.setContentAreaFilled(false);
		scaler.addItemListener(new ItemListener() {
			@Override
			public void itemStateChanged(ItemEvent e) {
				configuration.setMencoderScaler(e.getStateChange() == ItemEvent.SELECTED);
				scaleX.setEnabled(configuration.isMencoderScaler());
				scaleY.setEnabled(configuration.isMencoderScaler());
			}
		});
		builder.add(scaler, FormLayoutUtil.flip(cc.xyw(3, 5, 7), colSpec, orientation));

		builder.addLabel(Messages.getString("MEncoderVideo.28"), FormLayoutUtil.flip(cc.xy(9, 5, CellConstraints.RIGHT, CellConstraints.CENTER), colSpec, orientation));
		scaleX = new JTextField("" + configuration.getMencoderScaleX());
		scaleX.addKeyListener(new KeyAdapter() {
			@Override
			public void keyReleased(KeyEvent e) {
				try {
					configuration.setMencoderScaleX(Integer.parseInt(scaleX.getText()));
				} catch (NumberFormatException nfe) {
					LOGGER.debug("Could not parse scaleX from \"" + scaleX.getText() + "\"");
				}
			}
		});
		builder.add(scaleX, FormLayoutUtil.flip(cc.xy(11, 5), colSpec, orientation));

		builder.addLabel(Messages.getString("MEncoderVideo.30"), FormLayoutUtil.flip(cc.xy(13, 5, CellConstraints.RIGHT, CellConstraints.CENTER), colSpec, orientation));
		scaleY = new JTextField("" + configuration.getMencoderScaleY());
		scaleY.addKeyListener(new KeyAdapter() {
			@Override
			public void keyReleased(KeyEvent e) {
				try {
					configuration.setMencoderScaleY(Integer.parseInt(scaleY.getText()));
				} catch (NumberFormatException nfe) {
					LOGGER.debug("Could not parse scaleY from \"" + scaleY.getText() + "\"");
				}
			}
		});
		builder.add(scaleY, FormLayoutUtil.flip(cc.xy(15, 5), colSpec, orientation));

		if (configuration.isMencoderScaler()) {
			scaler.setSelected(true);
		} else {
			scaleX.setEnabled(false);
			scaleY.setEnabled(false);
		}

		videoremux = new JCheckBox(Messages.getString("MEncoderVideo.38"), configuration.isMencoderMuxWhenCompatible());
		videoremux.setContentAreaFilled(false);
		videoremux.addItemListener(new ItemListener() {
			@Override
			public void itemStateChanged(ItemEvent e) {
				configuration.setMencoderMuxWhenCompatible((e.getStateChange() == ItemEvent.SELECTED));
			}
		});
		builder.add(videoremux, FormLayoutUtil.flip(cc.xyw(1, 9, 13), colSpec, orientation));

		normalizeaudio = new JCheckBox(Messages.getString("MEncoderVideo.134"), configuration.isMEncoderNormalizeVolume());
		normalizeaudio.setContentAreaFilled(false);
		normalizeaudio.addItemListener(new ItemListener() {
			@Override
			public void itemStateChanged(ItemEvent e) {
				configuration.setMEncoderNormalizeVolume((e.getStateChange() == ItemEvent.SELECTED));
			}
		});
		// Uncomment this if volume normalizing in MEncoder is ever fixed.
		// builder.add(normalizeaudio, FormLayoutUtil.flip(cc.xyw(1, 13, 13), colSpec, orientation));

		builder.addLabel(Messages.getString("MEncoderVideo.6"), FormLayoutUtil.flip(cc.xy(1, 15), colSpec, orientation));
		mencoder_custom_options = new JTextField(configuration.getMencoderCustomOptions());
		mencoder_custom_options.addKeyListener(new KeyAdapter() {
			@Override
			public void keyReleased(KeyEvent e) {
				configuration.setMencoderCustomOptions(mencoder_custom_options.getText());
			}
		});
		builder.add(mencoder_custom_options, FormLayoutUtil.flip(cc.xyw(3, 15, 13), colSpec, orientation));

		builder.addLabel(Messages.getString("MEncoderVideo.93"), FormLayoutUtil.flip(cc.xy(1, 17), colSpec, orientation));

		builder.addLabel(Messages.getString("MEncoderVideo.28") + " (%)", FormLayoutUtil.flip(cc.xy(1, 17, CellConstraints.RIGHT, CellConstraints.CENTER), colSpec, orientation));
		ocw = new JTextField(configuration.getMencoderOverscanCompensationWidth());
		ocw.addKeyListener(new KeyAdapter() {
			@Override
			public void keyReleased(KeyEvent e) {
				configuration.setMencoderOverscanCompensationWidth(ocw.getText());
			}
		});
		builder.add(ocw, FormLayoutUtil.flip(cc.xy(3, 17), colSpec, orientation));

		builder.addLabel(Messages.getString("MEncoderVideo.30") + " (%)", FormLayoutUtil.flip(cc.xy(5, 17), colSpec, orientation));
		och = new JTextField(configuration.getMencoderOverscanCompensationHeight());
		och.addKeyListener(new KeyAdapter() {
			@Override
			public void keyReleased(KeyEvent e) {
				configuration.setMencoderOverscanCompensationHeight(och.getText());
			}
		});
		builder.add(och, FormLayoutUtil.flip(cc.xy(7, 17), colSpec, orientation));

		cmp = builder.addSeparator(Messages.getString("MEncoderVideo.8"), FormLayoutUtil.flip(cc.xyw(1, 19, 15), colSpec, orientation));
		cmp = (JComponent) cmp.getComponent(0);
		cmp.setFont(cmp.getFont().deriveFont(Font.BOLD));

		builder.addLabel(Messages.getString("MEncoderVideo.16"), FormLayoutUtil.flip(cc.xy(1, 27), colSpec, orientation));
		builder.addLabel(Messages.getString("MEncoderVideo.133"), FormLayoutUtil.flip(cc.xy(1, 27, CellConstraints.RIGHT, CellConstraints.CENTER), colSpec, orientation));

		mencoder_noass_scale = new JTextField(configuration.getMencoderNoAssScale());
		mencoder_noass_scale.addKeyListener(new KeyAdapter() {
			@Override
			public void keyReleased(KeyEvent e) {
				configuration.setMencoderNoAssScale(mencoder_noass_scale.getText());
			}
		});

		builder.addLabel(Messages.getString("MEncoderVideo.17"), FormLayoutUtil.flip(cc.xy(5, 27), colSpec, orientation));

		mencoder_noass_outline = new JTextField(configuration.getMencoderNoAssOutline());
		mencoder_noass_outline.addKeyListener(new KeyAdapter() {
			@Override
			public void keyReleased(KeyEvent e) {
				configuration.setMencoderNoAssOutline(mencoder_noass_outline.getText());
			}
		});

		builder.addLabel(Messages.getString("MEncoderVideo.18"), FormLayoutUtil.flip(cc.xy(9, 27), colSpec, orientation));

		mencoder_noass_blur = new JTextField(configuration.getMencoderNoAssBlur());
		mencoder_noass_blur.addKeyListener(new KeyAdapter() {
			@Override
			public void keyReleased(KeyEvent e) {
				configuration.setMencoderNoAssBlur(mencoder_noass_blur.getText());
			}
		});

		builder.addLabel(Messages.getString("MEncoderVideo.19"), FormLayoutUtil.flip(cc.xy(13, 27), colSpec, orientation));

		mencoder_noass_subpos = new JTextField(configuration.getMencoderNoAssSubPos());
		mencoder_noass_subpos.addKeyListener(new KeyAdapter() {
			@Override
			public void keyReleased(KeyEvent e) {
				configuration.setMencoderNoAssSubPos(mencoder_noass_subpos.getText());
			}
		});

		builder.add(mencoder_noass_scale, FormLayoutUtil.flip(cc.xy(3, 27), colSpec, orientation));
		builder.add(mencoder_noass_outline, FormLayoutUtil.flip(cc.xy(7, 27), colSpec, orientation));
		builder.add(mencoder_noass_blur, FormLayoutUtil.flip(cc.xy(11, 27), colSpec, orientation));
		builder.add(mencoder_noass_subpos, FormLayoutUtil.flip(cc.xy(15, 27), colSpec, orientation));

		ass = new JCheckBox(Messages.getString("MEncoderVideo.20"), configuration.isMencoderAss());
		ass.setContentAreaFilled(false);
		ass.addItemListener(new ItemListener() {
			@Override
			public void itemStateChanged(ItemEvent e) {
				if (e != null) {
					configuration.setMencoderAss(e.getStateChange() == ItemEvent.SELECTED);
				}
			}
		});
		builder.add(ass, FormLayoutUtil.flip(cc.xy(1, 23), colSpec, orientation));
		ass.getItemListeners()[0].itemStateChanged(null);

		fc = new JCheckBox(Messages.getString("MEncoderVideo.21"), configuration.isMencoderFontConfig());
		fc.setContentAreaFilled(false);
		fc.addItemListener(new ItemListener() {
			@Override
			public void itemStateChanged(ItemEvent e) {
				configuration.setMencoderFontConfig(e.getStateChange() == ItemEvent.SELECTED);
			}
		});
		builder.add(fc, FormLayoutUtil.flip(cc.xyw(3, 23, 5), colSpec, orientation));

		builder.addLabel(Messages.getString("MEncoderVideo.92"), FormLayoutUtil.flip(cc.xy(1, 29), colSpec, orientation));
		subq = new JTextField(configuration.getMencoderVobsubSubtitleQuality());
		subq.addKeyListener(new KeyAdapter() {
			@Override
			public void keyReleased(KeyEvent e) {
				configuration.setMencoderVobsubSubtitleQuality(subq.getText());
			}
		});
		builder.add(subq, FormLayoutUtil.flip(cc.xyw(3, 29, 1), colSpec, orientation));

		configuration.addConfigurationListener(new ConfigurationListener() {
			@Override
			public void configurationChanged(ConfigurationEvent event) {
				if (event.getPropertyName() == null) {
					return;
				}
				if ((!event.isBeforeUpdate()) && event.getPropertyName().equals(PmsConfiguration.KEY_DISABLE_SUBTITLES)) {
					boolean enabled = !configuration.isDisableSubtitles();
					ass.setEnabled(enabled);
					fc.setEnabled(enabled);
					mencoder_noass_scale.setEnabled(enabled);
					mencoder_noass_outline.setEnabled(enabled);
					mencoder_noass_blur.setEnabled(enabled);
					mencoder_noass_subpos.setEnabled(enabled);
					ocw.setEnabled(enabled);
					och.setEnabled(enabled);
					subq.setEnabled(enabled);

					if (enabled) {
						ass.getItemListeners()[0].itemStateChanged(null);
					}
				}
			}
		});

		JPanel panel = builder.getPanel();

		// Apply the orientation to the panel and all components in it
		panel.applyComponentOrientation(orientation);

		return panel;
	}

	@Override
	public int purpose() {
		return VIDEO_SIMPLEFILE_PLAYER;
	}

	@Override
	public String id() {
		return ID;
	}

	@Override
	public boolean avisynth() {
		return false;
	}

	@Override
	public boolean isTimeSeekable() {
		return true;
	}

	protected String[] getDefaultArgs() {
		List<String> defaultArgsList = new ArrayList<String>();

		defaultArgsList.add("-msglevel");
		defaultArgsList.add("statusline=2");

		defaultArgsList.add("-oac");
		if (ac3Remux || dtsRemux) {
			defaultArgsList.add("copy");
		} else if (pcm) {
			defaultArgsList.add("pcm");
		} else {
			defaultArgsList.add("lavc");
		}

		defaultArgsList.add("-of");
		if (wmv || isTranscodeToMPEGTS) {
			defaultArgsList.add("lavf");
		} else if (pcm && avisynth()) {
			defaultArgsList.add("avi");
		} else if (pcm || dtsRemux || encodedAudioPassthrough) {
			defaultArgsList.add("rawvideo");
		} else {
			defaultArgsList.add("mpeg");
		}

		if (wmv) {
			defaultArgsList.add("-lavfopts");
			defaultArgsList.add("format=asf");
		} else if (isTranscodeToMPEGTS) {
			defaultArgsList.add("-lavfopts");
			defaultArgsList.add("format=mpegts");
		}

		defaultArgsList.add("-mpegopts");
		defaultArgsList.add("format=mpeg2:muxrate=500000:vbuf_size=1194:abuf_size=64");

		defaultArgsList.add("-ovc");
		defaultArgsList.add(ovccopy ? "copy" : "lavc");

		String[] defaultArgsArray = new String[defaultArgsList.size()];
		defaultArgsList.toArray(defaultArgsArray);

		return defaultArgsArray;
	}

	/**
	 * Returns the argument string surrounded with quotes if it contains a space,
	 * otherwise returns the string as is.
	 *
	 * @param arg The argument string
	 * @return The string, optionally in quotes. 
	 */
	private String quoteArg(String arg) {
		if (arg != null && arg.indexOf(' ') > -1) {
			return "\"" + arg + "\"";
		}

		return arg;
	}

	private String[] sanitizeArgs(String[] args) {
		List<String> sanitized = new ArrayList<String>();
		int i = 0;

		while (i < args.length) {
			String name = args[i];
			String value = null;

			for (String option : INVALID_CUSTOM_OPTIONS) {
				if (option.equals(name)) {
					if ((i + 1) < args.length) {
						value = " " + args[i + 1];
						++i;
					} else {
						value = "";
					}

					LOGGER.warn(
						"Ignoring custom MEncoder option: {}{}; the following options cannot be changed: " + INVALID_CUSTOM_OPTIONS_LIST,
						name,
						value
					);

					break;
				}
			}

			if (value == null) {
				sanitized.add(args[i]);
			}

			++i;
		}

		return sanitized.toArray(new String[sanitized.size()]);
	}

	@Override
	public String[] args() {
		String args[];
		String defaultArgs[] = getDefaultArgs();

		if (overriddenMainArgs != null) {
			// add the sanitized custom MEncoder options.
			// not cached because they may be changed on the fly in the GUI
			// TODO if/when we upgrade to org.apache.commons.lang3:
			// args = ArrayUtils.addAll(defaultArgs, sanitizeArgs(overriddenMainArgs))
			String[] sanitizedCustomArgs = sanitizeArgs(overriddenMainArgs);
			args = new String[defaultArgs.length + sanitizedCustomArgs.length];
			System.arraycopy(defaultArgs, 0, args, 0, defaultArgs.length);
			System.arraycopy(sanitizedCustomArgs, 0, args, defaultArgs.length, sanitizedCustomArgs.length);
		} else {
			args = defaultArgs;
		}

		return args;
	}

	@Override
	public String executable() {
		return configuration.getMencoderPath();
	}

	private int[] getVideoBitrateConfig(String bitrate) {
		int bitrates[] = new int[2];

		if (bitrate.contains("(") && bitrate.contains(")")) {
			try {
				bitrates[1] = Integer.parseInt(bitrate.substring(bitrate.indexOf('(') + 1, bitrate.indexOf(')')));
			} catch (NumberFormatException e) {
				bitrates[1] = 0;
			}
		}

		if (bitrate.contains("(")) {
			bitrate = bitrate.substring(0, bitrate.indexOf('(')).trim();
		}

		if (isBlank(bitrate)) {
			bitrate = "0";
		}

		try {
			bitrates[0] = (int) Double.parseDouble(bitrate);
		} catch (NumberFormatException e) {
			bitrates[0] = 0;
		}

		return bitrates;
	}

	/**
	 * Note: This is not exact. The bitrate can go above this but it is generally pretty good.
	 *
	 * @return The maximum bitrate the video should be along with the buffer size using MEncoder vars
	 */
	private String addMaximumBitrateConstraints(String encodeSettings, DLNAMediaInfo media, String quality, RendererConfiguration mediaRenderer, String audioType) {
		PmsConfiguration configuration = PMS.getConfiguration(mediaRenderer);
		int defaultMaxBitrates[] = getVideoBitrateConfig(configuration.getMaximumBitrate());
		int rendererMaxBitrates[] = new int[2];

		if (isNotEmpty(mediaRenderer.getMaxVideoBitrate())) {
			rendererMaxBitrates = getVideoBitrateConfig(mediaRenderer.getMaxVideoBitrate());
		}

		// Give priority to the renderer's maximum bitrate setting over the user's setting
		if (rendererMaxBitrates[0] > 0 && rendererMaxBitrates[0] < defaultMaxBitrates[0]) {
			defaultMaxBitrates = rendererMaxBitrates;
			LOGGER.trace("Using the video bitrate limit from the renderer config (" + rendererMaxBitrates[0] + ") which is lower than the one from the program settings (" + defaultMaxBitrates[0] + ")");
		} else {
			LOGGER.trace("Using the video bitrate limit from the program settings (" + defaultMaxBitrates[0] + ")");
		}

		if (mediaRenderer.getCBRVideoBitrate() == 0 && !quality.contains("vrc_buf_size") && !quality.contains("vrc_maxrate") && !quality.contains("vbitrate")) {
			// Convert value from Mb to Kb
			defaultMaxBitrates[0] = 1000 * defaultMaxBitrates[0];

			// Halve it since it seems to send up to 1 second of video in advance
			defaultMaxBitrates[0] /= 2;
			LOGGER.trace("Halving the video bitrate limit to " + defaultMaxBitrates[0]);

			int bufSize = 1835;
			boolean bitrateLevel41Limited = false;
			boolean isXboxOneWebVideo = mediaRenderer.isXboxOne() && purpose() == VIDEO_WEBSTREAM_PLAYER;

			/**
			 * Although the maximum bitrate for H.264 Level 4.1 is
			 * officially 50,000 kbit/s, some 4.1-capable renderers
			 * like the PS3 stutter when video exceeds roughly 31,250
			 * kbit/s.
			 *
			 * We also apply the correct buffer size in this section.
			 */
			if ((mediaRenderer.isTranscodeToH264() || mediaRenderer.isTranscodeToH265()) && !isXboxOneWebVideo) {
				if (
					mediaRenderer.isH264Level41Limited() &&
					defaultMaxBitrates[0] > 31250
				) {
					defaultMaxBitrates[0] = 31250;
					bitrateLevel41Limited = true;
					LOGGER.trace("Adjusting the video bitrate limit to the H.264 Level 4.1-safe value of 31250");
				}
				bufSize = defaultMaxBitrates[0];
			} else {
				if (media.isHDVideo()) {
					bufSize = defaultMaxBitrates[0] / 3;
				}

				if (bufSize > 7000) {
					bufSize = 7000;
				}

				if (defaultMaxBitrates[1] > 0) {
					bufSize = defaultMaxBitrates[1];
				}

				if (mediaRenderer.isDefaultVBVSize() && rendererMaxBitrates[1] == 0) {
					bufSize = 1835;
				}
			}

			if (!bitrateLevel41Limited) {
				// Make room for audio
				if ("pcm".equals(audioType)) {
<<<<<<< HEAD
					// If audio is PCM, subtract 4600kb/s
					defaultMaxBitrates[0] -= 4600;
				} else if ("dts".equals(audioType)) {
					// If audio is DTS, subtract 1510kb/s
					defaultMaxBitrates[0] -= 1510;
				} else if ("ac3".equals(audioType) || "aac".equals(audioType)) {
					// If audio is AC3 or AAC, subtract the configured amount (usually 640)
=======
					defaultMaxBitrates[0] -= 4600;
				} else if ("dts".equals(audioType)) {
					defaultMaxBitrates[0] -= 1510;
				} else if ("ac3".equals(audioType) || "aac".equals(audioType)) {
>>>>>>> 822e52a2
					defaultMaxBitrates[0] -= configuration.getAudioBitrate();
				}

				// Round down to the nearest Mb
				defaultMaxBitrates[0] = defaultMaxBitrates[0] / 1000 * 1000;

				LOGGER.trace("Adjusting the video bitrate limit to " + defaultMaxBitrates[0] + " to make room for audio");
			}

			encodeSettings += ":vrc_maxrate=" + defaultMaxBitrates[0] + ":vrc_buf_size=" + bufSize;
		}

		return encodeSettings;
	}

	/*
	 * Collapse the multiple internal ways of saying "subtitles are disabled" into a single method
	 * which returns true if any of the following are true:
	 *
	 *     1) configuration.isDisableSubtitles()
	 *     2) params.sid == null
	 *     3) avisynth()
	 */
	private boolean isDisableSubtitles(OutputParams params) {
		return configuration.isDisableSubtitles() || (params.sid == null) || avisynth();
	}

	@Override
	public ProcessWrapper launchTranscode(
		DLNAResource dlna,
		DLNAMediaInfo media,
		OutputParams params
	) throws IOException {
		PmsConfiguration prev = configuration;
		configuration = (DeviceConfiguration) params.mediaRenderer;
		params.manageFastStart();

		boolean avisynth = avisynth();

		final String filename = dlna.getSystemName();
		setAudioAndSubs(filename, media, params);
		String externalSubtitlesFileName = null;

		if (params.sid != null && params.sid.isExternal()) {
			if (params.sid.isExternalFileUtf16()) {
				// convert UTF-16 -> UTF-8
				File convertedSubtitles = new File(configuration.getTempFolder(), "utf8_" + params.sid.getExternalFile().getName());
				FileUtil.convertFileFromUtf16ToUtf8(params.sid.getExternalFile(), convertedSubtitles);
				externalSubtitlesFileName = ProcessUtil.getShortFileNameIfWideChars(convertedSubtitles.getAbsolutePath());
			} else {
				externalSubtitlesFileName = ProcessUtil.getShortFileNameIfWideChars(params.sid.getExternalFile().getAbsolutePath());
			}
		}

		InputFile newInput = new InputFile();
		newInput.setFilename(filename);
		newInput.setPush(params.stdin);

		dvd = false;

		if (media != null && media.getDvdtrack() > 0) {
			dvd = true;
		}

		ovccopy  = false;
		pcm      = false;
		ac3Remux = false;
		dtsRemux = false;
		wmv      = false;

		int intOCW = 0;
		int intOCH = 0;

		try {
			intOCW = Integer.parseInt(configuration.getMencoderOverscanCompensationWidth());
		} catch (NumberFormatException e) {
			LOGGER.error("Cannot parse configured MEncoder overscan compensation width: \"{}\"", configuration.getMencoderOverscanCompensationWidth());
		}

		try {
			intOCH = Integer.parseInt(configuration.getMencoderOverscanCompensationHeight());
		} catch (NumberFormatException e) {
			LOGGER.error("Cannot parse configured MEncoder overscan compensation height: \"{}\"", configuration.getMencoderOverscanCompensationHeight());
		}

		/*
		 * Check if the video track and the container report different aspect ratios
		 */
		boolean aspectRatiosMatch = true;
		if (
			media.getAspectRatioContainer() != null &&
			media.getAspectRatioVideoTrack() != null &&
			!media.getAspectRatioContainer().equals(media.getAspectRatioVideoTrack())
		) {
			aspectRatiosMatch = false;
		}

		// Decide whether to defer to tsMuxeR or continue to use MEncoder
		boolean deferToTsmuxer = true;
		String prependTraceReason = "Not muxing the video stream with tsMuxeR via MEncoder because ";
		if (!configuration.isMencoderMuxWhenCompatible()) {
			deferToTsmuxer = false;
			LOGGER.trace(prependTraceReason + "the user setting is disabled");
		}
		if (deferToTsmuxer == true && !configuration.getHideTranscodeEnabled() && dlna.isNoName() && (dlna.getParent() instanceof FileTranscodeVirtualFolder)) {
			deferToTsmuxer = false;
			LOGGER.trace(prependTraceReason + "the file is being played via a MEncoder entry in the transcode folder.");
		}
		if (deferToTsmuxer == true && !params.mediaRenderer.isMuxH264MpegTS()) {
			deferToTsmuxer = false;
			LOGGER.trace(prependTraceReason + "the renderer does not support H.264 inside MPEG-TS.");
		}
		if (deferToTsmuxer == true && params.sid != null) {
			deferToTsmuxer = false;
			LOGGER.trace(prependTraceReason + "we need to burn subtitles.");
		}
		if (deferToTsmuxer == true && dvd) {
			deferToTsmuxer = false;
			LOGGER.trace(prependTraceReason + "this is a DVD track.");
		}
		if (deferToTsmuxer == true && avisynth()) {
			deferToTsmuxer = false;
			LOGGER.trace(prependTraceReason + "we are using AviSynth.");
		}
		if (deferToTsmuxer == true && params.mediaRenderer.isH264Level41Limited() && !media.isVideoWithinH264LevelLimits(newInput, params.mediaRenderer)) {
			deferToTsmuxer = false;
			LOGGER.trace(prependTraceReason + "the video stream is not within H.264 level limits for this renderer.");
		}
		if (deferToTsmuxer == true && !media.isMuxable(params.mediaRenderer)) {
			deferToTsmuxer = false;
			LOGGER.trace(prependTraceReason + "the video stream is not muxable to this renderer");
		}
		if (deferToTsmuxer == true && intOCW > 0 && intOCH > 0) {
			deferToTsmuxer = false;
			LOGGER.trace(prependTraceReason + "we need to transcode to apply overscan compensation.");
		}
		if (deferToTsmuxer == true && !aspectRatiosMatch) {
			deferToTsmuxer = false;
			LOGGER.trace(prependTraceReason + "we need to transcode to apply the correct aspect ratio.");
		}
		if (deferToTsmuxer == true && !params.mediaRenderer.isPS3() && filename.contains("WEB-DL")) {
			deferToTsmuxer = false;
			LOGGER.trace(prependTraceReason + "the version of tsMuxeR supported by this renderer does not support WEB-DL files.");
		}
		if (deferToTsmuxer == true && "bt.601".equals(media.getMatrixCoefficients())) {
			deferToTsmuxer = false;
			LOGGER.trace(prependTraceReason + "the colorspace probably isn't supported by the renderer.");
		}
		if (deferToTsmuxer == true && params.mediaRenderer.isKeepAspectRatio() && !"16:9".equals(media.getAspectRatioContainer())) {
			deferToTsmuxer = false;
			LOGGER.trace(prependTraceReason + "the renderer needs us to add borders so it displays the correct aspect ratio of " + media.getAspectRatioContainer() + ".");
		}
		if (deferToTsmuxer) {
			String expertOptions[] = getSpecificCodecOptions(
				configuration.getMencoderCodecSpecificConfig(),
				media,
				params,
				filename,
				externalSubtitlesFileName,
				configuration.isMencoderIntelligentSync(),
				false
			);

			boolean nomux = false;

			for (String s : expertOptions) {
				if (s.equals("-nomux")) {
					nomux = true;
				}
			}

			if (!nomux) {
				TsMuxeRVideo tv = new TsMuxeRVideo();
				params.forceFps = media.getValidFps(false);

				if (media.getCodecV() != null) {
					if (media.isH264()) {
						params.forceType = "V_MPEG4/ISO/AVC";
					} else if (media.getCodecV().startsWith("mpeg2")) {
						params.forceType = "V_MPEG-2";
					} else if (media.getCodecV().equals("vc1")) {
						params.forceType = "V_MS/VFW/WVC1";
					}
				}

				return tv.launchTranscode(dlna, media, params);
			}
		} else if (params.sid == null && dvd && configuration.isMencoderRemuxMPEG2() && params.mediaRenderer.isMpeg2Supported()) {
			String expertOptions[] = getSpecificCodecOptions(
				configuration.getMencoderCodecSpecificConfig(),
				media,
				params,
				filename,
				externalSubtitlesFileName,
				configuration.isMencoderIntelligentSync(),
				false
			);

			boolean nomux = false;

			for (String s : expertOptions) {
				if (s.equals("-nomux")) {
					nomux = true;
				}
			}

			if (!nomux) {
				ovccopy = true;
			}
		}

		isTranscodeToMPEGTS = params.mediaRenderer.isTranscodeToMPEGTS();
		isTranscodeToH264   = params.mediaRenderer.isTranscodeToH264() || params.mediaRenderer.isTranscodeToH265();

		final boolean isXboxOneWebVideo = params.mediaRenderer.isXboxOne() && purpose() == VIDEO_WEBSTREAM_PLAYER;

		String vcodec = "mpeg2video";
		if (isTranscodeToH264) {
			vcodec = "libx264";
		} else if (
			(
				params.mediaRenderer.isTranscodeToWMV() &&
				!params.mediaRenderer.isXbox360()
			) ||
			isXboxOneWebVideo
		) {
			wmv = true;
			vcodec = "wmv2";
		}

		// Default: Empty string
		String rendererMencoderOptions = params.mediaRenderer.getCustomMencoderOptions();

		/**
		 * Ignore the renderer's custom MEncoder options if a) we're streaming a DVD (i.e. via dvd://)
		 * or b) the renderer's MEncoder options contain overscan settings (those are handled
		 * separately)
		 */
		// XXX we should weed out the unused/unwanted settings and keep the rest
		// (see sanitizeArgs()) rather than ignoring the options entirely
		if (rendererMencoderOptions.contains("expand=") && dvd) {
			rendererMencoderOptions = "";
		}

		// Default: Empty string
		String globalMencoderOptions = configuration.getMencoderCustomOptions();

		String combinedCustomOptions = defaultString(globalMencoderOptions) +
			" " +
			defaultString(rendererMencoderOptions);

		/**
		 * Disable AC3 remux for stereo tracks with 384 kbits bitrate and PS3 renderer (PS3 FW bug?)
		 *
		 * Commented out until we can find a way to detect when a video has an audio track that switches from 2 to 6 channels
		 * because MEncoder can't handle those files, which are very common these days.
		boolean ps3_and_stereo_and_384_kbits = params.aid != null &&
			(params.mediaRenderer.isPS3() && params.aid.getAudioProperties().getNumberOfChannels() == 2) &&
			(params.aid.getBitRate() > 370000 && params.aid.getBitRate() < 400000);
		 */

		final boolean isTsMuxeRVideoEngineEnabled = configuration.getEnginesAsList(PMS.get().getRegistry()).contains(TsMuxeRVideo.ID);
		final boolean mencoderAC3RemuxAudioDelayBug = (params.aid != null) && (params.aid.getAudioProperties().getAudioDelay() != 0) && (params.timeseek == 0);

		encodedAudioPassthrough = isTsMuxeRVideoEngineEnabled &&
			configuration.isEncodedAudioPassthrough() &&
			params.mediaRenderer.isWrapEncodedAudioIntoPCM() &&
			(
				!dvd ||
				configuration.isMencoderRemuxMPEG2()
			) &&
			params.aid != null && 
			params.aid.isNonPCMEncodedAudio() && 
			!avisynth() && 
			params.mediaRenderer.isMuxLPCMToMpeg();

		if (
			configuration.isAudioRemuxAC3() &&
			params.aid != null &&
			params.aid.isAC3() &&
			!avisynth() &&
			params.mediaRenderer.isTranscodeToAC3() &&
			!configuration.isMEncoderNormalizeVolume() &&
			!combinedCustomOptions.contains("acodec=") &&
			!encodedAudioPassthrough &&
			!isXboxOneWebVideo &&
			params.aid.getAudioProperties().getNumberOfChannels() <= configuration.getAudioChannelCount()
		) {
			ac3Remux = true;
		} else {
			// Now check for DTS remux and LPCM streaming
			dtsRemux = isTsMuxeRVideoEngineEnabled &&
				configuration.isAudioEmbedDtsInPcm() &&
				(
					!dvd ||
					configuration.isMencoderRemuxMPEG2()
				) && params.aid != null &&
				params.aid.isDTS() &&
				!avisynth() &&
				params.mediaRenderer.isDTSPlayable() &&
				!combinedCustomOptions.contains("acodec=");
			pcm = isTsMuxeRVideoEngineEnabled &&
				configuration.isAudioUsePCM() &&
				(
					!dvd ||
					configuration.isMencoderRemuxMPEG2()
				)
				// Disable LPCM transcoding for MP4 container with non-H.264 video as workaround for MEncoder's A/V sync bug
				&& !(media.getContainer().equals("mp4") && !media.isH264())
				&& params.aid != null &&
				(
					(params.aid.isDTS() && params.aid.getAudioProperties().getNumberOfChannels() <= 6) || // disable 7.1 DTS-HD => LPCM because of channels mapping bug
					params.aid.isLossless() ||
					params.aid.isTrueHD() ||
					(
						!configuration.isMencoderUsePcmForHQAudioOnly() &&
						(
							params.aid.isAC3() ||
							params.aid.isMP3() ||
							params.aid.isAAC() ||
							params.aid.isVorbis() ||
							// Disable WMA to LPCM transcoding because of mencoder's channel mapping bug
							// (see CodecUtil.getMixerOutput)
							// params.aid.isWMA() ||
							params.aid.isMpegAudio()
						)
					)
				) && params.mediaRenderer.isLPCMPlayable() &&
				!combinedCustomOptions.contains("acodec=");
		}

		if (dtsRemux || pcm || encodedAudioPassthrough) {
			params.losslessaudio = true;
			params.forceFps = media.getValidFps(false);
		}

		// MPEG-2 remux still buggy with MEncoder
		// TODO when we can still use it?
		ovccopy = false;

		if (pcm && avisynth()) {
			params.avidemux = true;
		}

		String add = "";
		if (!combinedCustomOptions.contains("-lavdopts")) {
			add = " -lavdopts debug=0";
		}

		int channels;
		if (ac3Remux) {
			channels = params.aid.getAudioProperties().getNumberOfChannels(); // AC-3 remux
		} else if (dtsRemux || encodedAudioPassthrough || (!params.mediaRenderer.isXbox360() && wmv)) {
			channels = 2;
		} else if (pcm) {
			channels = params.aid.getAudioProperties().getNumberOfChannels();
		} else {
			/**
			 * Note: MEncoder will output 2 audio channels if the input video had 2 channels
			 * regardless of us telling it to output 6 (unlike FFmpeg which will output 6).
			 */
			channels = configuration.getAudioChannelCount(); // 5.1 max for AC-3 encoding
		}
		String channelsString = "-channels " + channels;
		if (combinedCustomOptions.contains("-channels")) {
			channelsString = "";
		}
		LOGGER.trace("channels=" + channels);

		StringTokenizer st = new StringTokenizer(
			channelsString +
			(isNotBlank(globalMencoderOptions) ? " " + globalMencoderOptions : "") +
			(isNotBlank(rendererMencoderOptions) ? " " + rendererMencoderOptions : "") +
			add,
			" "
		);

		// XXX why does this field (which is used to populate the array returned by args(),
		// called below) store the renderer-specific (i.e. not global) MEncoder options?
		overriddenMainArgs = new String[st.countTokens()];

		{
			int nThreads = (dvd || filename.toLowerCase().endsWith("dvr-ms")) ?
				1 :
				configuration.getMencoderMaxThreads();

			// MEncoder loses audio/video sync if more than 4 decoder (lavdopts) threads are used.
			// Multithreading for decoding offers little performance gain anyway so it's not a big deal.
			if (nThreads > 4) {
				nThreads = 4;
			}

			boolean handleToken = false;
			int i = 0;

			while (st.hasMoreTokens()) {
				String token = st.nextToken().trim();

				if (handleToken) {
					token += ":threads=" + nThreads;

					if (configuration.getSkipLoopFilterEnabled() && !avisynth()) {
						token += ":skiploopfilter=all";
					}

					handleToken = false;
				}

				if (token.toLowerCase().contains("lavdopts")) {
					handleToken = true;
				}

				overriddenMainArgs[i++] = token;
			}
		}

		String vcodecString = ":vcodec=" + vcodec;
		if (combinedCustomOptions.contains("vcodec=")) {
			vcodecString = "";
		}

		if (
			(configuration.getx264ConstantRateFactor() != null && isTranscodeToH264) ||
			(configuration.getMPEG2MainSettings() != null && !isTranscodeToH264)
		) {
			// Ditlew - WDTV Live (+ other byte asking clients), CBR. This probably ought to be placed in addMaximumBitrateConstraints(..)
			int cbr_bitrate = params.mediaRenderer.getCBRVideoBitrate();
			String cbr_settings = (cbr_bitrate > 0) ?
				":vrc_buf_size=5000:vrc_minrate=" + cbr_bitrate + ":vrc_maxrate=" + cbr_bitrate + ":vbitrate=" + ((cbr_bitrate > 16000) ? cbr_bitrate * 1000 : cbr_bitrate) :
				"";

			// Set audio codec and bitrate if audio is being transcoded
			String acodec   = "";
			String abitrate = "";
			if (!ac3Remux && !dtsRemux) {
				// Set the audio codec used by Lavc
				if (!combinedCustomOptions.contains("acodec=")) {
					acodec = ":acodec=";
					if (wmv && !params.mediaRenderer.isXbox360()) {
						acodec += "wmav2";
					} else {
						acodec = cbr_settings + acodec;
						if (params.mediaRenderer.isTranscodeToAAC()) {
							acodec += "libfaac";
						} else if (configuration.isMencoderAc3Fixed()) {
							acodec += "ac3_fixed";
						} else {
							acodec += "ac3";
						}
					}
				}

				// Set the audio bitrate used by Lavc
				if (!combinedCustomOptions.contains("abitrate=")) {
					abitrate = ":abitrate=";
					if (wmv && !params.mediaRenderer.isXbox360()) {
						abitrate += "448";
					} else {
						abitrate += CodecUtil.getAC3Bitrate(configuration, params.aid);
					}
				}
			}

			// Find out the maximum bandwidth we are supposed to use
			int defaultMaxBitrates[] = getVideoBitrateConfig(configuration.getMaximumBitrate());
			int rendererMaxBitrates[] = new int[2];

			if (isNotEmpty(params.mediaRenderer.getMaxVideoBitrate())) {
				rendererMaxBitrates = getVideoBitrateConfig(params.mediaRenderer.getMaxVideoBitrate());
			}

			if ((rendererMaxBitrates[0] > 0) && (rendererMaxBitrates[0] < defaultMaxBitrates[0])) {
				defaultMaxBitrates = rendererMaxBitrates;
			}

			int maximumBitrate = defaultMaxBitrates[0];

			// Set which audio codec to use
			String audioType = "ac3";
			if (dtsRemux) {
				audioType = "dts";
			} else if (pcm || encodedAudioPassthrough) {
				audioType = "pcm";
			} else if (params.mediaRenderer.isTranscodeToAAC()) {
				audioType = "aac";
			}

			String encodeSettings = "";

			/**
			 * Fixes aspect ratios on Sony TVs
			 */
			String aspectRatioLavcopts = "autoaspect=1";
			if (
				!dvd &&
				(
					params.mediaRenderer.isKeepAspectRatio() &&
					!"16:9".equals(media.getAspectRatioContainer())
				) &&
				!configuration.isMencoderScaler()
			) {
				aspectRatioLavcopts = "aspect=16/9";
			}

			if (isXboxOneWebVideo || (configuration.getMPEG2MainSettings() != null && !isTranscodeToH264)) {
				// Set MPEG-2 video quality
				String mpeg2Options = configuration.getMPEG2MainSettings();
				String mpeg2OptionsRenderer = params.mediaRenderer.getCustomMEncoderMPEG2Options();

				// Renderer settings take priority over user settings
				if (isNotBlank(mpeg2OptionsRenderer)) {
					mpeg2Options = mpeg2OptionsRenderer;
				} else {
					// Remove comment from the value
					if (mpeg2Options.contains("/*")) {
						mpeg2Options = mpeg2Options.substring(mpeg2Options.indexOf("/*"));
					}

					// Determine a good quality setting based on video attributes
					if (mpeg2Options.contains("Automatic")) {
						mpeg2Options = "keyint=5:vqscale=1:vqmin=2:vqmax=3";

						// It has been reported that non-PS3 renderers prefer keyint 5 but prefer it for PS3 because it lowers the average bitrate
						if (params.mediaRenderer.isPS3()) {
							mpeg2Options = "keyint=25:vqscale=1:vqmin=2:vqmax=3";
						}

						if (mpeg2Options.contains("Wireless") || maximumBitrate < 70) {
							// Lower quality for 720p+ content
							if (media.getWidth() > 1280) {
								mpeg2Options = "keyint=25:vqmax=7:vqmin=2";
							} else if (media.getWidth() > 720) {
								mpeg2Options = "keyint=25:vqmax=5:vqmin=2";
							}
						}
					}
				}

				encodeSettings = "-lavcopts " + aspectRatioLavcopts + vcodecString + acodec + abitrate +
					":threads=" + (wmv && !params.mediaRenderer.isXbox360() ? 1 : configuration.getMencoderMaxThreads()) +
					("".equals(mpeg2Options) ? "" : ":" + mpeg2Options);

				encodeSettings = addMaximumBitrateConstraints(encodeSettings, media, mpeg2Options, params.mediaRenderer, audioType);
			} else if (configuration.getx264ConstantRateFactor() != null && isTranscodeToH264) {
				// Set H.264 video quality
				String x264CRF = configuration.getx264ConstantRateFactor();

				// Remove comment from the value
				if (x264CRF.contains("/*")) {
					x264CRF = x264CRF.substring(x264CRF.indexOf("/*"));
				}

				// Determine a good quality setting based on video attributes
				if (x264CRF.contains("Automatic")) {
					if (x264CRF.contains("Wireless") || maximumBitrate < 70) {
						x264CRF = "19";
						// Lower quality for 720p+ content
						if (media.getWidth() > 1280) {
							x264CRF = "23";
						} else if (media.getWidth() > 720) {
							x264CRF = "22";
						}
					} else {
						x264CRF = "16";

						// Lower quality for 720p+ content
						if (media.getWidth() > 720) {
							x264CRF = "19";
						}
					}
				}

				encodeSettings = "-lavcopts " + aspectRatioLavcopts + vcodecString + acodec + abitrate +
					":threads=" + configuration.getMencoderMaxThreads() +
					":o=preset=superfast,crf=" + x264CRF + ",g=250,i_qfactor=0.71,qcomp=0.6,level=3.1,weightp=0,8x8dct=0,aq-strength=0,me_range=16";

				encodeSettings = addMaximumBitrateConstraints(encodeSettings, media, "", params.mediaRenderer, audioType);
			}

			st = new StringTokenizer(encodeSettings, " ");

			{
				int i = overriddenMainArgs.length; // Old length
				overriddenMainArgs = Arrays.copyOf(overriddenMainArgs, overriddenMainArgs.length + st.countTokens());

				while (st.hasMoreTokens()) {
					overriddenMainArgs[i++] = st.nextToken();
				}
			}
		}

		boolean foundNoassParam = false;

		String expertOptions[] = getSpecificCodecOptions(
			configuration.getMencoderCodecSpecificConfig(),
			media,
			params,
			filename,
			externalSubtitlesFileName,
			configuration.isMencoderIntelligentSync(),
			false
		);

		if (expertOptions != null) {
			for (String s : expertOptions) {
				if (s.equals("-noass")) {
					foundNoassParam = true;
				}
			}
		}

		StringBuilder sb = new StringBuilder();
		// Set subtitles options
		if (!isDisableSubtitles(params)) {
			int subtitleMargin = 0;
			int userMargin     = 0;

			// Use ASS flag (and therefore ASS font styles) for all subtitled files except vobsub, PGS (Blu-ray Disc) and DVD
			boolean apply_ass_styling = params.sid.getType() != SubtitleType.VOBSUB &&
				params.sid.getType() != SubtitleType.PGS &&
				configuration.isMencoderAss() &&   // GUI: enable subtitles formating
				!foundNoassParam &&                // GUI: codec specific options
				!dvd;

			if (apply_ass_styling) {
				sb.append("-ass ");

				// GUI: Override ASS subtitles style if requested (always for SRT and TX3G subtitles)
				boolean override_ass_style = !configuration.isUseEmbeddedSubtitlesStyle() ||
					params.sid.getType() == SubtitleType.SUBRIP ||
					params.sid.getType() == SubtitleType.TX3G;

				if (override_ass_style) {
					String assSubColor = "ffffff00";
					if (configuration.getSubsColor() != 0) {
						assSubColor = Integer.toHexString(configuration.getSubsColor());
						if (assSubColor.length() > 2) {
							assSubColor = assSubColor.substring(2) + "00";
						}
					}

					sb.append("-ass-color ").append(assSubColor).append(" -ass-border-color 00000000 -ass-font-scale ").append(configuration.getAssScale());

					// Set subtitles font
					if (configuration.getFont() != null && configuration.getFont().length() > 0) {
						/* Set font with -font option, workaround for the bug:
						 * https://github.com/Happy-Neko/ps3mediaserver/commit/52e62203ea12c40628de1869882994ce1065446a#commitcomment-990156
						 */
						sb.append(" -font ").append(quoteArg(configuration.getFont())).append(" ");
						sb.append(" -ass-force-style FontName=").append(quoteArg(configuration.getFont())).append(",");
					} else {
						String font = CodecUtil.getDefaultFontPath();
						if (isNotBlank(font)) {
							/*
							 * Variable "font" contains a font path instead of a font name.
							 * Does "-ass-force-style" support font paths? In tests on OS X
							 * the font path is ignored (Outline, Shadow and MarginV are
							 * used, though) and the "-font" definition is used instead.
							 * See: https://github.com/ps3mediaserver/ps3mediaserver/pull/14
							 */
							sb.append(" -font ").append(quoteArg(font)).append(" ");
							sb.append(" -ass-force-style FontName=").append(quoteArg(font)).append(",");
						} else {
							sb.append(" -font Arial ");
							sb.append(" -ass-force-style FontName=Arial,");
						}
					}

					/*
					 * Add to the subtitle margin if overscan compensation is being used
					 * This keeps the subtitle text inside the frame instead of in the border
					 */
					if (intOCH > 0) {
						subtitleMargin = (media.getHeight() / 100) * intOCH;
						subtitleMargin /= 2;
					}

					sb.append("Outline=").append(configuration.getAssOutline()).append(",Shadow=").append(configuration.getAssShadow());

					try {
						userMargin = Integer.parseInt(configuration.getAssMargin());
					} catch (NumberFormatException n) {
						LOGGER.debug("Could not parse SSA margin from \"" + configuration.getAssMargin() + "\"");
					}

					subtitleMargin += userMargin;

					sb.append(",MarginV=").append(subtitleMargin).append(" ");
				} else if (intOCH > 0) {
					/*
					 * Add to the subtitle margin
					 * This keeps the subtitle text inside the frame instead of in the border
					 */
					subtitleMargin = (media.getHeight() / 100) * intOCH;
					subtitleMargin /= 2;

					sb.append("-ass-force-style MarginV=").append(subtitleMargin).append(" ");
				}

				// MEncoder is not compiled with fontconfig on Mac OS X, therefore
				// use of the "-ass" option also requires the "-font" option.
				if (Platform.isMac() && !sb.toString().contains(" -font ")) {
					String font = CodecUtil.getDefaultFontPath();

					if (isNotBlank(font)) {
						sb.append("-font ").append(quoteArg(font)).append(" ");
					}
				}

				// Workaround for MPlayer #2041, remove when that bug is fixed
				if (!params.sid.isEmbedded()) {
					sb.append("-noflip-hebrew ");
				}
			// Use PLAINTEXT formatting
			} else {
				// Set subtitles font
				if (configuration.getFont() != null && configuration.getFont().length() > 0) {
					sb.append(" -font ").append(quoteArg(configuration.getFont())).append(" ");
				} else {
					String font = CodecUtil.getDefaultFontPath();
					if (isNotBlank(font)) {
						sb.append(" -font ").append(quoteArg(font)).append(" ");
					}
				}

				sb.append(" -subfont-text-scale ").append(configuration.getMencoderNoAssScale());
				sb.append(" -subfont-outline ").append(configuration.getMencoderNoAssOutline());
				sb.append(" -subfont-blur ").append(configuration.getMencoderNoAssBlur());

				// Add to the subtitle margin if overscan compensation is being used
				// This keeps the subtitle text inside the frame instead of in the border
				if (intOCH > 0) {
					subtitleMargin = intOCH;
				}

				try {
					userMargin = Integer.parseInt(configuration.getMencoderNoAssSubPos());
				} catch (NumberFormatException n) {
					LOGGER.debug("Could not parse subpos from \"" + configuration.getMencoderNoAssSubPos() + "\"");
				}

				subtitleMargin += userMargin;

				sb.append(" -subpos ").append(100 - subtitleMargin).append(" ");
			}

			// Common subtitle options
			// MEncoder on Mac OS X is compiled without fontconfig support.
			// Appending the flag will break execution, so skip it on Mac OS X.
			if (!Platform.isMac()) {
				// Use fontconfig if enabled
				sb.append("-").append(configuration.isMencoderFontConfig() ? "" : "no").append("fontconfig ");
			}

			// Apply DVD/VOBsub subtitle quality
			if (params.sid.getType() == SubtitleType.VOBSUB && configuration.getMencoderVobsubSubtitleQuality() != null) {
				String subtitleQuality = configuration.getMencoderVobsubSubtitleQuality();

				sb.append("-spuaa ").append(subtitleQuality).append(" ");
			}

			// External subtitles file
			if (params.sid.isExternal()) {
				if (!params.sid.isExternalFileUtf()) {
					String subcp = null;

					// Append -subcp option for non UTF external subtitles
					if (isNotBlank(configuration.getSubtitlesCodepage())) {
						// Manual setting
						subcp = configuration.getSubtitlesCodepage();
					} else if (isNotBlank(SubtitleUtils.getSubCpOptionForMencoder(params.sid))) {
						// Autodetect charset (blank mencoder_subcp config option)
						subcp = SubtitleUtils.getSubCpOptionForMencoder(params.sid);
					}

					if (isNotBlank(subcp)) {
						sb.append("-subcp ").append(subcp).append(" ");
						if (configuration.isMencoderSubFribidi()) {
							sb.append("-fribidi-charset ").append(subcp).append(" ");
						}
					}
				}
			}
		}

		st = new StringTokenizer(sb.toString(), " ");

		{
			int i = overriddenMainArgs.length; // Old length
			overriddenMainArgs = Arrays.copyOf(overriddenMainArgs, overriddenMainArgs.length + st.countTokens());
			boolean handleToken = false;

			while (st.hasMoreTokens()) {
				String s = st.nextToken();

				if (handleToken) {
					s = "-quiet";
					handleToken = false;
				}

				if ((!configuration.isMencoderAss() || dvd) && s.contains("-ass")) {
					s = "-quiet";
					handleToken = true;
				}

				overriddenMainArgs[i++] = s;
			}
		}

		List<String> cmdList = new ArrayList<String>();

		cmdList.add(executable());

		// Choose which time to seek to
		cmdList.add("-ss");
		cmdList.add((params.timeseek > 0) ? "" + params.timeseek : "0");

		if (dvd) {
			cmdList.add("-dvd-device");
		}

		String frameRateRatio = media.getValidFps(true);
		String frameRateNumber = media.getValidFps(false);

		// Input filename
		if (avisynth && !filename.toLowerCase().endsWith(".iso")) {
			File avsFile = AviSynthMEncoder.getAVSScript(filename, params.sid, params.fromFrame, params.toFrame, frameRateRatio, frameRateNumber, configuration);
			cmdList.add(ProcessUtil.getShortFileNameIfWideChars(avsFile.getAbsolutePath()));
		} else {
			if (params.stdin != null) {
				cmdList.add("-");
			} else {
				if (dvd) {
					String dvdFileName = filename.replace("\\VIDEO_TS", "");
					cmdList.add(dvdFileName);
				} else {
					cmdList.add(filename);
				}
			}
		}

		if (dvd) {
			cmdList.add("dvd://" + media.getDvdtrack());
		}

		for (String arg : args()) {
			if (arg.contains("format=mpeg2") && media.getAspectRatioDvdIso() != null && media.getAspectRatioMencoderMpegopts(true) != null) {
				cmdList.add(arg + ":vaspect=" + media.getAspectRatioMencoderMpegopts(true));
			} else {
				cmdList.add(arg);
			}
		}

		if (!dtsRemux && !encodedAudioPassthrough && !pcm && !avisynth() && params.aid != null && media.getAudioTracksList().size() > 1) {
			cmdList.add("-aid");
			boolean lavf = false; // TODO Need to add support for LAVF demuxing
			cmdList.add("" + (lavf ? params.aid.getId() + 1 : params.aid.getId()));
		}

		/*
		 * Handle subtitles
		 *
		 * Try to reconcile the fact that the handling of "Definitely disable subtitles" is spread out
		 * over net.pms.encoders.Player.setAudioAndSubs and here by setting both of MEncoder's "disable
		 * subs" options if any of the internal conditions for disabling subtitles are met.
		 */
		if (isDisableSubtitles(params)) {
			// Ensure that internal subtitles are not automatically loaded
			cmdList.add("-nosub");

			// Ensure that external subtitles are not automatically loaded
			cmdList.add("-noautosub");
		} else {
			// Note: isEmbedded() and isExternal() are mutually exclusive
			if (params.sid.isEmbedded()) { // internal (embedded) subs
				// Ensure that external subtitles are not automatically loaded
				cmdList.add("-noautosub");

				// Specify which internal subtitle we want
				cmdList.add("-sid");
				cmdList.add("" + params.sid.getId());
			} else if (externalSubtitlesFileName != null) { // external subtitles
				assert params.sid.isExternal(); // confirm the mutual exclusion

				// Ensure that internal subtitles are not automatically loaded
				cmdList.add("-nosub");

				if (params.sid.getType() == SubtitleType.VOBSUB) {
					cmdList.add("-vobsub");
					cmdList.add(externalSubtitlesFileName.substring(0, externalSubtitlesFileName.length() - 4));
					cmdList.add("-slang");
					cmdList.add("" + params.sid.getLang());
				} else {
					cmdList.add("-sub");
					if (media.is3d()) {
						File subsFilename = SubtitleUtils.getSubtitles(dlna, media, params, configuration, SubtitleType.ASS);
						cmdList.add(subsFilename.getAbsolutePath().replace(",", "\\,"));
					} else {
						cmdList.add(externalSubtitlesFileName.replace(",", "\\,")); // Commas in MEncoder separate multiple subtitle files
					}
					
					if (params.sid.isExternalFileUtf()) {
						// Append -utf8 option for UTF-8 external subtitles
						cmdList.add("-utf8");
					}
				}
			}
		}

		// -ofps
		String framerate = (frameRateRatio != null) ? frameRateRatio : "24000/1001"; // where a framerate is required, use the input framerate or 24000/1001
		String ofps = framerate;

		// Optional -fps or -mc
		if (configuration.isMencoderForceFps()) {
			if (!configuration.isFix25FPSAvMismatch()) {
				cmdList.add("-fps");
				cmdList.add(framerate);
			} else if (frameRateRatio != null) { // XXX not sure why this "fix" requires the input to have a valid framerate, but that's the logic in the old (cmdArray) code
				cmdList.add("-mc");
				cmdList.add("0.005");
				ofps = "25";
			}
		}

		// Make MEncoder output framerate correspond to InterFrame
		if (avisynth() && configuration.getAvisynthInterFrame() && !"60000/1001".equals(frameRateRatio) && !"50".equals(frameRateRatio) && !"60".equals(frameRateRatio)) {
			if ("25".equals(frameRateRatio)) {
<<<<<<< HEAD
				ofps = "50";
			} else if ("30".equals(frameRateRatio)) {
				ofps = "60";
			} else {
				ofps = "60000/1001";
=======
					ofps = "50";
			} else if ("30".equals(frameRateRatio)) {
					ofps = "60";
			} else {
					ofps = "60000/1001";
>>>>>>> 822e52a2
			}
		}

		cmdList.add("-ofps");
		cmdList.add(ofps);

		if (filename.toLowerCase().endsWith(".evo")) {
			cmdList.add("-psprobe");
			cmdList.add("10000");
		}

		boolean deinterlace = configuration.isMencoderYadif();

		// Check if the media renderer supports this resolution
		boolean isResolutionTooHighForRenderer = false;
		if (
			params.mediaRenderer.isMaximumResolutionSpecified() &&
			(
				media.getWidth() > params.mediaRenderer.getMaxVideoWidth() ||
				media.getHeight() > params.mediaRenderer.getMaxVideoHeight()
			)
		) {
			isResolutionTooHighForRenderer = true;
		}

		// Video scaler and overscan compensation
		boolean scaleBool = false;
		if (
			isResolutionTooHighForRenderer ||
			(
				configuration.isMencoderScaler() &&
				(
					configuration.getMencoderScaleX() != 0 ||
					configuration.getMencoderScaleY() != 0
				)
			) ||
			(
				intOCW > 0 ||
				intOCH > 0
			)
		) {
			scaleBool = true;
		}

		int scaleWidth = 0;
		int scaleHeight = 0;
		String vfValue = "";
		if (media.getWidth() > 0 && media.getHeight() > 0) {
			scaleWidth = media.getWidth();
			scaleHeight = media.getHeight();
		}

		double videoAspectRatio = (double) media.getWidth() / (double) media.getHeight();
		double rendererAspectRatio = 1.777777777777778;
		if (params.mediaRenderer.isMaximumResolutionSpecified()) {
			rendererAspectRatio = (double) params.mediaRenderer.getMaxVideoWidth() / (double) params.mediaRenderer.getMaxVideoHeight();
		}

		if ((deinterlace || scaleBool) && !avisynth()) {
			StringBuilder vfValueOverscanPrepend = new StringBuilder();
			StringBuilder vfValueOverscanMiddle  = new StringBuilder();
			StringBuilder vfValueVS              = new StringBuilder();
			StringBuilder vfValueComplete        = new StringBuilder();

			String deinterlaceComma = "";

			/*
			 * Implement overscan compensation settings
			 * 
			 * This feature takes into account aspect ratio,
			 * making it less blunt than the Video Scaler option
			 */
			if (intOCW > 0 || intOCH > 0) {
				int intOCWPixels = (media.getWidth()  / 100) * intOCW;
				int intOCHPixels = (media.getHeight() / 100) * intOCH;

				scaleWidth  += intOCWPixels;
				scaleHeight += intOCHPixels;

				// See if the video needs to be scaled down
				if (
					params.mediaRenderer.isMaximumResolutionSpecified() &&
					(
						(scaleWidth > params.mediaRenderer.getMaxVideoWidth()) ||
						(scaleHeight > params.mediaRenderer.getMaxVideoHeight())
					)
				) {
					double overscannedAspectRatio = scaleWidth / (double) scaleHeight;

					if (overscannedAspectRatio > rendererAspectRatio) {
						// Limit video by width
						scaleWidth  = params.mediaRenderer.getMaxVideoWidth();
						scaleHeight = (int) Math.round(params.mediaRenderer.getMaxVideoWidth() / overscannedAspectRatio);
					} else {
						// Limit video by height
						scaleWidth  = (int) Math.round(params.mediaRenderer.getMaxVideoHeight() * overscannedAspectRatio);
						scaleHeight = params.mediaRenderer.getMaxVideoHeight();
					}
				}

				scaleWidth  = convertToModX(scaleWidth, 4);
				scaleHeight = convertToModX(scaleHeight, 4);

				vfValueOverscanPrepend.append("softskip,expand=-").append(intOCWPixels).append(":-").append(intOCHPixels);
				vfValueOverscanMiddle.append(",scale=").append(scaleWidth).append(":").append(scaleHeight);
			}

			/*
			 * Video Scaler and renderer-specific resolution-limiter
			 */
			if (configuration.isMencoderScaler()) {
				// Use the manual, user-controlled scaler
				if (configuration.getMencoderScaleX() != 0) {
					if (configuration.getMencoderScaleX() <= params.mediaRenderer.getMaxVideoWidth()) {
						scaleWidth = configuration.getMencoderScaleX();
					} else {
						scaleWidth = params.mediaRenderer.getMaxVideoWidth();
					}
				}

				if (configuration.getMencoderScaleY() != 0) {
					if (configuration.getMencoderScaleY() <= params.mediaRenderer.getMaxVideoHeight()) {
						scaleHeight = configuration.getMencoderScaleY();
					} else {
						scaleHeight = params.mediaRenderer.getMaxVideoHeight();
					}
				}

				scaleWidth  = convertToModX(scaleWidth, 4);
				scaleHeight = convertToModX(scaleHeight, 4);

				LOGGER.info("Setting video resolution to: " + scaleWidth + "x" + scaleHeight + ", your Video Scaler setting");

				vfValueVS.append("scale=").append(scaleWidth).append(":").append(scaleHeight);
			} else if (isResolutionTooHighForRenderer) {
				// The video resolution is too big for the renderer so we need to scale it down

				/*
				 * First we deal with some exceptions, then if they are not matched we will
				 * let the renderer limits work.
				 *
				 * This is so, for example, we can still define a maximum resolution of
				 * 1920x1080 in the renderer config file but still support 1920x1088 when
				 * it's needed, otherwise we would either resize 1088 to 1080, meaning the
				 * ugly (unused) bottom 8 pixels would be displayed, or we would limit all
				 * videos to 1088 causing the bottom 8 meaningful pixels to be cut off.
				 */
				if (media.getWidth() == 3840 && media.getHeight() <= 1080) {
					// Full-SBS
					scaleWidth  = 1920;
					scaleHeight = media.getHeight();
				} else if (media.getWidth() == 1920 && media.getHeight() == 2160) {
					// Full-OU
					scaleWidth  = 1920;
					scaleHeight = 1080;
				} else if (media.getWidth() == 1920 && media.getHeight() == 1088) {
					// SAT capture
					scaleWidth  = 1920;
					scaleHeight = 1088;
				} else {
					// Passed the exceptions, now we allow the renderer to define the limits
					if (videoAspectRatio > rendererAspectRatio) {
						scaleWidth  = params.mediaRenderer.getMaxVideoWidth();
						scaleHeight = (int) Math.round(params.mediaRenderer.getMaxVideoWidth() / videoAspectRatio);
					} else {
						scaleWidth  = (int) Math.round(params.mediaRenderer.getMaxVideoHeight() * videoAspectRatio);
						scaleHeight = params.mediaRenderer.getMaxVideoHeight();
					}
				}

				scaleWidth  = convertToModX(scaleWidth, 4);
				scaleHeight = convertToModX(scaleHeight, 4);

				LOGGER.info("Setting video resolution to: " + scaleWidth + "x" + scaleHeight + ", the maximum your renderer supports");

				vfValueVS.append("scale=").append(scaleWidth).append(":").append(scaleHeight);
			}

			// Put the string together taking into account overscan compensation and video scaler
			if (intOCW > 0 || intOCH > 0) {
				vfValueComplete.append(vfValueOverscanPrepend).append(vfValueOverscanMiddle).append(",harddup");
				LOGGER.info("Setting video resolution to: " + scaleWidth + "x" + scaleHeight + ", to fit your overscan compensation");
			} else {
				vfValueComplete.append(vfValueVS);
			}

			if (deinterlace) {
				deinterlaceComma = ",";
			}

			vfValue = (deinterlace ? "yadif" : "") + (scaleBool ? deinterlaceComma + vfValueComplete : "");
		}

		/*
		 * Make sure the video is mod4 unless the renderer has specified
		 * that it doesn't care, and make sure the aspect ratio is 16/9
		 * if the renderer needs it.
		 *
		 * The PS3 and possibly other renderers sometimes display mod2
		 * videos in black and white with diagonal strips of color.
		 *
		 * TODO: Integrate this with the other stuff so that "expand" only
		 * ever appears once in the MEncoder CMD.
		 */
		if (
			!dvd &&
			(
				(
					(
						(scaleWidth % 4 != 0) ||
						(scaleHeight % 4 != 0)
					) &&
					!params.mediaRenderer.isMuxNonMod4Resolution()
				) ||
				(
					params.mediaRenderer.isKeepAspectRatio() &&
					!"16:9".equals(media.getAspectRatioContainer())
				)
			) &&
			!configuration.isMencoderScaler()
		) {
			String vfValuePrepend = "expand=";

			if (params.mediaRenderer.isKeepAspectRatio()) {
				if (videoAspectRatio > rendererAspectRatio) {
					scaleHeight = (int) Math.round(scaleWidth / rendererAspectRatio);
				} else {
					scaleWidth  = (int) Math.round(scaleHeight * rendererAspectRatio);
				}

				scaleWidth  = convertToModX(scaleWidth, 4);
				scaleHeight = convertToModX(scaleHeight, 4);

				vfValuePrepend += "::::0:16/9,scale=" + scaleWidth + ":" + scaleHeight;
			} else {
				vfValuePrepend += "-" + (scaleWidth % 4) + ":-" + (scaleHeight % 4);
			}

			vfValuePrepend += ",softskip";

			if (isNotBlank(vfValue)) {
				vfValuePrepend += ",";
			}

			vfValue = vfValuePrepend + vfValue;
		}

		if (isNotBlank(vfValue)) {
			cmdList.add("-vf");
			cmdList.add(vfValue);
		}

		if (configuration.getMencoderMT() && !avisynth && !dvd && !(media.getCodecV() != null && (media.getCodecV().startsWith("mpeg2")))) {
			cmdList.add("-lavdopts");
			cmdList.add("fast");
		}

		boolean disableMc0AndNoskip = false;

		// Process the options for this file in Transcoding Settings -> Mencoder -> Expert Settings: Codec-specific parameters
		// TODO this is better handled by a plugin with scripting support and will be removed

		// the parameters (expertOptions) are processed in 3 passes
		// 1) process expertOptions
		// 2) process cmdList
		// 3) append expertOptions to cmdList
		if (expertOptions != null && expertOptions.length > 0) {
			// remove this option (key) from the cmdList in pass 2.
			// if the boolean value is true, also remove the option's corresponding value
			Map<String, Boolean> removeCmdListOption = new HashMap<String, Boolean>();

			// if this option (key) is defined in cmdList, merge this string value into the
			// option's value in pass 2. the value is a string format template into which the
			// cmdList option value is injected
			Map<String, String> mergeCmdListOption = new HashMap<String, String>();

			// merges that are performed in pass 2 are logged in this map; the key (string) is
			// the option name and the value is a boolean indicating whether the option was merged
			// or not. the map is populated after pass 1 with the options from mergeCmdListOption
			// and all values initialised to false. if an option was merged, it is not appended
			// to cmdList
			Map<String, Boolean> mergedCmdListOption = new HashMap<String, Boolean>();

			// pass 1: process expertOptions
				for (int i = 0; i < expertOptions.length; ++i) {
					if (expertOptions[i].equals("-noass")) {
						// remove -ass from cmdList in pass 2.
						// -ass won't have been added in this method (getSpecificCodecOptions
						// has been called multiple times above to check for -noass and -nomux)
						// but it may have been added via the renderer or global MEncoder options.
						// XXX: there are currently 10 other -ass options (-ass-color, -ass-border-color &c.).
						// technically, they should all be removed...
						removeCmdListOption.put("-ass", false); // false: option does not have a corresponding value
						// remove -noass from expertOptions in pass 3
						expertOptions[i] = REMOVE_OPTION;
					} else if (expertOptions[i].equals("-nomux")) {
						expertOptions[i] = REMOVE_OPTION;
					} else if (expertOptions[i].equals("-mt")) {
						// not an MEncoder option so remove it from exportOptions.
						// multi-threaded MEncoder is used by default, so this is obsolete (TODO: Remove it from the description)
						expertOptions[i] = REMOVE_OPTION;
					} else if (expertOptions[i].equals("-ofps")) {
						// replace the cmdList version with the expertOptions version i.e. remove the former
						removeCmdListOption.put("-ofps", true);
						// skip (i.e. leave unchanged) the exportOptions value
						++i;
					} else if (expertOptions[i].equals("-fps")) {
						removeCmdListOption.put("-fps", true);
						++i;
					} else if (expertOptions[i].equals("-ovc")) {
						removeCmdListOption.put("-ovc", true);
						++i;
					} else if (expertOptions[i].equals("-channels")) {
						removeCmdListOption.put("-channels", true);
						++i;
					} else if (expertOptions[i].equals("-oac")) {
						removeCmdListOption.put("-oac", true);
						++i;
					} else if (expertOptions[i].equals("-quality")) {
						// XXX like the old (cmdArray) code, this clobbers the old -lavcopts value
						String lavcopts = String.format(
							"autoaspect=1:vcodec=%s:acodec=%s:abitrate=%s:threads=%d:%s",
							vcodec,
							(configuration.isMencoderAc3Fixed() ? "ac3_fixed" : "ac3"),
							CodecUtil.getAC3Bitrate(configuration, params.aid),
							configuration.getMencoderMaxThreads(),
							expertOptions[i + 1]
						);

						// append bitrate-limiting options if configured
						lavcopts = addMaximumBitrateConstraints(
							lavcopts,
							media,
							lavcopts,
							params.mediaRenderer,
							""
						);

						// a string format with no placeholders, so the cmdList option value is ignored.
						// note: we protect "%" from being interpreted as a format by converting it to "%%",
						// which is then turned back into "%" when the format is processed
						mergeCmdListOption.put("-lavcopts", lavcopts.replace("%", "%%"));
						// remove -quality <value>
						expertOptions[i] = expertOptions[i + 1] = REMOVE_OPTION;
						++i;
					} else if (expertOptions[i].equals("-mpegopts")) {
						mergeCmdListOption.put("-mpegopts", "%s:" + expertOptions[i + 1].replace("%", "%%"));
						// merge if cmdList already contains -mpegopts, but don't append if it doesn't (parity with the old (cmdArray) version)
						expertOptions[i] = expertOptions[i + 1] = REMOVE_OPTION;
						++i;
					} else if (expertOptions[i].equals("-vf")) {
						mergeCmdListOption.put("-vf", "%s," + expertOptions[i + 1].replace("%", "%%"));
						++i;
					} else if (expertOptions[i].equals("-af")) {
						mergeCmdListOption.put("-af", "%s," + expertOptions[i + 1].replace("%", "%%"));
						++i;
					} else if (expertOptions[i].equals("-nosync")) {
						disableMc0AndNoskip = true;
						expertOptions[i] = REMOVE_OPTION;
					} else if (expertOptions[i].equals("-mc")) {
						disableMc0AndNoskip = true;
					}
				}

			for (String key : mergeCmdListOption.keySet()) {
				mergedCmdListOption.put(key, false);
			}

			// pass 2: process cmdList
			List<String> transformedCmdList = new ArrayList<String>();

			for (int i = 0; i < cmdList.size(); ++i) {
				String option = cmdList.get(i);

				// we remove an option by *not* adding it to transformedCmdList
				if (removeCmdListOption.containsKey(option)) {
					if (isTrue(removeCmdListOption.get(option))) { // true: remove (i.e. don't add) the corresponding value
						++i;
					}
				} else {
					transformedCmdList.add(option);

					if (mergeCmdListOption.containsKey(option)) {
						String format = mergeCmdListOption.get(option);
						String value = String.format(format, cmdList.get(i + 1));
						// record the fact that an expertOption value has been merged into this cmdList value
						mergedCmdListOption.put(option, true);
						transformedCmdList.add(value);
						++i;
					}
				}
			}

			cmdList = transformedCmdList;

			// pass 3: append expertOptions to cmdList
			for (int i = 0; i < expertOptions.length; ++i) {
				String option = expertOptions[i];

				if (!option.equals(REMOVE_OPTION)) {
					if (isTrue(mergedCmdListOption.get(option))) { // true: this option and its value have already been merged into existing cmdList options
						++i; // skip the value
					} else {
						cmdList.add(option);
					}
				}
			}
		}

		if ((pcm || dtsRemux || encodedAudioPassthrough || ac3Remux) || (configuration.isMencoderNoOutOfSync() && !disableMc0AndNoskip)) {
			if (configuration.isFix25FPSAvMismatch()) {
				cmdList.add("-mc");
				cmdList.add("0.005");
			} else if (configuration.isMencoderNoOutOfSync() && !disableMc0AndNoskip) {
				cmdList.add("-mc");
				cmdList.add("0");

				if (!params.mediaRenderer.isDisableMencoderNoskip()) {
					cmdList.add("-noskip");
				}
			}
		}

		if (params.timeend > 0) {
			cmdList.add("-endpos");
			cmdList.add("" + params.timeend);
		}

		// Force srate because MEncoder doesn't like anything other than 48khz for AC-3
		String rate = "" + params.mediaRenderer.getTranscodedVideoAudioSampleRate();
		if (!pcm && !dtsRemux && !ac3Remux && !encodedAudioPassthrough) {
			cmdList.add("-af");
			String af = "lavcresample=" + rate;
			if (configuration.isMEncoderNormalizeVolume()) {
				af += ":volnorm=1";
			}
			cmdList.add(af);
			cmdList.add("-srate");
			cmdList.add(rate);
		}

		// Add a -cache option for piped media (e.g. rar/zip file entries):
		// https://code.google.com/p/ps3mediaserver/issues/detail?id=911
		if (params.stdin != null) {
			cmdList.add("-cache");
			cmdList.add("8192");
		}

		PipeProcess pipe = null;

		ProcessWrapperImpl pw;

		if (pcm || dtsRemux || encodedAudioPassthrough) {
			// Transcode video, demux audio, remux with tsMuxeR
			boolean channels_filter_present = false;

			for (String s : cmdList) {
				if (isNotBlank(s) && s.startsWith("channels")) {
					channels_filter_present = true;
					break;
				}
			}

			if (params.avidemux) {
				pipe = new PipeProcess("mencoder" + System.currentTimeMillis(), (pcm || dtsRemux || encodedAudioPassthrough || ac3Remux) ? null : params);
				params.input_pipes[0] = pipe;

				cmdList.add("-o");
				cmdList.add(pipe.getInputPipe());

				if (pcm && !channels_filter_present && params.aid != null) {
					String mixer = getLPCMChannelMappingForMencoder(params.aid);
					if (isNotBlank(mixer)) {
						cmdList.add("-af");
						cmdList.add(mixer);
					}
				}

				String[] cmdArray = new String[cmdList.size()];
				cmdList.toArray(cmdArray);
				pw = new ProcessWrapperImpl(cmdArray, params);

				PipeProcess videoPipe = new PipeProcess("videoPipe" + System.currentTimeMillis(), "out", "reconnect");
				PipeProcess audioPipe = new PipeProcess("audioPipe" + System.currentTimeMillis(), "out", "reconnect");

				ProcessWrapper videoPipeProcess = videoPipe.getPipeProcess();
				ProcessWrapper audioPipeProcess = audioPipe.getPipeProcess();

				params.output_pipes[0] = videoPipe;
				params.output_pipes[1] = audioPipe;

				pw.attachProcess(videoPipeProcess);
				pw.attachProcess(audioPipeProcess);
				videoPipeProcess.runInNewThread();
				audioPipeProcess.runInNewThread();
				try {
					Thread.sleep(50);
				} catch (InterruptedException e) { }
				videoPipe.deleteLater();
				audioPipe.deleteLater();
			} else {
				// remove the -oac switch, otherwise the "too many video packets" errors appear again

				for (ListIterator<String> it = cmdList.listIterator(); it.hasNext();) {
					String option = it.next();

					if (option.equals("-oac")) {
						it.set("-nosound");

						if (it.hasNext()) {
							it.next();
							it.remove();
						}

						break;
					}
				}

				pipe = new PipeProcess(System.currentTimeMillis() + "tsmuxerout.ts");

				TsMuxeRVideo ts = new TsMuxeRVideo();
				File f = new File(configuration.getTempFolder(), "pms-tsmuxer.meta");
				String cmd[] = new String[]{ ts.executable(), f.getAbsolutePath(), pipe.getInputPipe() };
				pw = new ProcessWrapperImpl(cmd, params);

				PipeIPCProcess ffVideoPipe = new PipeIPCProcess(System.currentTimeMillis() + "ffmpegvideo", System.currentTimeMillis() + "videoout", false, true);

				cmdList.add("-o");
				cmdList.add(ffVideoPipe.getInputPipe());

				OutputParams ffparams = new OutputParams(configuration);
				ffparams.maxBufferSize = 1;
				ffparams.stdin = params.stdin;

				String[] cmdArray = new String[cmdList.size()];
				cmdList.toArray(cmdArray);
				ProcessWrapperImpl ffVideo = new ProcessWrapperImpl(cmdArray, ffparams);

				ProcessWrapper ff_video_pipe_process = ffVideoPipe.getPipeProcess();
				pw.attachProcess(ff_video_pipe_process);
				ff_video_pipe_process.runInNewThread();
				ffVideoPipe.deleteLater();

				pw.attachProcess(ffVideo);
				ffVideo.runInNewThread();

				String aid = null;
				if (media.getAudioTracksList().size() > 1 && params.aid != null) {
					if (media.getContainer() != null && (media.getContainer().equals(FormatConfiguration.AVI) || media.getContainer().equals(FormatConfiguration.FLV))) {
						// TODO confirm (MP4s, OGMs and MOVs already tested: first aid is 0; AVIs: first aid is 1)
						// For AVIs, FLVs and MOVs MEncoder starts audio tracks numbering from 1
						aid = "" + (params.aid.getId() + 1);
					} else {
						// Everything else from 0
						aid = "" + params.aid.getId();
					}
				}

				PipeIPCProcess ffAudioPipe = new PipeIPCProcess(System.currentTimeMillis() + "ffmpegaudio01", System.currentTimeMillis() + "audioout", false, true);
				StreamModifier sm = new StreamModifier();
				sm.setPcm(pcm);
				sm.setDtsEmbed(dtsRemux);
				sm.setEncodedAudioPassthrough(encodedAudioPassthrough);
				sm.setSampleFrequency(48000);
				sm.setBitsPerSample(16);

				String mixer = null;
				if (pcm && !dtsRemux && !encodedAudioPassthrough) {
					mixer = getLPCMChannelMappingForMencoder(params.aid); // LPCM always outputs 5.1/7.1 for multichannel tracks. Downmix with player if needed!
				}

				sm.setNbChannels(channels);

				// It seems that -really-quiet prevents MEncoder from stopping the pipe output after some time
				// -mc 0.1 makes the DTS-HD extraction work better with latest MEncoder builds, and has no impact on the regular DTS one
				// TODO: See if these notes are still true, and if so leave specific revisions/release names of the latest version tested.
				String ffmpegLPCMextract[] = new String[]{
					executable(),
					"-ss", "0",
					filename,
					"-really-quiet",
					"-msglevel", "statusline=2",
					"-channels", "" + channels,
					"-ovc", "copy",
					"-of", "rawaudio",
					"-mc", (dtsRemux || encodedAudioPassthrough) ? "0.1" : "0",
					"-noskip",
					(aid == null) ? "-quiet" : "-aid", (aid == null) ? "-quiet" : aid,
					"-oac", (ac3Remux || dtsRemux || encodedAudioPassthrough) ? "copy" : "pcm",
					(isNotBlank(mixer) && !channels_filter_present) ? "-af" : "-quiet", (isNotBlank(mixer) && !channels_filter_present) ? mixer : "-quiet",
					"-srate", "48000",
					"-o", ffAudioPipe.getInputPipe()
				};

				if (!params.mediaRenderer.isMuxDTSToMpeg()) { // No need to use the PCM trick when media renderer supports DTS
					ffAudioPipe.setModifier(sm);
				}

				if (media.getDvdtrack() > 0) {
					ffmpegLPCMextract[3] = "-dvd-device";
					ffmpegLPCMextract[4] = filename;
					ffmpegLPCMextract[5] = "dvd://" + media.getDvdtrack();
				} else if (params.stdin != null) {
					ffmpegLPCMextract[3] = "-";
				}

				if (filename.toLowerCase().endsWith(".evo")) {
					ffmpegLPCMextract[4] = "-psprobe";
					ffmpegLPCMextract[5] = "1000000";
				}

				if (params.timeseek > 0) {
					ffmpegLPCMextract[2] = "" + params.timeseek;
				}

				OutputParams ffaudioparams = new OutputParams(configuration);
				ffaudioparams.maxBufferSize = 1;
				ffaudioparams.stdin = params.stdin;
				ProcessWrapperImpl ffAudio = new ProcessWrapperImpl(ffmpegLPCMextract, ffaudioparams);

				params.stdin = null;

				PrintWriter pwMux = new PrintWriter(f);
					pwMux.println("MUXOPT --no-pcr-on-video-pid --no-asyncio --new-audio-pes --vbr --vbv-len=500");
					String videoType = "V_MPEG-2";

					if (params.no_videoencode && params.forceType != null) {
						videoType = params.forceType;
					}

					String fps = "";
					if (params.forceFps != null) {
						fps = "fps=" + params.forceFps + ", ";
					}

					String audioType;
					if (ac3Remux) {
						audioType = "A_AC3";
					} else if (dtsRemux) {
						if (params.mediaRenderer.isMuxDTSToMpeg()) {
							// Renderer can play proper DTS track
							audioType = "A_DTS";
						} else {
							// DTS padded in LPCM trick
							audioType = "A_LPCM";
						}
					} else {
						// DTS padded in LPCM trick
						audioType = "A_LPCM";
					}

					/*
					 * MEncoder bug (confirmed with MEncoder r35003 + FFmpeg 0.11.1)
					 * Audio delay is ignored when playing from file start (-ss 0)
					 * Override with tsmuxer.meta setting
					 */
					String timeshift = "";
					if (mencoderAC3RemuxAudioDelayBug) {
						timeshift = "timeshift=" + params.aid.getAudioProperties().getAudioDelay() + "ms, ";
					}

					pwMux.println(videoType + ", \"" + ffVideoPipe.getOutputPipe() + "\", " + fps + "level=4.1, insertSEI, contSPS, track=1");
					pwMux.println(audioType + ", \"" + ffAudioPipe.getOutputPipe() + "\", " + timeshift + "track=2");
				pwMux.close();

				ProcessWrapper pipe_process = pipe.getPipeProcess();
				pw.attachProcess(pipe_process);
				pipe_process.runInNewThread();

				try {
					Thread.sleep(50);
				} catch (InterruptedException e) {
				}

				pipe.deleteLater();
				params.input_pipes[0] = pipe;

				ProcessWrapper ff_pipe_process = ffAudioPipe.getPipeProcess();
				pw.attachProcess(ff_pipe_process);
				ff_pipe_process.runInNewThread();

				try {
					Thread.sleep(50);
				} catch (InterruptedException e) {
				}

				ffAudioPipe.deleteLater();
				pw.attachProcess(ffAudio);
				ffAudio.runInNewThread();
			}
		} else {
			boolean directpipe = Platform.isMac() || Platform.isFreeBSD();

			if (directpipe) {
				cmdList.add("-o");
				cmdList.add("-");
				cmdList.add("-really-quiet");
				cmdList.add("-msglevel");
				cmdList.add("statusline=2");
				params.input_pipes = new PipeProcess[2];
			} else {
				pipe = new PipeProcess("mencoder" + System.currentTimeMillis(), (pcm || dtsRemux || encodedAudioPassthrough) ? null : params);
				params.input_pipes[0] = pipe;
				cmdList.add("-o");
				cmdList.add(pipe.getInputPipe());
			}

			String[] cmdArray = new String[cmdList.size()];
			cmdList.toArray(cmdArray);
			cmdArray = finalizeTranscoderArgs(
				filename,
				dlna,
				media,
				params,
				cmdArray
			);

			pw = new ProcessWrapperImpl(cmdArray, params);

			if (!directpipe) {
				ProcessWrapper mkfifo_process = pipe.getPipeProcess();
				pw.attachProcess(mkfifo_process);

				/**
				 * It can take a long time for Windows to create a named pipe (and
				 * mkfifo can be slow if /tmp isn't memory-mapped), so run this in
				 * the current thread.
				 */
				mkfifo_process.runInSameThread();

				pipe.deleteLater();
			}
		}

		pw.runInNewThread();

		try {
			Thread.sleep(100);
		} catch (InterruptedException e) {
		}

		configuration = prev;
		return pw;
	}

	@Override
	public String mimeType() {
		return HTTPResource.VIDEO_TRANSCODE;
	}

	@Override
	public String name() {
		return "MEncoder";
	}

	@Override
	public int type() {
		return Format.VIDEO;
	}

	private String[] getSpecificCodecOptions(
		String codecParam,
		DLNAMediaInfo media,
		OutputParams params,
		String filename,
		String externalSubtitlesFileName,
		boolean enable,
		boolean verifyOnly
	) {
		StringBuilder sb = new StringBuilder();
		String codecs = enable ? DEFAULT_CODEC_CONF_SCRIPT : "";
		codecs += "\n" + codecParam;
		StringTokenizer stLines = new StringTokenizer(codecs, "\n");

		try {
			Interpreter interpreter = new Interpreter();
			interpreter.setStrictJava(true);
			ArrayList<String> types = CodecUtil.getPossibleCodecs();
			int rank = 1;

			if (types != null) {
				for (String type : types) {
					int r = rank++;
					interpreter.set("" + type, r);
					String secondaryType = "dummy";

					if ("matroska".equals(type)) {
						secondaryType = "mkv";
						interpreter.set(secondaryType, r);
					} else if ("rm".equals(type)) {
						secondaryType = "rmvb";
						interpreter.set(secondaryType, r);
					} else if ("mpeg2".startsWith(type)) {
						secondaryType = "mpeg2";
						interpreter.set(secondaryType, r);
					} else if ("mpeg1video".equals(type)) {
						secondaryType = "mpeg1";
						interpreter.set(secondaryType, r);
					}

					if (media.getContainer() != null && (media.getContainer().equals(type) || media.getContainer().equals(secondaryType))) {
						interpreter.set("container", r);
					} else if (media.getCodecV() != null && (media.getCodecV().equals(type) || media.getCodecV().equals(secondaryType))) {
						interpreter.set("vcodec", r);
					} else if (params.aid != null && params.aid.getCodecA() != null && params.aid.getCodecA().equals(type)) {
						interpreter.set("acodec", r);
					}
				}
			} else {
				return null;
			}

			interpreter.set("filename", filename);
			interpreter.set("audio", params.aid != null);
			interpreter.set("subtitles", params.sid != null);
			interpreter.set("srtfile", externalSubtitlesFileName);

			if (params.aid != null) {
				interpreter.set("samplerate", params.aid.getSampleRate());
			}

			String frameRateNumber = media.getValidFps(false);

			try {
				if (frameRateNumber != null) {
					interpreter.set("framerate", Double.parseDouble(frameRateNumber));
				}
			} catch (NumberFormatException e) {
				LOGGER.debug("Could not parse framerate from \"" + frameRateNumber + "\"");
			}

			interpreter.set("duration", media.getDurationInSeconds());

			if (params.aid != null) {
				interpreter.set("channels", params.aid.getAudioProperties().getNumberOfChannels());
			}

			interpreter.set("height", media.getHeight());
			interpreter.set("width", media.getWidth());

			while (stLines.hasMoreTokens()) {
				String line = stLines.nextToken();

				if (!line.startsWith("#") && line.trim().length() > 0) {
					int separator = line.indexOf("::");

					if (separator > -1) {
						String key = null;

						try {
							key = line.substring(0, separator).trim();
							String value = line.substring(separator + 2).trim();

							if (value.length() > 0) {
								if (key.length() == 0) {
									key = "1 == 1";
								}

								Object result = interpreter.eval(key);

								if (result != null && result instanceof Boolean && (Boolean) result) {
									sb.append(" ");
									sb.append(value);
								}
							}
						} catch (Throwable e) {
							LOGGER.debug("Error while executing: " + key + " : " + e.getMessage());

							if (verifyOnly) {
								return new String[]{"@@Error while parsing: " + e.getMessage()};
							}
						}
					} else if (verifyOnly) {
						return new String[]{"@@Malformatted line: " + line};
					}
				}
			}
		} catch (EvalError e) {
			LOGGER.debug("BeanShell error: " + e.getMessage());
		}

		String completeLine = sb.toString();
		ArrayList<String> args = new ArrayList<String>();
		StringTokenizer st = new StringTokenizer(completeLine, " ");

		while (st.hasMoreTokens()) {
			String arg = st.nextToken().trim();

			if (arg.length() > 0) {
				args.add(arg);
			}
		}

		String definitiveArgs[] = new String[args.size()];
		args.toArray(definitiveArgs);

		return definitiveArgs;
	}

	/**
	 * {@inheritDoc}
	 */
	@Override
	public boolean isCompatible(DLNAResource resource) {
		if (
			PlayerUtil.isVideo(resource, Format.Identifier.ISO) ||
			PlayerUtil.isVideo(resource, Format.Identifier.MKV) ||
			PlayerUtil.isVideo(resource, Format.Identifier.MPG)
		) {
			return true;
		}

		return false;
	}
}<|MERGE_RESOLUTION|>--- conflicted
+++ resolved
@@ -767,20 +767,10 @@
 			if (!bitrateLevel41Limited) {
 				// Make room for audio
 				if ("pcm".equals(audioType)) {
-<<<<<<< HEAD
-					// If audio is PCM, subtract 4600kb/s
-					defaultMaxBitrates[0] -= 4600;
-				} else if ("dts".equals(audioType)) {
-					// If audio is DTS, subtract 1510kb/s
-					defaultMaxBitrates[0] -= 1510;
-				} else if ("ac3".equals(audioType) || "aac".equals(audioType)) {
-					// If audio is AC3 or AAC, subtract the configured amount (usually 640)
-=======
 					defaultMaxBitrates[0] -= 4600;
 				} else if ("dts".equals(audioType)) {
 					defaultMaxBitrates[0] -= 1510;
 				} else if ("ac3".equals(audioType) || "aac".equals(audioType)) {
->>>>>>> 822e52a2
 					defaultMaxBitrates[0] -= configuration.getAudioBitrate();
 				}
 
@@ -1709,19 +1699,11 @@
 		// Make MEncoder output framerate correspond to InterFrame
 		if (avisynth() && configuration.getAvisynthInterFrame() && !"60000/1001".equals(frameRateRatio) && !"50".equals(frameRateRatio) && !"60".equals(frameRateRatio)) {
 			if ("25".equals(frameRateRatio)) {
-<<<<<<< HEAD
-				ofps = "50";
-			} else if ("30".equals(frameRateRatio)) {
-				ofps = "60";
-			} else {
-				ofps = "60000/1001";
-=======
 					ofps = "50";
 			} else if ("30".equals(frameRateRatio)) {
 					ofps = "60";
 			} else {
 					ofps = "60000/1001";
->>>>>>> 822e52a2
 			}
 		}
 
