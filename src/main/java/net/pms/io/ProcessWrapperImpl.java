--- conflicted
+++ resolved
@@ -27,10 +27,7 @@
 import java.util.Map;
 import java.util.regex.Matcher;
 import java.util.regex.Pattern;
-<<<<<<< HEAD
-=======
-
->>>>>>> 8c719a87
+
 import net.pms.PMS;
 import net.pms.encoders.AviDemuxerInputStream;
 import net.pms.util.ProcessUtil;
@@ -373,15 +370,9 @@
 		}
 		this.nullable = nullable;
 	}
-<<<<<<< HEAD
-
-	private String duration;
-
-=======
 	
 	private String duration;
 	
->>>>>>> 8c719a87
 	public void pubackDuration(String s) {
 		Pattern re = Pattern.compile("Duration: ([^,]+),");
 		Matcher m = re.matcher(s);
@@ -389,16 +380,9 @@
 			duration = m.group(1);
 		}
 	}
-<<<<<<< HEAD
-
-	public String getDuration() {
-		return duration;
-	}
-=======
 	
 	public String getDuration() {
 		return duration;
 	}
 	
->>>>>>> 8c719a87
 }