--- conflicted
+++ resolved
@@ -199,17 +199,11 @@
 
 		level.addActionListener((ActionEvent e) -> {
 			JComboBox cb = (JComboBox)e.getSource();
-<<<<<<< HEAD
-			int newLevel = cb.getSelectedIndex();
-			l.setLevel(Level.toLevel(realLevel[newLevel]));
-			LOGGER.info("Changed debug level to " + l.getLevel().toString());
-=======
 			l.setLevel(Level.toLevel(realLevel[cb.getSelectedIndex()]));
 			Level level1 = l.getLevel();
 			configuration.setRootLogLevel(level1);
 			// Note: depending on new level this may not actually print anything
 			LOGGER.info("Changed debug level to " + level1);
->>>>>>> acfd905e
 		});
 		JLabel label = new JLabel(Messages.getString("TracesTab.11") + ": ");
 		builder.add(label, cc.xy(3, 2));
