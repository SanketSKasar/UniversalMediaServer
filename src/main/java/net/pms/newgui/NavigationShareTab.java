--- conflicted
+++ resolved
@@ -515,8 +515,6 @@
 		prettifyfilenames.addItemListener((ItemEvent e) -> {
 			configuration.setPrettifyFilenames((e.getStateChange() == ItemEvent.SELECTED));
 			hideextensions.setEnabled((e.getStateChange() != ItemEvent.SELECTED));
-<<<<<<< HEAD
-=======
 			episodeTitles.setEnabled((e.getStateChange() == ItemEvent.SELECTED));
 		});
 
@@ -528,7 +526,6 @@
 		}
 		episodeTitles.addItemListener((ItemEvent e) -> {
 			configuration.setUseInfoFromIMDB((e.getStateChange() == ItemEvent.SELECTED));
->>>>>>> cd1fe8fa
 		});
 
 		newmediafolder = new JCheckBox(Messages.getString("FoldTab.54"), configuration.isHideNewMediaFolder());
@@ -573,28 +570,12 @@
 
 		CustomJButton but = new CustomJButton(LooksFrame.readImageIcon("button-adddirectory.png"));
 		but.setToolTipText(Messages.getString("FoldTab.9"));
-<<<<<<< HEAD
-		but.addActionListener((java.awt.event.ActionEvent e) -> {
-=======
 		but.addActionListener((ActionEvent e) -> {
->>>>>>> cd1fe8fa
 			JFileChooser chooser;
 			try {
 				chooser = new JFileChooser();
 			} catch (Exception ee) {
 				chooser = new JFileChooser(new RestrictedFileSystemView());
-<<<<<<< HEAD
-			}
-			chooser.setFileSelectionMode(JFileChooser.DIRECTORIES_ONLY);
-			int returnVal = chooser.showOpenDialog((Component) e.getSource());
-			if (returnVal == JFileChooser.APPROVE_OPTION) {
-				((SharedFoldersTableModel) FList.getModel()).addRow(new Object[]{chooser.getSelectedFile().getAbsolutePath(), false});
-				if (FList.getModel().getValueAt(0, 0).equals(ALL_DRIVES)) {
-					((SharedFoldersTableModel) FList.getModel()).removeRow(0);
-				}
-				updateModel();
-=======
->>>>>>> cd1fe8fa
 			}
 			updateModel();
 		});
@@ -602,11 +583,7 @@
 
 		CustomJButton but2 = new CustomJButton(LooksFrame.readImageIcon("button-remove.png"));
 		but2.setToolTipText(Messages.getString("FoldTab.36"));
-<<<<<<< HEAD
-		but2.addActionListener((java.awt.event.ActionEvent e) -> {
-=======
 		but2.addActionListener((ActionEvent e) -> {
->>>>>>> cd1fe8fa
 			if (FList.getSelectedRow() > -1) {
 				((SharedFoldersTableModel) FList.getModel()).removeRow(FList.getSelectedRow());
 				if (FList.getModel().getRowCount() == 0) {
