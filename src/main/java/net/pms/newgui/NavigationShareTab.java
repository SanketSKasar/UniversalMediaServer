--- conflicted
+++ resolved
@@ -790,28 +790,7 @@
 		but5.setEnabled(configuration.getUseCache());
 
 		df = new DefaultListModel<>();
-<<<<<<< HEAD
-		CustomJButton but6 = new CustomJButton(LooksFrame.readImageIcon("button-monitor.png"));
-		but6.setToolTipText(Messages.getString("FoldTab.53"));
-		but6.addActionListener(new ActionListener() {
-			@Override
-			public void actionPerformed(ActionEvent e) {
-				if (FList.getSelectedIndex() > -1) {
-					((DefaultListModel) FList.getModel()).remove(FList.getSelectedIndex());
-					if (FList.getModel().getSize() == 0) {
-						((DefaultListModel) FList.getModel()).add(0, ALL_DRIVES);
-					}
-					updateModel();
-				}
-			}
-		});
-		//builderFolder.add(but6, FormLayoutUtil.flip(cc.xy(6, 3), colSpec, orientation));
-
-		df = new DefaultListModel();
-		File[] folders = PMS.get().getFoldersConf(false);
-=======
 		File[] folders = PMS.get().getFoldersConf();
->>>>>>> 9e007006
 		if (folders != null && folders.length > 0) {
 			for (File folder : folders) {
 				df.addElement(folder.getAbsolutePath());
