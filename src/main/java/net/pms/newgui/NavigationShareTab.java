--- conflicted
+++ resolved
@@ -512,18 +512,10 @@
 		prettifyfilenames = new JCheckBox(Messages.getString("FoldTab.43"), configuration.isPrettifyFilenames());
 		prettifyfilenames.setToolTipText(Messages.getString("FoldTab.45"));
 		prettifyfilenames.setContentAreaFilled(false);
-<<<<<<< HEAD
 		prettifyfilenames.addItemListener((ItemEvent e) -> {
 			configuration.setPrettifyFilenames((e.getStateChange() == ItemEvent.SELECTED));
 			hideextensions.setEnabled((e.getStateChange() != ItemEvent.SELECTED));
-=======
-		prettifyfilenames.addItemListener(new ItemListener() {
-			@Override
-			public void itemStateChanged(ItemEvent e) {
-				configuration.setPrettifyFilenames((e.getStateChange() == ItemEvent.SELECTED));
-				hideextensions.setEnabled((e.getStateChange() != ItemEvent.SELECTED));
-				episodeTitles.setEnabled((e.getStateChange() == ItemEvent.SELECTED));
-			}
+			episodeTitles.setEnabled((e.getStateChange() == ItemEvent.SELECTED));
 		});
 
 		episodeTitles = new JCheckBox(Messages.getString("FoldTab.63"), configuration.isUseInfoFromIMDB());
@@ -532,12 +524,8 @@
 		if (!configuration.isPrettifyFilenames()) {
 			episodeTitles.setEnabled(false);
 		}
-		episodeTitles.addItemListener(new ItemListener() {
-			@Override
-			public void itemStateChanged(ItemEvent e) {
-				configuration.setUseInfoFromIMDB((e.getStateChange() == ItemEvent.SELECTED));
-			}
->>>>>>> c723dc06
+		episodeTitles.addItemListener((ItemEvent e) -> {
+			configuration.setUseInfoFromIMDB((e.getStateChange() == ItemEvent.SELECTED));
 		});
 
 		newmediafolder = new JCheckBox(Messages.getString("FoldTab.54"), configuration.isHideNewMediaFolder());
@@ -582,67 +570,28 @@
 
 		CustomJButton but = new CustomJButton(LooksFrame.readImageIcon("button-adddirectory.png"));
 		but.setToolTipText(Messages.getString("FoldTab.9"));
-<<<<<<< HEAD
-		but.addActionListener((java.awt.event.ActionEvent e) -> {
+		but.addActionListener((ActionEvent e) -> {
 			JFileChooser chooser;
 			try {
 				chooser = new JFileChooser();
 			} catch (Exception ee) {
 				chooser = new JFileChooser(new RestrictedFileSystemView());
 			}
-			chooser.setFileSelectionMode(JFileChooser.DIRECTORIES_ONLY);
-			int returnVal = chooser.showOpenDialog((Component) e.getSource());
-			if (returnVal == JFileChooser.APPROVE_OPTION) {
-				((SharedFoldersTableModel) FList.getModel()).addRow(new Object[]{chooser.getSelectedFile().getAbsolutePath(), false});
-				if (FList.getModel().getValueAt(0, 0).equals(ALL_DRIVES)) {
-					((SharedFoldersTableModel) FList.getModel()).removeRow(0);
-=======
-		but.addActionListener(new ActionListener() {
-			@Override
-			public void actionPerformed(ActionEvent e) {
-				JFileChooser chooser;
-				try {
-					chooser = new JFileChooser();
-				} catch (Exception ee) {
-					chooser = new JFileChooser(new RestrictedFileSystemView());
-				}
-				chooser.setFileSelectionMode(JFileChooser.DIRECTORIES_ONLY);
-				int returnVal = chooser.showOpenDialog((Component) e.getSource());
-				if (returnVal == JFileChooser.APPROVE_OPTION) {
-					((SharedFoldersTableModel) FList.getModel()).addRow(new Object[]{chooser.getSelectedFile().getAbsolutePath(), false});
-					if (FList.getModel().getValueAt(0, 0).equals(ALL_DRIVES)) {
-						((SharedFoldersTableModel) FList.getModel()).removeRow(0);
-					}
-					updateModel();
->>>>>>> c723dc06
-				}
-				updateModel();
-			}
+			updateModel();
 		});
 		builderFolder.add(but, FormLayoutUtil.flip(cc.xy(1, 3), colSpec, orientation));
 
 		CustomJButton but2 = new CustomJButton(LooksFrame.readImageIcon("button-remove.png"));
 		but2.setToolTipText(Messages.getString("FoldTab.36"));
-<<<<<<< HEAD
-		but2.addActionListener((java.awt.event.ActionEvent e) -> {
+		but2.addActionListener((ActionEvent e) -> {
 			if (FList.getSelectedRow() > -1) {
 				((SharedFoldersTableModel) FList.getModel()).removeRow(FList.getSelectedRow());
 				if (FList.getModel().getRowCount() == 0) {
 					folderTableModel.addRow(new Object[]{ALL_DRIVES, false});
-=======
-		but2.addActionListener(new ActionListener() {
-			@Override
-			public void actionPerformed(ActionEvent e) {
-				if (FList.getSelectedRow() > -1) {
-					((SharedFoldersTableModel) FList.getModel()).removeRow(FList.getSelectedRow());
-					if (FList.getModel().getRowCount() == 0) {
-						folderTableModel.addRow(new Object[]{ALL_DRIVES, false});
-					}
-					updateModel();
->>>>>>> c723dc06
 				}
 				updateModel();
 			}
+			updateModel();
 		});
 		builderFolder.add(but2, FormLayoutUtil.flip(cc.xy(2, 3), colSpec, orientation));
 
