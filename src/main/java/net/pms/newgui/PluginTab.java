--- conflicted
+++ resolved
@@ -150,56 +150,6 @@
 
 		CustomJButton install = new CustomJButton(Messages.getString("NetworkTab.39"));
 		builder.add(install, FormLayoutUtil.flip(cc.xy(1, 5), colSpec, orientation));
-<<<<<<< HEAD
-		install.addActionListener((ActionEvent e) -> {
-			if (!ExternalFactory.localPluginsInstalled()) {
-				JOptionPane.showMessageDialog(
-					looksFrame,
-					Messages.getString("NetworkTab.40")
-				);
-				return;
-			}
-			// See if we have write permission in 'plugins'. We don't necessarily
-			// need admin rights here, this could be a standalone/local install
-			if (!FileUtil.getPathPermissions(configuration.getPluginDirectory()).contains("w")) {
-				JOptionPane.showMessageDialog(
-					looksFrame,
-					Messages.getString("PluginTab.15") + "\n" + Messages.getString("AutoUpdate.12"),
-					Messages.getString("Dialog.PermissionsError"),
-					JOptionPane.ERROR_MESSAGE
-				);
-				
-				return;
-			}
-			final int[] rows = table.getSelectedRows();
-			JPanel panel = new JPanel();
-			GridLayout layout1 = new GridLayout(3, 1);
-			panel.setLayout(layout1);
-			final JFrame frame = new JFrame(Messages.getString("NetworkTab.46"));
-			frame.setSize(250, 110);
-			JProgressBar progressBar = new JProgressBar();
-			progressBar.setIndeterminate(true);
-			panel.add(progressBar);
-			final JLabel label = new JLabel("");
-			final JLabel inst = new JLabel("");
-			panel.add(inst);
-			panel.add(label);
-			frame.add(panel);
-			// Center the installation progress window
-			frame.setLocationRelativeTo(null);
-			Runnable r = () -> {
-				for (int i = 0; i < rows.length; i++) {
-					DownloadPlugins plugin = plugins.get(rows[i]);
-					if (plugin.isOld()) {
-						// This plugin requires newer UMS
-						// display error and skip it.
-						JOptionPane.showMessageDialog(
-							looksFrame,
-							"Plugin " + plugin.getName() + " requires a newer version of UMS. Please upgrade.",
-							"Version Error",
-							JOptionPane.ERROR_MESSAGE
-						);
-=======
 		install.addActionListener(new ActionListener() {
 			@Override
 			public void actionPerformed(ActionEvent e) {
@@ -276,7 +226,6 @@
 								LOGGER.debug("Full error: " + e);
 							}
 						}
->>>>>>> 9ea8adda
 						frame.setVisible(false);
 						continue;
 					}
@@ -376,8 +325,6 @@
 						}
 						cred.clearProperty(key);
 					}
-<<<<<<< HEAD
-=======
 
 					try {
 						cred.save();
@@ -387,7 +334,6 @@
 					}
 
 					refreshCred(credTable);
->>>>>>> 9ea8adda
 				}
 				
 				try {
@@ -410,26 +356,6 @@
 			JScrollPane scrollPane = new JScrollPane(textArea);
 			scrollPane.setPreferredSize(new Dimension(900, 450));
 
-<<<<<<< HEAD
-			try {
-				configuration.initCred();
-			} catch (IOException e2) {
-				LOGGER.debug("error creating cred file");
-				return;
-			}
-
-			File f = configuration.getCredFile();
-
-			try {
-				try (FileInputStream fis = new FileInputStream(f); BufferedReader in = new BufferedReader(new InputStreamReader(fis))) {
-					String line;
-					StringBuilder sb = new StringBuilder();
-					while ((line = in.readLine()) != null) {
-						sb.append(line);
-						sb.append("\n");
-					}
-					textArea.setText(sb.toString());
-=======
 				try {
 					configuration.initCred();
 				} catch (IOException e2) {
@@ -460,7 +386,6 @@
 					LOGGER.error("Could not read credentials file: {}", e1.getMessage());
 					LOGGER.trace("", e1);
 					return;
->>>>>>> 9ea8adda
 				}
 			} catch (IOException e1) {
 				return;
@@ -481,13 +406,6 @@
 					null
 				) == JOptionPane.OK_OPTION
 				) {
-<<<<<<< HEAD
-				String text = textArea.getText();
-				try {
-					try (FileOutputStream fos = new FileOutputStream(f)) {
-						fos.write(text.getBytes());
-						fos.flush();
-=======
 					String text = textArea.getText();
 					try {
 						try (FileOutputStream fos = new FileOutputStream(f)) {
@@ -504,7 +422,6 @@
 						refreshCred(credTable);
 					} catch (Exception e1) {
 						JOptionPane.showMessageDialog(looksFrame, Messages.getString("NetworkTab.55") + ": " + e1.getMessage());
->>>>>>> 9ea8adda
 					}
 					PMS.getConfiguration().reload();
 				} catch (Exception e1) {
@@ -738,19 +655,6 @@
 		final char defEchoChar = pText.getEchoChar();
 
 		JButton ok = new JButton(Messages.getString("Dialog.OK"));
-<<<<<<< HEAD
-		ok.addActionListener((ActionEvent e) -> {
-			frame.setVisible(false);
-			String key = oText.getText();
-			String pwd1 = new String(pText.getPassword());
-			if (StringUtils.isEmpty(key) ||
-				StringUtils.isEmpty(uText.getText()) || StringUtils.isEmpty(pwd1)) {
-				// ignore this
-				return;
-			}
-			if (StringUtils.isNotEmpty(tText.getText())) {
-				key = key + "." + tText.getText();
-=======
 		ok.addActionListener(new ActionListener() {
 			@Override
 			public void actionPerformed(ActionEvent e) {
@@ -778,7 +682,9 @@
 					LOGGER.trace("", e1);
 				}
 				refreshCred(table);
->>>>>>> 9ea8adda
+			}
+			if (StringUtils.isNotEmpty(tText.getText())) {
+				key = key + "." + tText.getText();
 			}
 			String val = uText.getText() + "," + pwd1;
 			cred.addProperty(key, val);
