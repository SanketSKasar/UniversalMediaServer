--- conflicted
+++ resolved
@@ -139,10 +139,6 @@
 		return tag;
 	}
 
-<<<<<<< HEAD
-	public String getAddress() {
-		return PMS.get().getServer().getHost() + ":" + server.getAddress().getPort();
-=======
 	private String getCookie(String cstr) {
 		if (StringUtils.isEmpty(cstr)) {
 			return null;
@@ -155,7 +151,10 @@
 			}
 		}
 		return null;
->>>>>>> d2fb8735
+	}
+
+	public String getAddress() {
+		return PMS.get().getServer().getHost() + ":" + server.getAddress().getPort();
 	}
 
 	public RootFolder getRoot(String user, HttpExchange t) {
