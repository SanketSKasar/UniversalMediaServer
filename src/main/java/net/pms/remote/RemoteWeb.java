package net.pms.remote;

import com.sun.net.httpserver.*;
import java.io.*;
import java.net.InetAddress;
import java.net.InetSocketAddress;
import java.security.KeyStore;
import java.util.ArrayList;
import java.util.Collections;
import java.util.HashMap;
import java.util.Map;
import java.util.Set;
import java.util.UUID;
import java.util.concurrent.Executors;
import javax.net.ssl.*;
import net.pms.PMS;
import net.pms.configuration.PmsConfiguration;
import net.pms.configuration.RendererConfiguration;
import net.pms.configuration.WebRender;
import net.pms.dlna.DLNAResource;
import net.pms.dlna.RootFolder;
import net.pms.newgui.DbgPacker;
import org.apache.commons.configuration.ConfigurationException;
import org.apache.commons.lang.StringUtils;
import org.slf4j.Logger;
import org.slf4j.LoggerFactory;

public class RemoteWeb {
	private static final Logger LOGGER = LoggerFactory.getLogger(RemoteWeb.class);
	private static final int DEFAULT_PORT = 9001;
	private KeyStore ks;
	private KeyManagerFactory kmf;
	private TrustManagerFactory tmf;
	private HttpServer server;
	private SSLContext sslContext;
	private HashMap<String, String> users;
	private HashMap<String, String> tags;
	private Map<String, RootFolder> roots;
	private RemoteUtil.ResourceManager resources;
	private static final PmsConfiguration configuration = PMS.getConfiguration();

	public RemoteWeb() {
		this(DEFAULT_PORT);
	}

	public RemoteWeb(int port) {
		if (port <= 0) {
			port = DEFAULT_PORT;
		}

<<<<<<< HEAD
		users = new HashMap<String, String>();
		tags = new HashMap<String, String>();
		roots = new HashMap<String, RootFolder>();
=======
		users = new HashMap<>();
		tags = new HashMap<>();
		roots = Collections.synchronizedMap(new HashMap<String, RootFolder>());
>>>>>>> 7c098500
		// Add "classpaths" for resolving web resources
		resources = new RemoteUtil.ResourceManager(
			"file:" + configuration.getProfileDirectory() + "/web/",
			"jar:file:" + configuration.getProfileDirectory() + "/web.zip!/",
			"file:" + configuration.getWebPath() + "/"
		);

		try {
			readCred();

			// Setup the socket address
			InetSocketAddress address = new InetSocketAddress(InetAddress.getByName("0.0.0.0"), port);

			// initialise the HTTP(S) server
			if (configuration.getWebHttps()) {
				server = httpsServer(address);
			} else {
				server = HttpServer.create(address, 0);
			}

			int threads = configuration.getWebThreads();

			// Add context handlers
			addCtx("/", new RemoteStartHandler(this));
			addCtx("/browse", new RemoteBrowseHandler(this));
			RemotePlayHandler playHandler = new RemotePlayHandler(this);
			addCtx("/play", playHandler);
			addCtx("/playstatus", playHandler);
			addCtx("/playlist", playHandler);
			addCtx("/media", new RemoteMediaHandler(this));
			addCtx("/fmedia", new RemoteMediaHandler(this, true));
			addCtx("/thumb", new RemoteThumbHandler(this));
			addCtx("/raw", new RemoteRawHandler(this));
			addCtx("/files", new RemoteFileHandler(this));
			addCtx("/doc", new RemoteDocHandler(this));
			addCtx("/push", playHandler);
			server.setExecutor(Executors.newFixedThreadPool(threads));
			server.start();
		} catch (Exception e) {
			LOGGER.debug("Couldn't start RemoteWEB " + e);
		}
	}

	private HttpServer httpsServer(InetSocketAddress address) throws Exception {
		HttpsServer server = HttpsServer.create(address, 0);

		sslContext = SSLContext.getInstance("TLS");

		// Initialize the keystore
		char[] password = "umsums".toCharArray();
		ks = KeyStore.getInstance("JKS");
		FileInputStream fis = new FileInputStream("UMS.jks");
		ks.load(fis, password);

		// Setup the key manager factory
		kmf = KeyManagerFactory.getInstance("SunX509");
		kmf.init(ks, password);

		// Setup the trust manager factory
		tmf = TrustManagerFactory.getInstance("SunX509");
		tmf.init(ks);

		sslContext.init(kmf.getKeyManagers(), tmf.getTrustManagers(), null);

		server.setHttpsConfigurator(new HttpsConfigurator(sslContext) {
			@Override
			public void configure(HttpsParameters params) {
				try {
					// initialise the SSL context
					SSLContext c = SSLContext.getDefault();
					SSLEngine engine = c.createSSLEngine();
					params.setNeedClientAuth(true);
					params.setCipherSuites(engine.getEnabledCipherSuites());
					params.setProtocols(engine.getEnabledProtocols());

					// get the default parameters
					SSLParameters defaultSSLParameters = c.getDefaultSSLParameters();
					params.setSSLParameters(defaultSSLParameters);
				} catch (Exception e) {
					LOGGER.debug("https configure error  " + e);
				}
			}
		});
		return server;
	}

	public String getTag(String user) {
		String tag = tags.get(user);
		if (tag == null) {
			return user;
		}
		return tag;
	}

	public String getAddress() {
		return PMS.get().getServer().getHost() + ":" + server.getAddress().getPort();
	}

	public RootFolder getRoot(String user, HttpExchange t) {
		return getRoot(user, false, t);
	}

	public RootFolder getRoot(String user, boolean create, HttpExchange t) {
		String groupTag = getTag(user);
		String cookie = RemoteUtil.getCookie("UMS", t);
		RootFolder root = roots.get(cookie);
		if (root == null) {
			// Double-check for cookie errors
			WebRender valid = RemoteUtil.matchRenderer(user, t);
			if (valid != null) {
				// A browser of the same type and user is already connected at
				// this ip but for some reason we didn't get a cookie match.
				RootFolder validRoot = valid.getRootFolder();
				// Do a reverse lookup to see if it's been registered
				for (String c : roots.keySet()) {
					if (roots.get(c) == validRoot) {
						// Found
						root = validRoot;
						cookie = c;
						LOGGER.debug("Allowing browser connection without cookie match: {}: {}", valid.getRendererName(), t.getRemoteAddress().getAddress());
						break;
					}
				}
			}
		}
		if (!create || (root != null)) {
			t.getResponseHeaders().add("Set-Cookie", "UMS=" + cookie + ";Path=/");
			return root;
		}
<<<<<<< HEAD
		ArrayList<String> tag = new ArrayList<String>();
		tag.add(user);
		if (!groupTag.equals(user)) {
			tag.add(groupTag);
		}

		tag.add(t.getRemoteAddress().getHostName());
		tag.add("web");
		root = new RootFolder(tag);
		try {
			WebRender render = new WebRender(user);
			root.setDefaultRenderer(render);
			render.setRootFolder(root);
			render.associateIP(t.getRemoteAddress().getAddress());
			render.associatePort(t.getRemoteAddress().getPort());
//			render.setUA(t.getRequestHeaders().getFirst("User-agent"));
			render.setBrowserInfo(RemoteUtil.getCookie("UMSINFO", t), t.getRequestHeaders().getFirst("User-agent"));
			PMS.get().setRendererFound(render);
		} catch (ConfigurationException e) {
			root.setDefaultRenderer(RendererConfiguration.getDefaultConf());
=======
		synchronized (roots) {
			ArrayList<String> tag = new ArrayList<>();
			tag.add(user);
			if (!groupTag.equals(user)) {
				tag.add(groupTag);
			}

			tag.add(t.getRemoteAddress().getHostString());
			tag.add("web");
			root = new RootFolder(tag);
			try {
				WebRender render = new WebRender(user);
				root.setDefaultRenderer(render);
				render.setRootFolder(root);
				render.associateIP(t.getRemoteAddress().getAddress());
				render.associatePort(t.getRemoteAddress().getPort());
				if (configuration.useWebSubLang()) {
					render.setSubLang(StringUtils.join(RemoteUtil.getLangs(t), ","));
				}
//				render.setUA(t.getRequestHeaders().getFirst("User-agent"));
				render.setBrowserInfo(RemoteUtil.getCookie("UMSINFO", t), t.getRequestHeaders().getFirst("User-agent"));
				PMS.get().setRendererFound(render);
			} catch (ConfigurationException e) {
				root.setDefaultRenderer(RendererConfiguration.getDefaultConf());
			}
			//root.setDefaultRenderer(RendererConfiguration.getRendererConfigurationByName("web"));
			root.discoverChildren();
			cookie = UUID.randomUUID().toString();
			t.getResponseHeaders().add("Set-Cookie", "UMS=" + cookie + ";Path=/");
			roots.put(cookie, root);
>>>>>>> 7c098500
		}
		return root;
	}

	public void associate(HttpExchange t, RendererConfiguration r) {
		WebRender wr = (WebRender) r;
		wr.associateIP(t.getRemoteAddress().getAddress());
		wr.associatePort(t.getRemoteAddress().getPort());
	}

	private void addCtx(String path, HttpHandler h) {
		HttpContext ctx = server.createContext(path, h);
		if (configuration.isWebAuthenticate()) {
			ctx.setAuthenticator(new BasicAuthenticator("") {
				@Override
				public boolean checkCredentials(String user, String pwd) {
					LOGGER.debug("authenticate " + user);
					return pwd.equals(users.get(user));
					//return true;
				}
			});
		}
	}

	private void readCred() throws IOException {
		String cPath = (String) configuration.getCustomProperty("cred.path");
		if (StringUtils.isEmpty(cPath)) {
			return;
		}
		File f = new File(cPath);
		if (!f.exists()) {
			return;
		}
		BufferedReader in;
		in = new BufferedReader(new FileReader(f));
		String str;
		while ((str = in.readLine()) != null) {
			str = str.trim();
			if (StringUtils.isEmpty(str) || str.startsWith("#")) {
				continue;
			}
			String[] s = str.split("\\s*=\\s*", 2);
			if (s.length < 2) {
				continue;
			}
			if (!s[0].startsWith("web")) {
				continue;
			}
			String[] s1 = s[0].split("\\.", 2);
			String[] s2 = s[1].split(",", 2);
			if (s2.length < 2) {
				continue;
			}
			// s2[0] == usr s2[1] == pwd s1[1] == tag
			users.put(s2[0], s2[1]);
			if (s1.length > 1) {
				// there is a tag here
				tags.put(s2[0], s1[1]);
			}
		}
		in.close();
	}

	public HttpServer getServer() {
		return server;
	}

	static class RemoteThumbHandler implements HttpHandler {
		private RemoteWeb parent;

		public RemoteThumbHandler(RemoteWeb parent) {
			this.parent = parent;

		}

		@Override
		public void handle(HttpExchange t) throws IOException {
			if (RemoteUtil.deny(t)) {
				throw new IOException("Access denied");
			}
			String id = RemoteUtil.getId("thumb/", t);
			LOGGER.trace("web thumb req " + id);
			if (id.contains("logo")) {
				RemoteUtil.sendLogo(t);
				return;
			}
			RootFolder root = parent.getRoot(RemoteUtil.userName(t), t);
			if (root == null) {
				LOGGER.debug("weird root in thumb req");
				throw new IOException("Unknown root");
			}
			final DLNAResource r = root.getDLNAResource(id, root.getDefaultRenderer());
			if (r == null) {
				// another error
				LOGGER.debug("media unknown");
				throw new IOException("Bad id");
			}
			InputStream in;
			if (!configuration.isShowCodeThumbs() && !r.isCodeValid(r)) {
				// we shouldn't show the thumbs for coded objects
				// unless the code is entered
				in = r.getGenericThumbnailInputStream(null);
			} else {
				r.checkThumbnail();
				in = r.getThumbnailInputStream();
			}
			Headers hdr = t.getResponseHeaders();
			hdr.add("Content-Type", r.getThumbnailContentType());
			hdr.add("Accept-Ranges", "bytes");
			hdr.add("Connection", "keep-alive");
			t.sendResponseHeaders(200, in.available());
			OutputStream os = t.getResponseBody();
			LOGGER.debug("input is " + in + " out " + os);
			RemoteUtil.dump(in, os);
		}
	}

	static class RemoteFileHandler implements HttpHandler {
		private RemoteWeb parent;

		public RemoteFileHandler(RemoteWeb parent) {
			this.parent = parent;
		}

		@Override
		public void handle(HttpExchange t) throws IOException {
			LOGGER.debug("file req " + t.getRequestURI());

			String path = t.getRequestURI().getPath();
			String response = null;
			String mime = null;
			int status = 200;

			if (path.contains("crossdomain.xml")) {
				response = "<?xml version=\"1.0\"?>" +
					"<!-- http://www.bitsontherun.com/crossdomain.xml -->" +
					"<cross-domain-policy>" +
					"<allow-access-from domain=\"*\" />" +
					"</cross-domain-policy>";
				mime = "text/xml";

			} else if (path.startsWith("/files/log/")) {
				String filename = path.substring(11);
				if (filename.equals("info")) {
					String log = PMS.get().getFrame().getLog();
					log = log.replaceAll("\n", "<br>");
					String fullLink = "<br><a href=\"/files/log/full\">Full log</a><br><br>";
					String x = fullLink + log;
					if (StringUtils.isNotEmpty(log)) {
						x = x + fullLink;
					}
					response = "<html><title>UMS LOG</title><body>" + x + "</body></html>";
				} else {
					File file = parent.getResources().getFile(filename);
					if (file != null) {
						filename = file.getName();
						HashMap<String, Object> vars = new HashMap<String, Object>();
						vars.put("title", filename);
						vars.put("brush", filename.endsWith("debug.log") ? "debug_log" :
							filename.endsWith(".log") ? "log" : "conf");
						vars.put("log", RemoteUtil.read(file).replace("<", "&lt;"));
						response = parent.getResources().getTemplate("util/log.html").execute(vars);
					} else {
						status = 404;
					}
				}
				mime = "text/html";

			} else if (parent.getResources().write(path.substring(7), t)) {
				// The resource manager found and sent the file, all done.
				return;

			} else {
				status = 404;
			}

			if (status == 404 && response == null) {
				response = "<html><body>404 - File Not Found: " + path + "</body></html>";
				mime = "text/html";
			}

			RemoteUtil.respond(t, response, status, mime);
		}
	}

	static class RemoteStartHandler implements HttpHandler {
		private static final Logger LOGGER = LoggerFactory.getLogger(RemoteStartHandler.class);
		private final static String CRLF = "\r\n";
		private RemoteWeb parent;

		public RemoteStartHandler(RemoteWeb parent) {
			this.parent = parent;
		}

		@Override
		public void handle(HttpExchange t) throws IOException {
			LOGGER.debug("root req " + t.getRequestURI());
			if (RemoteUtil.deny(t)) {
				throw new IOException("Access denied");
			}
			if (t.getRequestURI().getPath().contains("favicon")) {
				RemoteUtil.sendLogo(t);
				return;
			}

			HashMap<String, Object> vars = new HashMap<String, Object>();
			vars.put("serverName", configuration.getServerName());
			vars.put("profileName", configuration.getProfileName());

			String response = parent.getResources().getTemplate("start.html").execute(vars);
			RemoteUtil.respond(t, response, 200, "text/html");
		}
	}

	static class RemoteDocHandler implements HttpHandler {
		private static final Logger LOGGER = LoggerFactory.getLogger(RemoteDocHandler.class);
		private final static String CRLF = "\r\n";

		private RemoteWeb parent;

		public RemoteDocHandler(RemoteWeb parent) {
			this.parent = parent;
			// Make sure logs are available right away
			getLogs(false);
		}

		@Override
		public void handle(HttpExchange t) throws IOException {
			LOGGER.debug("root req " + t.getRequestURI());
			if (RemoteUtil.deny(t)) {
				throw new IOException("Access denied");
			}
			if (t.getRequestURI().getPath().contains("favicon")) {
				RemoteUtil.sendLogo(t);
				return;
			}

			HashMap<String, Object> vars = new HashMap<String, Object>();
			vars.put("logs", getLogs(true));
			if (configuration.getUseCache()) {
				vars.put("cache", "http://" + PMS.get().getServer().getHost() + ":" + PMS.get().getServer().getPort() + "/console/home");
			}

			String response = parent.getResources().getTemplate("doc.html").execute(vars);
			RemoteUtil.respond(t, response, 200, "text/html");
		}

		private ArrayList<HashMap<String, String>> getLogs(boolean asList) {
			Set<File> files = new DbgPacker().getItems();
			ArrayList<HashMap<String, String>> logs = asList ? new ArrayList<HashMap<String, String>>() : null;
			for (File f : files) {
				if (f.exists()) {
					String id = String.valueOf(parent.getResources().add(f));
					if (asList) {
						HashMap<String, String> item = new HashMap<String, String>();
						item.put("filename", f.getName());
						item.put("id", id);
						logs.add(item);
					}
				}
			}
			return logs;
		}
	}

	public RemoteUtil.ResourceManager getResources() {
		return resources;
	}

	public String getUrl() {
		return (server instanceof HttpsServer ? "https://" : "http://") +
			PMS.get().getServer().getHost() + ":" + server.getAddress().getPort();
	}
}<|MERGE_RESOLUTION|>--- conflicted
+++ resolved
@@ -48,15 +48,9 @@
 			port = DEFAULT_PORT;
 		}
 
-<<<<<<< HEAD
 		users = new HashMap<String, String>();
 		tags = new HashMap<String, String>();
-		roots = new HashMap<String, RootFolder>();
-=======
-		users = new HashMap<>();
-		tags = new HashMap<>();
 		roots = Collections.synchronizedMap(new HashMap<String, RootFolder>());
->>>>>>> 7c098500
 		// Add "classpaths" for resolving web resources
 		resources = new RemoteUtil.ResourceManager(
 			"file:" + configuration.getProfileDirectory() + "/web/",
@@ -186,30 +180,8 @@
 			t.getResponseHeaders().add("Set-Cookie", "UMS=" + cookie + ";Path=/");
 			return root;
 		}
-<<<<<<< HEAD
-		ArrayList<String> tag = new ArrayList<String>();
-		tag.add(user);
-		if (!groupTag.equals(user)) {
-			tag.add(groupTag);
-		}
-
-		tag.add(t.getRemoteAddress().getHostName());
-		tag.add("web");
-		root = new RootFolder(tag);
-		try {
-			WebRender render = new WebRender(user);
-			root.setDefaultRenderer(render);
-			render.setRootFolder(root);
-			render.associateIP(t.getRemoteAddress().getAddress());
-			render.associatePort(t.getRemoteAddress().getPort());
-//			render.setUA(t.getRequestHeaders().getFirst("User-agent"));
-			render.setBrowserInfo(RemoteUtil.getCookie("UMSINFO", t), t.getRequestHeaders().getFirst("User-agent"));
-			PMS.get().setRendererFound(render);
-		} catch (ConfigurationException e) {
-			root.setDefaultRenderer(RendererConfiguration.getDefaultConf());
-=======
 		synchronized (roots) {
-			ArrayList<String> tag = new ArrayList<>();
+			ArrayList<String> tag = new ArrayList<String>();
 			tag.add(user);
 			if (!groupTag.equals(user)) {
 				tag.add(groupTag);
@@ -238,7 +210,6 @@
 			cookie = UUID.randomUUID().toString();
 			t.getResponseHeaders().add("Set-Cookie", "UMS=" + cookie + ";Path=/");
 			roots.put(cookie, root);
->>>>>>> 7c098500
 		}
 		return root;
 	}
