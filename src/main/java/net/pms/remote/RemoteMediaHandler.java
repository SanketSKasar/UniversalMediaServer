package net.pms.remote;

import com.sun.net.httpserver.Headers;
import com.sun.net.httpserver.HttpExchange;
import com.sun.net.httpserver.HttpHandler;
import java.io.IOException;
import java.io.InputStream;
import java.io.OutputStream;
import net.pms.PMS;
import net.pms.configuration.FormatConfiguration;
import net.pms.configuration.RendererConfiguration;
import net.pms.configuration.WebRender;
import net.pms.dlna.*;
import net.pms.encoders.FFMpegVideo;
import net.pms.encoders.FFmpegAudio;
import net.pms.encoders.FFmpegWebVideo;
import net.pms.util.FileUtil;
import org.slf4j.Logger;
import org.slf4j.LoggerFactory;

public class RemoteMediaHandler implements HttpHandler {
	private static final Logger LOGGER = LoggerFactory.getLogger(RemoteMediaHandler.class);
	private RemoteWeb parent;
	private String path;
	private RendererConfiguration render;
	private boolean flash;

	public RemoteMediaHandler(RemoteWeb parent) {
		this(parent, "media/", null);
	}

	public RemoteMediaHandler(RemoteWeb parent, boolean flash) {
		this(parent, "fmedia/", null);
		this.flash = flash;
	}

	public RemoteMediaHandler(RemoteWeb parent, String path, RendererConfiguration render) {
		this.flash = false;
		this.parent = parent;
		this.path = path;
		this.render = render;
	}

	@Override
	public void handle(HttpExchange t) throws IOException {
		if (RemoteUtil.deny(t)) {
			throw new IOException("Access denied");
		}
		RootFolder root = parent.getRoot(RemoteUtil.userName(t), t);
		if (root == null) {
			throw new IOException("Unknown root");
		}
		Headers h = t.getRequestHeaders();
		for (String h1 : h.keySet()) {
			LOGGER.debug("key " + h1 + "=" + h.get(h1));
		}
		String id = RemoteUtil.getId(path, t);
		id = RemoteUtil.strip(id);
		RendererConfiguration r = render;
		if (render == null) {
			r = root.getDefaultRenderer();
		}
		DLNAResource dlna = root.getDLNAResource(id, r);
		if (dlna == null) {
			// another error
			LOGGER.debug("media unkonwn");
			throw new IOException("Bad id");
		}
		if (!dlna.isCodeValid(dlna)) {
			LOGGER.debug("coded object with invalid code");
			throw new IOException("Bad code");
		}
		DLNAMediaSubtitle sid = null;
		long len = dlna.length();
		Range range = RemoteUtil.parseRange(t.getRequestHeaders(), len);
		String mime = root.getDefaultRenderer().getMimeType(dlna.mimeType());
		//DLNAResource dlna = res.get(0);
		WebRender render = (WebRender) r;
		DLNAMediaInfo m = dlna.getMedia();
		if (m == null) {
			m = new DLNAMediaInfo();
			dlna.setMedia(m);
		}
		if (mime.equals(FormatConfiguration.MIMETYPE_AUTO) && m.getMimeType() != null) {
			mime = m.getMimeType();
		}
		int code = 200;
		dlna.setDefaultRenderer(r);
		if (dlna.getFormat().isVideo()) {
			if (flash) {
				mime = "video/flash";
			} else if (!RemoteUtil.directmime(mime) || RemoteUtil.transMp4(mime, m)) {
				mime = render != null ? render.getVideoMimeType() : RemoteUtil.transMime();
				if (FileUtil.isUrl(dlna.getSystemName())) {
					dlna.setPlayer(new FFmpegWebVideo());
				} else {
					dlna.setPlayer(new FFMpegVideo());
				}
				//code = 206;
			}
			if (
				PMS.getConfiguration().getWebSubs() &&
				dlna.getMediaSubtitle() != null &&
				dlna.getMediaSubtitle().isExternal()
			) {
				// fetched on the side
				sid = dlna.getMediaSubtitle();
				dlna.setMediaSubtitle(null);
			}
		}

		if (!RemoteUtil.directmime(mime) && dlna.getFormat().isAudio()) {
			dlna.setPlayer(new FFmpegAudio());
			code = 206;
		}

		m.setMimeType(mime);
		LOGGER.debug("dumping media " + mime + " " + dlna);
		InputStream in = dlna.getInputStream(range, root.getDefaultRenderer());
		Headers hdr = t.getResponseHeaders();
		hdr.add("Content-Type", mime);
		hdr.add("Accept-Ranges", "bytes");
		if (range != null) {
			long end = range.asByteRange().getEnd();
			long start = range.asByteRange().getStart();
			String rStr = start + "-" + end + "/*" ;
			hdr.add("Content-Range", "bytes " + rStr);
			if (start != 0) {
				code = 206;
			}

		}
		hdr.add("Server", PMS.get().getServerName());
		hdr.add("Connection", "keep-alive");
		t.sendResponseHeaders(code, 0);
		OutputStream os = t.getResponseBody();
<<<<<<< HEAD
		StartStopListenerDelegate startStop = new StartStopListenerDelegate(t.getRemoteAddress().getHostName());
		startStop.setRenderer(render);
=======
>>>>>>> 7c098500
		if (!dlna.quietPlay()) {
			PMS.get().getFrame().setStatusLine("Serving " + dlna.getName());
		}
		render.start(dlna);
		if (sid != null) {
			dlna.setMediaSubtitle(sid);
		}
		RemoteUtil.dump(in, os);
		PMS.get().getFrame().setStatusLine("");
	}
}<|MERGE_RESOLUTION|>--- conflicted
+++ resolved
@@ -134,11 +134,6 @@
 		hdr.add("Connection", "keep-alive");
 		t.sendResponseHeaders(code, 0);
 		OutputStream os = t.getResponseBody();
-<<<<<<< HEAD
-		StartStopListenerDelegate startStop = new StartStopListenerDelegate(t.getRemoteAddress().getHostName());
-		startStop.setRenderer(render);
-=======
->>>>>>> 7c098500
 		if (!dlna.quietPlay()) {
 			PMS.get().getFrame().setStatusLine("Serving " + dlna.getName());
 		}
