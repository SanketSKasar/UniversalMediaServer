/*
 * PS3 Media Server, for streaming any medias to your PS3.
 * Copyright (C) 2008  A.Brochard
 *
 * This program is free software; you can redistribute it and/or
 * modify it under the terms of the GNU General Public License
 * as published by the Free Software Foundation; version 2
 * of the License only.
 *
 * This program is distributed in the hope that it will be useful,
 * but WITHOUT ANY WARRANTY; without even the implied warranty of
 * MERCHANTABILITY or FITNESS FOR A PARTICULAR PURPOSE.  See the
 * GNU General Public License for more details.
 *
 * You should have received a copy of the GNU General Public License
 * along with this program; if not, write to the Free Software
 * Foundation, Inc., 51 Franklin Street, Fifth Floor, Boston, MA  02110-1301, USA.
 */
package net.pms.dlna;

import java.io.*;
import java.nio.file.Files;
import java.util.*;
import java.util.concurrent.locks.ReentrantReadWriteLock;
import net.pms.PMS;
import net.pms.configuration.PmsConfiguration;
import net.pms.configuration.RendererConfiguration;
import net.pms.formats.AudioAsVideo;
import net.pms.formats.Format;
import net.pms.formats.v2.SubtitleType;
import net.pms.io.OutputParams;
import net.pms.io.ProcessWrapperImpl;
import net.pms.network.HTTPResource;
import net.pms.util.CoverSupplier;
import net.pms.util.CoverUtil;
import net.pms.util.FileUtil;
import net.pms.util.FullyPlayed;
import net.pms.util.MpegUtil;
import net.pms.util.ProcessUtil;
import static net.pms.util.StringUtil.*;
import net.pms.util.UMSUtils;
import static org.apache.commons.lang3.StringUtils.isNotBlank;
import static org.apache.commons.lang3.StringUtils.isBlank;
import org.apache.sanselan.ImageInfo;
import org.apache.sanselan.ImageReadException;
import org.apache.sanselan.Sanselan;
import org.apache.sanselan.common.IImageMetadata;
import org.apache.sanselan.formats.jpeg.JpegImageMetadata;
import org.apache.sanselan.formats.tiff.TiffField;
import org.apache.sanselan.formats.tiff.constants.TiffConstants;
import org.jaudiotagger.audio.AudioFile;
import org.jaudiotagger.audio.AudioFileIO;
import org.jaudiotagger.audio.AudioHeader;
import org.jaudiotagger.audio.exceptions.CannotReadException;
import org.jaudiotagger.audio.exceptions.InvalidAudioFrameException;
import org.jaudiotagger.audio.exceptions.ReadOnlyFileException;
import org.jaudiotagger.tag.FieldKey;
import org.jaudiotagger.tag.KeyNotFoundException;
import org.jaudiotagger.tag.Tag;
import org.jaudiotagger.tag.TagException;
import org.slf4j.Logger;
import org.slf4j.LoggerFactory;

/**
 * This class keeps track of media file metadata scanned by the MediaInfo library.
 *
 * TODO: Change all instance variables to private. For backwards compatibility
 * with external plugin code the variables have all been marked as deprecated
 * instead of changed to private, but this will surely change in the future.
 * When everything has been changed to private, the deprecated note can be
 * removed.
 */
public class DLNAMediaInfo implements Cloneable {
	private static final Logger LOGGER = LoggerFactory.getLogger(DLNAMediaInfo.class);
	private static final PmsConfiguration configuration = PMS.getConfiguration();

	public static final long ENDFILE_POS = 99999475712L;

	/**
	 * Maximum size of a stream, taking into account that some renderers (like
	 * the PS3) will convert this <code>long</code> to <code>int</code>.
	 * Truncating this value will still return the maximum value that an
	 * <code>int</code> can contain.
	 */
	public static final long TRANS_SIZE = Long.MAX_VALUE - Integer.MAX_VALUE - 1;

	private final Object videoWithinH264LevelLimitsLock = new Object();
	private Boolean videoWithinH264LevelLimits = null;

	// Stored in database
	private Double durationSec;

	/**
	 * @deprecated Use standard getter and setter to access this variable.
	 */
	@Deprecated
	public int bitrate;

	/**
	 * @deprecated Use standard getter and setter to access this variable.
	 */
	@Deprecated
	public int width;

	/**
	 * @deprecated Use standard getter and setter to access this variable.
	 */
	@Deprecated
	public int height;

	/**
	 * @deprecated Use standard getter and setter to access this variable.
	 */
	@Deprecated
	public long size;

	/**
	 * @deprecated Use standard getter and setter to access this variable.
	 */
	@Deprecated
	public String codecV;

	/**
	 * @deprecated Use standard getter and setter to access this variable.
	 */
	@Deprecated
	public String frameRate;

	private String frameRateMode;

	/**
	 * @deprecated Use standard getter and setter to access this variable.
	 */
	@Deprecated
	public String aspect;

	public String aspectRatioDvdIso;
	public String aspectRatioContainer;
	public String aspectRatioVideoTrack;

	private byte thumb[];

	/**
	 * @deprecated Use standard getter and setter to access this variable.
	 */
	@Deprecated
	public String mimeType;

	/**
	 * @deprecated Use standard getter and setter to access this variable.
	 */
	@Deprecated
	public int bitsPerPixel;

	private final ReentrantReadWriteLock referenceFrameCountLock = new ReentrantReadWriteLock();
	private byte referenceFrameCount = -1;

	private final ReentrantReadWriteLock avcLevelLock = new ReentrantReadWriteLock();
	private String avcLevel = null;

	private final Object h264ProfileLock = new Object();
	private String h264Profile = null;

	private List<DLNAMediaAudio> audioTracks = new ArrayList<>();
	private List<DLNAMediaSubtitle> subtitleTracks = new ArrayList<>();

	/**
	 * @deprecated Use standard getter and setter to access this variable.
	 */
	@Deprecated
	public String model;

	/**
	 * @deprecated Use standard getter and setter to access this variable.
	 */
	@Deprecated
	public int exposure;

	/**
	 * @deprecated Use standard getter and setter to access this variable.
	 */
	@Deprecated
	public int orientation;

	/**
	 * @deprecated Use standard getter and setter to access this variable.
	 */
	@Deprecated
	public int iso;

	/**
	 * @deprecated Use standard getter and setter to access this variable.
	 */
	@Deprecated
	public String muxingMode;

	/**
	 * @deprecated Use standard getter and setter to access this variable.
	 */
	@Deprecated
	public String muxingModeAudio;

	/**
	 * @deprecated Use standard getter and setter to access this variable.
	 */
	@Deprecated
	public String container;

	private final Object h264_annexBLock = new Object();
	private byte[] h264_annexB;

	/**
	 * Not stored in database.
	 * @deprecated Use standard getter and setter to access this variable.
	 */
	@Deprecated
	public boolean mediaparsed;

	public boolean ffmpegparsed;

	/**
	 * isUseMediaInfo-related, used to manage thumbnail management separated
	 * from the main parsing process.
	 *
	 * @deprecated Use standard getter and setter to access this variable.
	 */
	@Deprecated
	public boolean thumbready;

	/**
	 * @deprecated Use standard getter and setter to access this variable.
	 */
	@Deprecated
	public int dvdtrack;

	/**
	 * @deprecated Use standard getter and setter to access this variable.
	 */
	@Deprecated
	public boolean secondaryFormatValid = true;

	private final Object parsingLock = new Object();
	private boolean parsing = false;

	private final Object ffmpeg_failureLock = new Object();
	private boolean ffmpeg_failure = false;

	private final Object ffmpeg_annexb_failureLock = new Object();
	private boolean ffmpeg_annexb_failure;
	private boolean muxable;
	private Map<String, String> extras;

	/**
	 * @deprecated Use standard getter and setter to access this variable.
	 */
	@Deprecated
	public boolean encrypted;

	/**
	 * @deprecated Use standard getter and setter to access this variable.
	 */
	@Deprecated
	public String matrixCoefficients;

	/**
	 * @deprecated Use standard getter and setter to access this variable.
	 */
	@Deprecated
	public boolean embeddedFontExists = false;

	/**
	 * @deprecated Use standard getter and setter to access this variable.
	 */
	@Deprecated
	public String stereoscopy;

	/**
	 * @deprecated Use standard getter and setter to access this variable.
	 */
	@Deprecated
	public String fileTitleFromMetadata;

	/**
	 * @deprecated Use standard getter and setter to access this variable.
	 */
	@Deprecated
	public String videoTrackTitleFromMetadata;

	private boolean gen_thumb;

	private int videoTrackCount = 0;
	private int imageCount = 0;

	public int getVideoTrackCount() {
		return videoTrackCount;
	}

	public void setVideoTrackCount(int value) {
		videoTrackCount = value;
	}

	public int getAudioTrackCount() {
		return audioTracks.size();
	}

	public int getImageCount() {
		return imageCount;
	}

	public void setImageCount(int value) {
		imageCount = value;
	}

	public int getSubTrackCount() {
		return subtitleTracks.size();
	}

	public boolean isVideo() {
		return videoTrackCount > 0;
	}

	public boolean isAudio() {
		return videoTrackCount == 0 && audioTracks.size() == 1;
	}

	public boolean hasAudio() {
		return audioTracks.size() > 0;
	}

	/**
	 * @return true when there are subtitle tracks embedded in the media file.
	 */
	public boolean hasSubtitles() {
		return subtitleTracks.size() > 0;
	}

	public boolean isImage() {
		return videoTrackCount == 0 && audioTracks.size() == 0 && imageCount > 0;
	}

	/**
	 * Used to determine whether tsMuxeR can mux the file to the renderer
	 * instead of transcoding.
	 * Also used by DLNAResource to help determine the DLNA.ORG_PN (file type)
	 * value to send to the renderer.
	 *
	 * Some of this code is repeated in isVideoWithinH264LevelLimits(), and since
	 * both functions are sometimes (but not always) used together, this is
	 * not an efficient use of code.
	 *
	 * TODO: Fix the above situation.
	 * TODO: Now that FFmpeg is muxing without tsMuxeR, we should make a separate
	 *       function for that, or even better, re-think this whole approach.
	 *
	 * @param mediaRenderer The renderer we might mux to
	 *
	 * @return
	 */
	public boolean isMuxable(RendererConfiguration mediaRenderer) {
		// Make sure the file is H.264 video
		if (isH264()) {
			muxable = true;
		}

		// Check if the renderer supports the resolution of the video
		if (
			(
				mediaRenderer.isMaximumResolutionSpecified() &&
				(
					width > mediaRenderer.getMaxVideoWidth() ||
					height > mediaRenderer.getMaxVideoHeight()
				)
			) ||
			(
				!mediaRenderer.isMuxNonMod4Resolution() &&
				!isMod4()
			)
		) {
			muxable = false;
		}

		// Temporary fix: MediaInfo support will take care of this in the future
		// For now, http://ps3mediaserver.org/forum/viewtopic.php?f=11&t=6361&start=0
		// Bravia does not support AVC video at less than 288px high
		if (mediaRenderer.isBRAVIA() && height < 288) {
			muxable = false;
		}

		return muxable;
	}

	/**
	 * Whether a file is a WEB-DL release.
	 *
	 * It's important for some devices like PS3 because WEB-DL files often have
	 * some difference (possibly not starting on a keyframe or something to do with
	 * SEI output from MEncoder, possibly something else) that makes the PS3 not
	 * accept them when output from tsMuxeR via MEncoder.
	 *
	 * The above statement may not be applicable when using tsMuxeR via FFmpeg
	 * so we should reappraise the situation if we make that change.
	 *
	 * It is unlikely it will return false-positives but it will return
	 * false-negatives.
	 *
	 * @param filename the filename
	 * @param params the file properties
	 *
	 * @return whether a file is a WEB-DL release
	 */
	public boolean isWebDl(String filename, OutputParams params) {
		// Check the filename
		if (filename.toLowerCase().replaceAll("\\-", "").contains("webdl")) {
			return true;
		}

		// Check the metadata
		if (
			(
				getFileTitleFromMetadata() != null &&
				getFileTitleFromMetadata().toLowerCase().replaceAll("\\-", "").contains("webdl")
			) ||
			(
				getVideoTrackTitleFromMetadata() != null &&
				getVideoTrackTitleFromMetadata().toLowerCase().replaceAll("\\-", "").contains("webdl")
			) ||
			(
				params.aid != null &&
				params.aid.getAudioTrackTitleFromMetadata() != null &&
				params.aid.getAudioTrackTitleFromMetadata().toLowerCase().replaceAll("\\-", "").contains("webdl")
			) ||
			(
				params.sid != null &&
				params.sid.getSubtitlesTrackTitleFromMetadata() != null &&
				params.sid.getSubtitlesTrackTitleFromMetadata().toLowerCase().replaceAll("\\-", "").contains("webdl")
			)
		) {
			return true;
		}

		return false;
	}

	public Map<String, String> getExtras() {
		return extras;
	}

	public void putExtra(String key, String value) {
		if (extras == null) {
			extras = new HashMap<>();
		}

		extras.put(key, value);
	}

	public String getExtrasAsString() {
		if (extras == null) {
			return null;
		}

		StringBuilder sb = new StringBuilder();

		for (Map.Entry<String, String> entry : extras.entrySet()) {
			sb.append(entry.getKey());
			sb.append("|");
			sb.append(entry.getValue());
			sb.append("|");
		}

		return sb.toString();
	}

	public void setExtrasAsString(String value) {
		if (value != null) {
			StringTokenizer st = new StringTokenizer(value, "|");

			while (st.hasMoreTokens()) {
				try {
					putExtra(st.nextToken(), st.nextToken());
				} catch (NoSuchElementException nsee) {
					LOGGER.debug("Caught exception", nsee);
				}
			}
		}
	}

	public DLNAMediaInfo() {
		thumbready = true; // this class manages thumbnails by default with the parser_v1 method
		gen_thumb = false;
	}

	@Deprecated
	public void generateThumbnail(InputFile input, Format ext, int type, Double seekPosition, boolean resume) {
		generateThumbnail(input, ext, type, seekPosition, resume, null);
	}

	public void generateThumbnail(InputFile input, Format ext, int type, Double seekPosition, boolean resume, RendererConfiguration renderer) {
		DLNAMediaInfo forThumbnail = new DLNAMediaInfo();
		forThumbnail.gen_thumb = true;
		forThumbnail.durationSec = getDurationInSeconds();

		if (seekPosition <= forThumbnail.durationSec) {
			forThumbnail.durationSec = seekPosition;
		} else {
			forThumbnail.durationSec /= 2;
		}

		forThumbnail.parse(input, ext, type, true, resume, renderer);
		thumb = forThumbnail.thumb;
	}

	private ProcessWrapperImpl getFFmpegThumbnail(InputFile media, boolean resume, RendererConfiguration renderer) {
		/**
		 * Note: The text output from FFmpeg is used by renderers that do
		 * not use MediaInfo, so do not make any changes that remove or
		 * minimize the amount of text given by FFmpeg here
		 */
		String args[] = new String[14];
		args[0] = getFfmpegPath();
		File file = media.getFile();
		boolean dvrms = file != null && file.getAbsolutePath().toLowerCase().endsWith("dvr-ms");

		if (dvrms && isNotBlank(configuration.getFfmpegAlternativePath())) {
			args[0] = configuration.getFfmpegAlternativePath();
		}

		args[1] = "-ss";
		if (resume) {
			args[2] = "" + (int) getDurationInSeconds();
		} else {
			args[2] = "" + configuration.getThumbnailSeekPos();
		}

		args[3] = "-i";

		if (file != null) {
			args[4] = ProcessUtil.getShortFileNameIfWideChars(file.getAbsolutePath());
		} else {
			args[4] = "-";
		}

		args[5] = "-an";
		args[6] = "-an";

		// Thumbnail resolution
		int thumbnailWidth  = 320;
		int thumbnailHeight = 180;
		double thumbnailRatio  = 1.78;
		boolean isThumbnailPadding = true;
		if (renderer != null) {
			thumbnailWidth     = renderer.getThumbnailWidth();
			thumbnailHeight    = renderer.getThumbnailHeight();
			thumbnailRatio     = renderer.getThumbnailRatio();
			isThumbnailPadding = renderer.isThumbnailPadding();
		}

		if (isThumbnailPadding) {
			args[7] = "-vf";
			args[8] = "scale='if(gt(a," + thumbnailRatio + ")," + thumbnailWidth + ",-1)':'if(gt(a," + thumbnailRatio + "),-1," + thumbnailHeight + ")', pad=" + thumbnailWidth + ":" + thumbnailHeight + ":(" + thumbnailWidth + "-iw)/2:(" + thumbnailHeight + "-ih)/2";
		} else {
			args[7] = "-vf";
			args[8] = "scale='if(gt(a," + thumbnailRatio + ")," + thumbnailWidth + ",-1)':'if(gt(a," + thumbnailRatio + "),-1," + thumbnailHeight + ")'";
		}

		args[9] = "-vframes";
		args[10] = "1";
		args[11] = "-f";
		args[12] = "image2";
		args[13] = "pipe:";

		// FIXME MPlayer should not be used if thumbnail generation is disabled
		if (!configuration.isThumbnailGenerationEnabled() || !renderer.isThumbnails() || (configuration.isUseMplayerForVideoThumbs() && !dvrms)) {
			args[2] = "0";
			for (int i = 5; i <= 13; i++) {
				args[i] = "-an";
			}
		}

		OutputParams params = new OutputParams(configuration);
		params.maxBufferSize = 1;
		params.stdin = media.getPush();
		params.noexitcheck = true; // not serious if anything happens during the thumbnailer

		// true: consume stderr on behalf of the caller i.e. parse()
		final ProcessWrapperImpl pw = new ProcessWrapperImpl(args, params, false, true);

		// FAILSAFE
<<<<<<< HEAD
		parsing = true;
		Runnable r = () -> {
			try {
				Thread.sleep(10000);
				ffmpeg_failure = true;
			} catch (InterruptedException e) { }
			
			pw.stopProcess();
			parsing = false;
=======
		synchronized (parsingLock) {
			parsing = true;
		}
		Runnable r = new Runnable() {
			@Override
			public void run() {
				try {
					Thread.sleep(10000);
					synchronized (ffmpeg_failureLock) {
						ffmpeg_failure = true;
					}
				} catch (InterruptedException e) { }

				pw.stopProcess();
				synchronized (parsingLock) {
					parsing = false;
				}
			}
>>>>>>> ad526baa
		};

		Thread failsafe = new Thread(r, "FFmpeg Thumbnail Failsafe");
		failsafe.start();
		pw.runInSameThread();
		synchronized (parsingLock) {
			parsing = false;
		}
		return pw;
	}

	private ProcessWrapperImpl getMplayerThumbnail(InputFile media, boolean resume, RendererConfiguration renderer) throws IOException {
		File file = media.getFile();
		String args[] = new String[14];
		args[0] = configuration.getMplayerPath();
		args[1] = "-ss";
		if (resume) {
			args[2] = "" + (int) getDurationInSeconds();
		} else {
			args[2] = "" + configuration.getThumbnailSeekPos();
		}

		args[3] = "-quiet";

		if (file != null) {
			args[4] = ProcessUtil.getShortFileNameIfWideChars(file.getAbsolutePath());
		} else {
			args[4] = "-";
		}

		args[5] = "-msglevel";
		args[6] = "all=4";

		int thumbnailWidth  = 320;
		int thumbnailHeight = 180;
		boolean isThumbnailPadding = true;
		if (renderer != null) {
			thumbnailWidth     = renderer.getThumbnailWidth();
			thumbnailHeight    = renderer.getThumbnailHeight();
			isThumbnailPadding = renderer.isThumbnailPadding();
		}
		if (isThumbnailPadding) {
			args[7] = "-vf";
			args[8] = "scale=" + thumbnailWidth + ":-2,expand=:" + thumbnailHeight;
		} else {
			args[7] = "-vf";
			args[8] = "scale=" + thumbnailWidth + ":-2";
		}

		args[9] = "-frames";
		args[10] = "1";
		args[11] = "-vo";
		String frameName = "" + media.hashCode();
		frameName = "mplayer_thumbs:subdirs=\"" + frameName + "\"";
		frameName = frameName.replace(',', '_');
		args[12] = "jpeg:outdir=" + frameName;
		args[13] = "-nosound";
		OutputParams params = new OutputParams(configuration);
		params.workDir = configuration.getTempFolder();
		params.maxBufferSize = 1;
		params.stdin = media.getPush();
		params.log = true;
		params.noexitcheck = true; // not serious if anything happens during the thumbnailer
		final ProcessWrapperImpl pw = new ProcessWrapperImpl(args, params);

		// FAILSAFE
<<<<<<< HEAD
		parsing = true;
		Runnable r = () -> {
			try {
				Thread.sleep(3000);
			} catch (InterruptedException e) { }
			
			pw.stopProcess();
			parsing = false;
=======
		synchronized (parsingLock) {
			parsing = true;
		}
		Runnable r = new Runnable() {
			@Override
			public void run() {
				try {
					Thread.sleep(3000);
				} catch (InterruptedException e) { }

				pw.stopProcess();
				synchronized (parsingLock) {
					parsing = false;
				}
			}
>>>>>>> ad526baa
		};

		Thread failsafe = new Thread(r, "MPlayer Thumbnail Failsafe");
		failsafe.start();
		pw.runInSameThread();
		synchronized (parsingLock) {
			parsing = false;
		}
		return pw;
	}

	private String getFfmpegPath() {
		String value = configuration.getFfmpegPath();

		if (value == null) {
			LOGGER.info("No FFmpeg - unable to thumbnail");
			throw new RuntimeException("No FFmpeg - unable to thumbnail");
		} else {
			return value;
		}
	}

	@Deprecated
	public void parse(InputFile inputFile, Format ext, int type, boolean thumbOnly, boolean resume) {
		parse(inputFile, ext, type, thumbOnly, resume, null);
	}

	/**
	 * Parse media without using MediaInfo.
	 */
	public void parse(InputFile inputFile, Format ext, int type, boolean thumbOnly, boolean resume, RendererConfiguration renderer) {
		int i = 0;

		while (isParsing()) {
			if (i == 5) {
				mediaparsed = true;
				break;
			}

			try {
				Thread.sleep(1000);
			} catch (InterruptedException e) { }

			i++;
		}

		if (isMediaparsed()) {
			return;
		}

		if (inputFile != null) {
			File file = inputFile.getFile();
			if (file != null) {
				size = file.length();
			} else {
				size = inputFile.getSize();
			}

			ProcessWrapperImpl pw = null;
			boolean ffmpeg_parsing = true;

			if (type == Format.AUDIO || ext instanceof AudioAsVideo) {
				ffmpeg_parsing = false;
				DLNAMediaAudio audio = new DLNAMediaAudio();

				if (file != null) {
					try {
						AudioFile af = AudioFileIO.read(file);
						AudioHeader ah = af.getAudioHeader();

						if (ah != null && !thumbOnly) {
							int length = ah.getTrackLength();
							int rate = ah.getSampleRateAsNumber();

							if (ah.getEncodingType().toLowerCase().contains("flac 24")) {
								audio.setBitsperSample(24);
							}

							audio.setSampleFrequency("" + rate);
							durationSec = (double) length;
							bitrate = (int) ah.getBitRateAsNumber();
							audio.getAudioProperties().setNumberOfChannels(2);

							if (ah.getChannels() != null && ah.getChannels().toLowerCase().contains("mono")) {
								audio.getAudioProperties().setNumberOfChannels(1);
							} else if (ah.getChannels() != null && ah.getChannels().toLowerCase().contains("stereo")) {
								audio.getAudioProperties().setNumberOfChannels(2);
							} else if (ah.getChannels() != null) {
								try {
									audio.getAudioProperties().setNumberOfChannels(Integer.parseInt(ah.getChannels()));
								} catch (NumberFormatException e) {
									LOGGER.debug("Could not parse number of audio channels from \"{}\"", ah.getChannels());
								}
							}

							audio.setCodecA(ah.getEncodingType().toLowerCase());

							if (audio.getCodecA().contains("(windows media")) {
								audio.setCodecA(audio.getCodecA().substring(0, audio.getCodecA().indexOf("(windows media")).trim());
							}
						}

						Tag t = af.getTag();

						if (t != null) {
							if (t.getArtworkList().size() > 0) {
								thumb = t.getArtworkList().get(0).getBinaryData();
							} else {
								if (!configuration.getAudioThumbnailMethod().equals(CoverSupplier.NONE)) {
									thumb = CoverUtil.get().getThumbnail(t);
								}
							}

							if (!thumbOnly) {
								audio.setAlbum(t.getFirst(FieldKey.ALBUM));
								audio.setArtist(t.getFirst(FieldKey.ARTIST));
								audio.setSongname(t.getFirst(FieldKey.TITLE));
								String y = t.getFirst(FieldKey.YEAR);

								try {
									if (y.length() > 4) {
										y = y.substring(0, 4);
									}
									audio.setYear(Integer.parseInt(((y != null && y.length() > 0) ? y : "0")));
									y = t.getFirst(FieldKey.TRACK);
									audio.setTrack(Integer.parseInt(((y != null && y.length() > 0) ? y : "1")));
									audio.setGenre(t.getFirst(FieldKey.GENRE));
								} catch (NumberFormatException | KeyNotFoundException e) {
									LOGGER.debug("Error parsing unimportant metadata: " + e.getMessage());
								}
							}

							int thumbnailWidth = renderer.isSquareAudioThumbnails() ? renderer.getThumbnailHeight() : renderer.getThumbnailWidth();
							int thumbnailHeight = renderer.getThumbnailHeight();

							// Make sure the image fits in the renderer's bounds
							boolean isFullyPlayedThumbnail = FullyPlayed.isFullyPlayedThumbnail(file);
							thumb = UMSUtils.scaleImage(thumb, thumbnailWidth, thumbnailHeight, isFullyPlayedThumbnail);

							if (isFullyPlayedThumbnail) {
								thumb = FullyPlayed.addFullyPlayedOverlay(thumb, MediaType.AUDIO);
							}
						}
					} catch (CannotReadException | IOException | TagException | ReadOnlyFileException | InvalidAudioFrameException | NumberFormatException | KeyNotFoundException e) {
						LOGGER.debug("Error parsing audio file: {} - {}", e.getMessage(), e.getCause() != null ? e.getCause().getMessage() : "");
						ffmpeg_parsing = false;
					}

					if (audio.getSongname() != null && audio.getSongname().length() > 0) {
						if (renderer != null && renderer.isPrependTrackNumbers() && audio.getTrack() > 0) {
							audio.setSongname(audio.getTrack() + ": " + audio.getSongname());
						}
					} else {
						audio.setSongname(file.getName());
					}

					if (!ffmpeg_parsing) {
						audioTracks.add(audio);
					}
				}
			}

			if (type == Format.IMAGE && file != null) {
				try {
					ffmpeg_parsing = false;
					ImageInfo info = Sanselan.getImageInfo(file);
					width = info.getWidth();
					height = info.getHeight();
					bitsPerPixel = info.getBitsPerPixel();
					String formatName = info.getFormatName();

					if (formatName.startsWith("JPEG")) {
						codecV = "jpg";
						IImageMetadata meta = Sanselan.getMetadata(file);

						if (meta != null && meta instanceof JpegImageMetadata) {
							JpegImageMetadata jpegmeta = (JpegImageMetadata) meta;
							TiffField tf = jpegmeta.findEXIFValue(TiffConstants.EXIF_TAG_MODEL);

							if (tf != null) {
								model = tf.getStringValue().trim();
							}

							tf = jpegmeta.findEXIFValue(TiffConstants.EXIF_TAG_EXPOSURE_TIME);
							if (tf != null) {
								exposure = (int) (1000 * tf.getDoubleValue());
							}

							tf = jpegmeta.findEXIFValue(TiffConstants.EXIF_TAG_ORIENTATION);
							if (tf != null) {
								orientation = tf.getIntValue();
							}

							tf = jpegmeta.findEXIFValue(TiffConstants.EXIF_TAG_ISO);
							if (tf != null) {
								// Galaxy Nexus jpg pictures may contain multiple values, take the first
								int[] isoValues = tf.getIntArrayValue();
								iso = isoValues[0];
							}
						}
					} else if (formatName.startsWith("PNG")) {
						codecV = "png";
					} else if (formatName.startsWith("GIF")) {
						codecV = "gif";
					} else if (formatName.startsWith("TIF")) {
						codecV = "tiff";
					}

					container = codecV;
					imageCount++;
				} catch (ImageReadException | IOException e) {
					LOGGER.info("Error parsing image ({}) with Sanselan, switching to FFmpeg.", file.getAbsolutePath());
				}
				if (configuration.getImageThumbnailsEnabled() && gen_thumb) {
					LOGGER.trace("Creating (temporary) thumbnail: {}", file.getName());

					// Create the thumbnail image using the Thumbnailator library
					try {
						int thumbnailWidth = renderer.isSquareImageThumbnails() ? renderer.getThumbnailHeight() : renderer.getThumbnailWidth();
						int thumbnailHeight = renderer.getThumbnailHeight();

						// Make sure the image fits in the renderer's bounds
						boolean isFullyPlayedThumbnail = FullyPlayed.isFullyPlayedThumbnail(file);
						thumb = UMSUtils.scaleImage(Files.readAllBytes(file.toPath()), thumbnailWidth, thumbnailHeight, isFullyPlayedThumbnail);

						if (isFullyPlayedThumbnail) {
							thumb = FullyPlayed.addFullyPlayedOverlay(thumb, MediaType.IMAGE);
						}
					} catch (IOException e) {
						LOGGER.debug("Error generating thumbnail for \"{}\": {}", file.getName(), e.getMessage());
						LOGGER.trace("", e);
					}
				}
			}

			if (ffmpeg_parsing) {
				if (!thumbOnly || !configuration.isUseMplayerForVideoThumbs()) {
					pw = getFFmpegThumbnail(inputFile, resume, renderer);
				}

				boolean dvrms = false;
				String input = "-";

				if (file != null) {
					input = ProcessUtil.getShortFileNameIfWideChars(file.getAbsolutePath());
					dvrms = file.getAbsolutePath().toLowerCase().endsWith("dvr-ms");
				}

				synchronized (ffmpeg_failureLock) {
					if (pw != null && !ffmpeg_failure && !thumbOnly) {
						parseFFmpegInfo(pw.getResults(), input);
					}
				}

				if (
					!thumbOnly &&
					container != null &&
					file != null &&
					container.equals("mpegts") &&
					isH264() &&
					getDurationInSeconds() == 0
				) {
					// Parse the duration
					try {
						int length = MpegUtil.getDurationFromMpeg(file);
						if (length > 0) {
							durationSec = (double) length;
						}
					} catch (IOException e) {
						LOGGER.trace("Error retrieving length: " + e.getMessage());
					}
				}

				if (configuration.isUseMplayerForVideoThumbs() && type == Format.VIDEO && !dvrms) {
					try {
						getMplayerThumbnail(inputFile, resume, renderer);
						String frameName = "" + inputFile.hashCode();
						frameName = configuration.getTempFolder() + "/mplayer_thumbs/" + frameName + "00000001/00000001.jpg";
						frameName = frameName.replace(',', '_');
						File jpg = new File(frameName);

						if (jpg.exists()) {
							try (InputStream is = new FileInputStream(jpg)) {
								int sz = is.available();

								if (sz > 0) {
									thumb = new byte[sz];
									is.read(thumb);
								}
							}

							if (!jpg.delete()) {
								jpg.deleteOnExit();
							}

							// Try and retry
							if (!jpg.getParentFile().delete() && !jpg.getParentFile().delete()) {
								LOGGER.debug("Failed to delete \"" + jpg.getParentFile().getAbsolutePath() + "\"");
							}
						}
					} catch (IOException e) {
						LOGGER.debug("Caught exception", e);
					}
				}

				if (type == Format.VIDEO && pw != null && thumb == null) {
					InputStream is;
					int sz = 0;
					try {
						is = pw.getInputStream(0);
						try {
							if (is != null) {
								sz = is.available();
								if (sz > 0) {
									thumb = new byte[sz];
									is.read(thumb);
								}
							}
						} finally {
							if (is != null) {
								is.close();
							}
						}
					} catch (IOException e) {
						LOGGER.debug("Error while decoding thumbnail: " + e.getMessage());
						LOGGER.trace("", e);
					}

					// Make sure the image fits in the renderer's bounds
					boolean isFullyPlayedThumbnail = FullyPlayed.isFullyPlayedThumbnail(file);
					thumb = UMSUtils.scaleImage(thumb, renderer.getThumbnailWidth(), renderer.getThumbnailHeight(), isFullyPlayedThumbnail);

					if (isFullyPlayedThumbnail) {
						thumb = FullyPlayed.addFullyPlayedOverlay(thumb, MediaType.VIDEO);
					}
				}
			}

			finalize(type, inputFile);
			mediaparsed = true;
		}
	}

	/**
	 * Parses media info from FFmpeg's stderr output
	 *
	 * @param lines The stderr output
	 * @param input The FFmpeg input (-i) argument used
	 */
	public void parseFFmpegInfo(List<String> lines, String input) {

		if (lines != null) {
			if ("-".equals(input)) {
				input = "pipe:";
			}

			boolean matchs = false;
			int langId = 0;
			int subId = 0;
			ListIterator<String> FFmpegMetaData = lines.listIterator();

			for (String line : lines) {
				FFmpegMetaData.next();
				line = line.trim();
				if (line.startsWith("Output")) {
					matchs = false;
				} else if (line.startsWith("Input")) {
					if (line.contains(input)) {
						matchs = true;
						container = line.substring(10, line.indexOf(',', 11)).trim();

						/**
						 * This method is very inaccurate because the Input line in the FFmpeg output
						 * returns "mov,mp4,m4a,3gp,3g2,mj2" for all 6 of those formats, meaning that
						 * we think they are all "mov".
						 *
						 * Here we workaround it by using the file extension, but the best idea is to
						 * prevent using this method by using MediaInfo=true in renderer configs.
						 */
						if ("mov".equals(container)) {
							container = line.substring(line.lastIndexOf('.') + 1, line.lastIndexOf("'")).trim();
							LOGGER.trace("Setting container to " + container + " from the filename. To prevent false-positives, use MediaInfo=true in the renderer config.");
						}
					} else {
						matchs = false;
					}
				} else if (matchs) {
					if (line.contains("Duration")) {
						StringTokenizer st = new StringTokenizer(line, ",");
						while (st.hasMoreTokens()) {
							String token = st.nextToken().trim();
							if (token.startsWith("Duration: ")) {
								String durationStr = token.substring(10);
								int l = durationStr.substring(durationStr.indexOf('.') + 1).length();
								if (l < 4) {
									durationStr += "00".substring(0, 3 - l);
								}
								if (durationStr.contains("N/A")) {
									durationSec = null;
								} else {
									durationSec = parseDurationString(durationStr);
								}
							} else if (token.startsWith("bitrate: ")) {
								String bitr = token.substring(9);
								int spacepos = bitr.indexOf(' ');
								if (spacepos > -1) {
									String value = bitr.substring(0, spacepos);
									String unit = bitr.substring(spacepos + 1);
									bitrate = Integer.parseInt(value);
									if (unit.equals("kb/s")) {
										bitrate = 1024 * bitrate;
									}
									if (unit.equals("mb/s")) {
										bitrate = 1048576 * bitrate;
									}
								}
							}
						}
					} else if (line.contains("Audio:")) {
						StringTokenizer st = new StringTokenizer(line, ",");
						int a = line.indexOf('(');
						int b = line.indexOf("):", a);
						DLNAMediaAudio audio = new DLNAMediaAudio();
						audio.setId(langId++);
						if (a > -1 && b > a) {
							audio.setLang(line.substring(a + 1, b));
						} else {
							audio.setLang(DLNAMediaLang.UND);
						}

						// Get TS IDs
						a = line.indexOf("[0x");
						b = line.indexOf(']', a);
						if (a > -1 && b > a + 3) {
							String idString = line.substring(a + 3, b);
							try {
								audio.setId(Integer.parseInt(idString, 16));
							} catch (NumberFormatException nfe) {
								LOGGER.debug("Error parsing Stream ID: " + idString);
							}
						}

						while (st.hasMoreTokens()) {
							String token = st.nextToken().trim();
							if (token.startsWith("Stream")) {
								audio.setCodecA(token.substring(token.indexOf("Audio: ") + 7));
							} else if (token.endsWith("Hz")) {
								audio.setSampleFrequency(token.substring(0, token.indexOf("Hz")).trim());
							} else if (token.equals("mono")) {
								audio.getAudioProperties().setNumberOfChannels(1);
							} else if (token.equals("stereo")) {
								audio.getAudioProperties().setNumberOfChannels(2);
							} else if (token.equals("5:1") || token.equals("5.1") || token.equals("6 channels")) {
								audio.getAudioProperties().setNumberOfChannels(6);
							} else if (token.equals("5 channels")) {
								audio.getAudioProperties().setNumberOfChannels(5);
							} else if (token.equals("4 channels")) {
								audio.getAudioProperties().setNumberOfChannels(4);
							} else if (token.equals("2 channels")) {
								audio.getAudioProperties().setNumberOfChannels(2);
							} else if (token.equals("s32")) {
								audio.setBitsperSample(32);
							} else if (token.equals("s24")) {
								audio.setBitsperSample(24);
							} else if (token.equals("s16")) {
								audio.setBitsperSample(16);
							}
						}
						int FFmpegMetaDataNr = FFmpegMetaData.nextIndex();

						if (FFmpegMetaDataNr > -1) {
							line = lines.get(FFmpegMetaDataNr);
						}

						if (line.contains("Metadata:")) {
							FFmpegMetaDataNr += 1;
							line = lines.get(FFmpegMetaDataNr);
							while (line.indexOf("      ") == 0) {
								if (line.toLowerCase().contains("title           :")) {
									int aa = line.indexOf(": ");
									int bb = line.length();
									if (aa > -1 && bb > aa) {
										audio.setAudioTrackTitleFromMetadata(line.substring(aa + 2, bb));
										break;
									}
								} else {
									FFmpegMetaDataNr += 1;
									line = lines.get(FFmpegMetaDataNr);
								}
							}
						}

						audioTracks.add(audio);
					} else if (line.contains("Video:")) {
						StringTokenizer st = new StringTokenizer(line, ",");
						while (st.hasMoreTokens()) {
							String token = st.nextToken().trim();
							if (token.startsWith("Stream")) {
								codecV = token.substring(token.indexOf("Video: ") + 7);
								videoTrackCount++;
							} else if ((token.contains("tbc") || token.contains("tb(c)"))) {
								// A/V sync issues with newest FFmpeg, due to the new tbr/tbn/tbc outputs
								// Priority to tb(c)
								String frameRateDoubleString = token.substring(0, token.indexOf("tb")).trim();
								try {
									if (!frameRateDoubleString.equals(frameRate)) {// tbc taken into account only if different than tbr
										Double frameRateDouble = Double.parseDouble(frameRateDoubleString);
										frameRate = String.format(Locale.ENGLISH, "%.2f", frameRateDouble / 2);
									}
								} catch (NumberFormatException nfe) {
									// Could happen if tbc is "1k" or something like that, no big deal
									LOGGER.debug("Could not parse frame rate \"" + frameRateDoubleString + "\"");
								}

							} else if ((token.contains("tbr") || token.contains("tb(r)")) && frameRate == null) {
								frameRate = token.substring(0, token.indexOf("tb")).trim();
							} else if ((token.contains("fps") || token.contains("fps(r)")) && frameRate == null) { // dvr-ms ?
								frameRate = token.substring(0, token.indexOf("fps")).trim();
							} else if (token.indexOf('x') > -1 && !token.contains("max")) {
								String resolution = token.trim();
								if (resolution.contains(" [")) {
									resolution = resolution.substring(0, resolution.indexOf(" ["));
								}
								try {
									width = Integer.parseInt(resolution.substring(0, resolution.indexOf('x')));
								} catch (NumberFormatException nfe) {
									LOGGER.debug("Could not parse width from \"" + resolution.substring(0, resolution.indexOf('x')) + "\"");
								}
								try {
									height = Integer.parseInt(resolution.substring(resolution.indexOf('x') + 1));
								} catch (NumberFormatException nfe) {
									LOGGER.debug("Could not parse height from \"" + resolution.substring(resolution.indexOf('x') + 1) + "\"");
								}
							}
						}
					} else if (line.contains("Subtitle:")) {
						DLNAMediaSubtitle lang = new DLNAMediaSubtitle();

						// $ ffmpeg -codecs | grep "^...S"
						// ..S... = Subtitle codec
						// DES... ass                  ASS (Advanced SSA) subtitle
						// DES... dvb_subtitle         DVB subtitles (decoders: dvbsub ) (encoders: dvbsub )
						// ..S... dvb_teletext         DVB teletext
						// DES... dvd_subtitle         DVD subtitles (decoders: dvdsub ) (encoders: dvdsub )
						// ..S... eia_608              EIA-608 closed captions
						// D.S... hdmv_pgs_subtitle    HDMV Presentation Graphic Stream subtitles (decoders: pgssub )
						// D.S... jacosub              JACOsub subtitle
						// D.S... microdvd             MicroDVD subtitle
						// DES... mov_text             MOV text
						// D.S... mpl2                 MPL2 subtitle
						// D.S... pjs                  PJS (Phoenix Japanimation Society) subtitle
						// D.S... realtext             RealText subtitle
						// D.S... sami                 SAMI subtitle
						// DES... srt                  SubRip subtitle with embedded timing
						// DES... ssa                  SSA (SubStation Alpha) subtitle
						// DES... subrip               SubRip subtitle
						// D.S... subviewer            SubViewer subtitle
						// D.S... subviewer1           SubViewer v1 subtitle
						// D.S... text                 raw UTF-8 text
						// D.S... vplayer              VPlayer subtitle
						// D.S... webvtt               WebVTT subtitle
						// DES... xsub                 XSUB

						if (line.contains("srt") || line.contains("subrip")) {
							lang.setType(SubtitleType.SUBRIP);
						} else if (line.contains(" text")) {
							// excludes dvb_teletext, mov_text, realtext
							lang.setType(SubtitleType.TEXT);
						} else if (line.contains("microdvd")) {
							lang.setType(SubtitleType.MICRODVD);
						} else if (line.contains("sami")) {
							lang.setType(SubtitleType.SAMI);
						} else if (line.contains("ass") || line.contains("ssa")) {
							lang.setType(SubtitleType.ASS);
						} else if (line.contains("dvd_subtitle")) {
							lang.setType(SubtitleType.VOBSUB);
						} else if (line.contains("xsub")) {
							lang.setType(SubtitleType.DIVX);
						} else if (line.contains("mov_text")) {
							lang.setType(SubtitleType.TX3G);
						} else if (line.contains("webvtt")) {
							lang.setType(SubtitleType.WEBVTT);
						} else {
							lang.setType(SubtitleType.UNKNOWN);
						}

						int a = line.indexOf('(');
						int b = line.indexOf("):", a);
						if (a > -1 && b > a) {
							lang.setLang(line.substring(a + 1, b));
						} else {
							lang.setLang(DLNAMediaLang.UND);
						}

						lang.setId(subId++);
						int FFmpegMetaDataNr = FFmpegMetaData.nextIndex();

						if (FFmpegMetaDataNr > -1) {
							line = lines.get(FFmpegMetaDataNr);
						}

						if (line.contains("Metadata:")) {
							FFmpegMetaDataNr += 1;
							line = lines.get(FFmpegMetaDataNr);

							while (line.indexOf("      ") == 0) {
								if (line.toLowerCase().contains("title           :")) {
									int aa = line.indexOf(": ");
									int bb = line.length();
									if (aa > -1 && bb > aa) {
										lang.setSubtitlesTrackTitleFromMetadata(line.substring(aa + 2, bb));
										break;
									}
								} else {
									FFmpegMetaDataNr += 1;
									line = lines.get(FFmpegMetaDataNr);
								}
							}
						}
						subtitleTracks.add(lang);
					}
				}
			}
		}
		ffmpegparsed = true;
	}

	public boolean isH264() {
		return codecV != null && codecV.startsWith("h264");
	}

	/**
	 * Disable LPCM transcoding for MP4 container with non-H264 video as workaround for MEncoder's A/V sync bug
	 */
	public boolean isValidForLPCMTranscoding() {
		if (container != null) {
			if (container.equals("mp4")) {
				return isH264();
			} else {
				return true;
			}
		}

		return false;
	}

	public int getFrameNumbers() {
		double fr = Double.parseDouble(frameRate);
		return (int) (getDurationInSeconds() * fr);
	}

	public void setDuration(Double d) {
		this.durationSec = d;
	}

	/**
	 * This is the object {@link Double} and might return <code>null</code>.
	 * To get <code>0</code> instead of <code>null</code>, use
	 * {@link #getDurationInSeconds()}
	 */
	public Double getDuration() {
		return durationSec;
	}

	/**
	 * @return 0 if nothing is specified, otherwise the duration
	 */
	public double getDurationInSeconds() {
		return durationSec != null ? durationSec : 0;
	}

	public String getDurationString() {
		return durationSec != null ? convertTimeToString(durationSec, DURATION_TIME_FORMAT) : null;
	}

	/**
	 * @deprecated Use {@link #StringUtil.convertTimeToString(durationSec, StringUtil.DURATION_TIME_FORMAT)} instead.
	 */
	public static String getDurationString(double d) {
		return convertTimeToString(d, DURATION_TIME_FORMAT);
	}

	public static Double parseDurationString(String duration) {
		return duration != null ? convertStringToTime(duration) : null;
	}

	public void finalize(int type, InputFile f) {
		String codecA = null;
		if (getFirstAudioTrack() != null) {
			codecA = getFirstAudioTrack().getCodecA();
		}

		if (container != null) {
			switch (container) {
				case "avi":
					mimeType = HTTPResource.AVI_TYPEMIME;
					break;
				case "asf":
				case "wmv":
					mimeType = HTTPResource.WMV_TYPEMIME;
					break;
				case "matroska":
				case "mkv":
					mimeType = HTTPResource.MATROSKA_TYPEMIME;
					break;
				case "3gp":
					mimeType = HTTPResource.THREEGPP_TYPEMIME;
					break;
				case "3g2":
					mimeType = HTTPResource.THREEGPP2_TYPEMIME;
					break;
				case "mov":
					mimeType = HTTPResource.MOV_TYPEMIME;
					break;
			}
		}

		if (mimeType == null) {
			if (codecV != null) {
				if (codecV.equals("mjpeg") || "jpg".equals(container)) {
					mimeType = HTTPResource.JPEG_TYPEMIME;
				} else if ("png".equals(codecV) || "png".equals(container)) {
					mimeType = HTTPResource.PNG_TYPEMIME;
				} else if ("gif".equals(codecV) || "gif".equals(container)) {
					mimeType = HTTPResource.GIF_TYPEMIME;
				} else if (codecV.startsWith("h264") || codecV.equals("h263") || codecV.toLowerCase().equals("mpeg4") || codecV.toLowerCase().equals("mp4")) {
					mimeType = HTTPResource.MP4_TYPEMIME;
				} else if (codecV.contains("mpeg") || codecV.contains("mpg")) {
					mimeType = HTTPResource.MPEG_TYPEMIME;
				}
			} else if (codecV == null && codecA != null) {
				if (codecA.contains("mp3")) {
					mimeType = HTTPResource.AUDIO_MP3_TYPEMIME;
				} else if (codecA.contains("aac")) {
					mimeType = HTTPResource.AUDIO_MP4_TYPEMIME;
				} else if (codecA.contains("flac")) {
					mimeType = HTTPResource.AUDIO_FLAC_TYPEMIME;
				} else if (codecA.contains("vorbis")) {
					mimeType = HTTPResource.AUDIO_OGG_TYPEMIME;
				} else if (codecA.contains("asf") || codecA.startsWith("wm")) {
					mimeType = HTTPResource.AUDIO_WMA_TYPEMIME;
				} else if (codecA.startsWith("pcm") || codecA.contains("wav")) {
					mimeType = HTTPResource.AUDIO_WAV_TYPEMIME;
				}
			}

			if (mimeType == null) {
				mimeType = HTTPResource.getDefaultMimeType(type);
			}
		}

		if (getFirstAudioTrack() == null || !(type == Format.AUDIO && getFirstAudioTrack().getBitsperSample() == 24 && getFirstAudioTrack().getSampleRate() > 48000)) {
			secondaryFormatValid = false;
		}

		// Check for external subs here
		if (f.getFile() != null && type == Format.VIDEO && configuration.isAutoloadExternalSubtitles()) {
			FileUtil.isSubtitlesExists(f.getFile(), this);
		}
	}

	/**
	 * Checks whether the video has too many reference frames per pixels for the renderer
	 * TODO move to PlayerUtil
	 */
	public boolean isVideoWithinH264LevelLimits(InputFile f, RendererConfiguration mediaRenderer) {
		synchronized (videoWithinH264LevelLimitsLock) {
			if (videoWithinH264LevelLimits == null) {
				if (isH264()) {
					videoWithinH264LevelLimits = true;
					if (
						container != null &&
						(
							container.equals("matroska") ||
							container.equals("mkv") ||
							container.equals("mov") ||
							container.equals("mp4")
						)
					) { // Containers without h264_annexB
						byte headers[][] = getAnnexBFrameHeader(f);
						synchronized (ffmpeg_annexb_failureLock) {
							if (ffmpeg_annexb_failure) {
								LOGGER.info("Error parsing information from the file: " + f.getFilename());
							}
						}

						if (headers != null) {
							synchronized (h264_annexBLock) {
								h264_annexB = headers[1];
								if (h264_annexB != null) {
									int skip = 5;
									if (h264_annexB[2] == 1) {
										skip = 4;
									}
									byte header[] = new byte[h264_annexB.length - skip];
									System.arraycopy(h264_annexB, skip, header, 0, header.length);

									avcLevelLock.readLock().lock();
									referenceFrameCountLock.readLock().lock();
									try {
										if (
											referenceFrameCount > -1 &&
											(
												"4.1".equals(avcLevel) ||
												"4.2".equals(avcLevel) ||
												"5".equals(avcLevel) ||
												"5.0".equals(avcLevel) ||
												"5.1".equals(avcLevel) ||
												"5.2".equals(avcLevel)
											) &&
											width > 0 &&
											height > 0
										) {
											int maxref;
											if (mediaRenderer == null || mediaRenderer.isPS3()) {
												/**
												 * 2013-01-25: Confirmed maximum reference frames on PS3:
												 *    - 4 for 1920x1080
												 *    - 11 for 1280x720
												 * Meaning this math is correct
												 */
												maxref = (int) Math.floor(10252743 / (double) (width * height));
											} else {
												/**
												 * This is the math for level 4.1, which results in:
												 *    - 4 for 1920x1080
												 *    - 9 for 1280x720
												 */
												maxref = (int) Math.floor(8388608 / (double) (width * height));
											}

											if (referenceFrameCount > maxref) {
												LOGGER.debug(
													"The file \"{}\" is not compatible with this renderer because it " +
													"can only take {} reference frames at this resolution while this " +
													"file has {} reference frames",
													f.getFilename(),
													maxref, referenceFrameCount
												);
												videoWithinH264LevelLimits = false;
											} else if (referenceFrameCount == -1) {
												LOGGER.debug(
													"The file \"{}\" may not be compatible with this renderer because " +
													"we can't get its number of reference frames",
													f.getFilename()
												);
												videoWithinH264LevelLimits = false;
											}
										}
									} finally {
										referenceFrameCountLock.readLock().unlock();
										avcLevelLock.readLock().unlock();
									}
								} else {
									LOGGER.debug(
										"The H.264 stream inside the file \"{}\" is not compatible with this renderer",
										f.getFilename()
									);
									videoWithinH264LevelLimits = false;
								}
							}
						} else {
							videoWithinH264LevelLimits = false;
						}
					}
				} else {
					videoWithinH264LevelLimits = false;
				}
			}
			return videoWithinH264LevelLimits.booleanValue();
		}
	}

	public boolean isMuxable(String filename, String codecA) {
		return codecA != null && (codecA.startsWith("dts") || codecA.equals("dca"));
	}

	public boolean isLossless(String codecA) {
		return codecA != null && (codecA.contains("pcm") || codecA.startsWith("dts") || codecA.equals("dca") || codecA.contains("flac")) && !codecA.contains("pcm_u8") && !codecA.contains("pcm_s8");
	}

	@Override
	public String toString() {
		StringBuilder result = new StringBuilder();
		result.append("container: ");
		result.append(container);
		result.append(", bitrate: ");
		result.append(bitrate);
		result.append(", size: ");
		result.append(size);
		if (videoTrackCount > 0) {
			result.append(", video tracks: ");
			result.append(videoTrackCount);
		}
		if (getAudioTrackCount() > 0) {
			result.append(", audio tracks: ");
			result.append(getAudioTrackCount());
		}
		if (imageCount > 0) {
			result.append(", images: ");
			result.append(imageCount);
		}
		if (getSubTrackCount() > 0) {
			result.append(", subtitle tracks: ");
			result.append(getSubTrackCount());
		}
		result.append(", video codec: ");
		result.append(codecV);
		result.append(", duration: ");
		result.append(getDurationString());
		result.append(", width: ");
		result.append(width);
		result.append(", height: ");
		result.append(height);
		result.append(", frame rate: ");
		result.append(frameRate);

		if (thumb != null) {
			result.append(", thumb size: ");
			result.append(thumb.length);
		}
		if (isNotBlank(muxingMode)) {
			result.append(", muxing mode: ");
			result.append(muxingMode);
		}

		result.append(", mime type: ");
		result.append(mimeType);

		if (isNotBlank(matrixCoefficients)) {
			result.append(", matrix coefficients: ");
			result.append(matrixCoefficients);
		}

		result.append(", attached fonts: ");
		result.append(embeddedFontExists);

		if (isNotBlank(fileTitleFromMetadata)) {
			result.append(", file title from metadata: ");
			result.append(fileTitleFromMetadata);
		}
		if (isNotBlank(videoTrackTitleFromMetadata)) {
			result.append(", video track title from metadata: ");
			result.append(videoTrackTitleFromMetadata);
		}

		for (DLNAMediaAudio audio : audioTracks) {
			result.append("\n\tAudio track ");
			result.append(audio.toString());
		}

		for (DLNAMediaSubtitle sub : subtitleTracks) {
			result.append("\n\tSubtitle track ");
			result.append(sub.toString());
		}

		return result.toString();
	}

	public InputStream getThumbnailInputStream() {
		return new ByteArrayInputStream(thumb);
	}

	public String getValidFps(boolean ratios) {
		String validFrameRate = null;

		if (frameRate != null && frameRate.length() > 0) {
			try {
				double fr = Double.parseDouble(frameRate.replace(',', '.'));

				if (fr >= 14.99 && fr < 15.1) {
					validFrameRate = "15";
				} else if (fr > 23.9 && fr < 23.99) {
					validFrameRate = ratios ? "24000/1001" : "23.976";
				} else if (fr > 23.99 && fr < 24.1) {
					validFrameRate = "24";
				} else if (fr >= 24.99 && fr < 25.1) {
					validFrameRate = "25";
				} else if (fr > 29.9 && fr < 29.99) {
					validFrameRate = ratios ? "30000/1001" : "29.97";
				} else if (fr >= 29.99 && fr < 30.1) {
					validFrameRate = "30";
				} else if (fr > 47.9 && fr < 47.99) {
					validFrameRate = ratios ? "48000/1001" : "47.952";
				} else if (fr > 49.9 && fr < 50.1) {
					validFrameRate = "50";
				} else if (fr > 59.8 && fr < 59.99) {
					validFrameRate = ratios ? "60000/1001" : "59.94";
				} else if (fr >= 59.99 && fr < 60.1) {
					validFrameRate = "60";
				}
			} catch (NumberFormatException nfe) {
				LOGGER.error(null, nfe);
			}
		}

		return validFrameRate;
	}

	public DLNAMediaAudio getFirstAudioTrack() {
		if (audioTracks.size() > 0) {
			return audioTracks.get(0);
		}
		return null;
	}

	/**
	 * @deprecated use getAspectRatioMencoderMpegopts() for the original
	 * functionality of this method, or use getAspectRatioContainer() for a
	 * better default method to get aspect ratios.
	 */
	@Deprecated
	public String getValidAspect(boolean ratios) {
		return getAspectRatioMencoderMpegopts(ratios);
	}

	/**
	 * Converts the result of getAspectRatioDvdIso() to provide
	 * MEncoderVideo with a valid value for the "vaspect" option in the
	 * "-mpegopts" command.
	 *
	 * Note: Our code never uses a false value for "ratios", so unless any
	 * plugins rely on it we can simplify things by removing that parameter.
	 *
	 * @param ratios
	 * @return
	 */
	public String getAspectRatioMencoderMpegopts(boolean ratios) {
		String a = null;

		if (aspectRatioDvdIso != null) {
			double ar = Double.parseDouble(aspectRatioDvdIso);

			if (ar > 1.7 && ar < 1.8) {
				a = ratios ? "16/9" : "1.777777777777777";
			}

			if (ar > 1.3 && ar < 1.4) {
				a = ratios ? "4/3" : "1.333333333333333";
			}
		}

		return a;
	}

	public String getResolution() {
		if (width > 0 && height > 0) {
			return width + "x" + height;
		}

		return null;
	}

	public int getRealVideoBitrate() {
		if (bitrate > 0) {
			return (bitrate / 8);
		}

		int realBitrate = 10000000;

		if (getDurationInSeconds() != 0) {
			realBitrate = (int) (size / getDurationInSeconds());
		}

		return realBitrate;
	}

	public boolean isHDVideo() {
		return (width > 864 || height > 540);
	}

	public boolean isMpegTS() {
		return container != null && container.equals("mpegts");
	}

	public byte[][] getAnnexBFrameHeader(InputFile f) {
		String[] cmdArray = new String[14];
		cmdArray[0] = configuration.getFfmpegPath();
		cmdArray[1] = "-i";

		if (f.getPush() == null && f.getFilename() != null) {
			cmdArray[2] = f.getFilename();
		} else {
			cmdArray[2] = "-";
		}

		cmdArray[3] = "-vframes";
		cmdArray[4] = "1";
		cmdArray[5] = "-c:v";
		cmdArray[6] = "copy";
		cmdArray[7] = "-f";
		cmdArray[8] = "h264";
		cmdArray[9] = "-bsf";
		cmdArray[10] = "h264_mp4toannexb";
		cmdArray[11] = "-an";
		cmdArray[12] = "-y";
		cmdArray[13] = "pipe:";

		byte[][] returnData = new byte[2][];
		OutputParams params = new OutputParams(configuration);
		params.maxBufferSize = 1;
		params.stdin = f.getPush();

		final ProcessWrapperImpl pw = new ProcessWrapperImpl(cmdArray, params);

<<<<<<< HEAD
		Runnable r = () -> {
			try {
				Thread.sleep(3000);
				ffmpeg_annexb_failure = true;
			} catch (InterruptedException e) { }
			pw.stopProcess();
=======
		Runnable r = new Runnable() {
			@Override
			public void run() {
				try {
					Thread.sleep(3000);
					synchronized (ffmpeg_annexb_failureLock) {
						ffmpeg_annexb_failure = true;
					}
				} catch (InterruptedException e) { }
				pw.stopProcess();
			}
>>>>>>> ad526baa
		};

		Thread failsafe = new Thread(r, "FFMpeg AnnexB Frame Header Failsafe");
		failsafe.start();
		pw.runInSameThread();

		synchronized (ffmpeg_annexb_failureLock) {
			if (ffmpeg_annexb_failure) {
				return null;
			}
		}

		InputStream is;
		ByteArrayOutputStream baot = new ByteArrayOutputStream();

		try {
			is = pw.getInputStream(0);
			byte b[] = new byte[4096];
			int n;

			while ((n = is.read(b)) > 0) {
				baot.write(b, 0, n);
			}

			byte data[] = baot.toByteArray();
			baot.close();
			returnData[0] = data;
			is.close();
			int kf = 0;

			for (int i = 3; i < data.length; i++) {
				if (data[i - 3] == 1 && (data[i - 2] & 37) == 37 && (data[i - 1] & -120) == -120) {
					kf = i - 2;
					break;
				}
			}

			int st = 0;
			boolean found = false;

			if (kf > 0) {
				for (int i = kf; i >= 5; i--) {
					if (data[i - 5] == 0 && data[i - 4] == 0 && data[i - 3] == 0 && (data[i - 2] & 1) == 1 && (data[i - 1] & 39) == 39) {
						st = i - 5;
						found = true;
						break;
					}
				}
			}

			if (found) {
				byte header[] = new byte[kf - st];
				System.arraycopy(data, st, header, 0, kf - st);
				returnData[1] = header;
			}
		} catch (IOException e) {
			LOGGER.debug("Caught exception", e);
		}

		return returnData;
	}

	@Override
	protected DLNAMediaInfo clone() throws CloneNotSupportedException {
		DLNAMediaInfo mediaCloned = (DLNAMediaInfo) super.clone();
		mediaCloned.setAudioTracksList(new ArrayList<DLNAMediaAudio>());
		for (DLNAMediaAudio audio : audioTracks) {
			mediaCloned.getAudioTracksList().add((DLNAMediaAudio) audio.clone());
		}

		mediaCloned.setSubtitleTracksList(new ArrayList<DLNAMediaSubtitle>());
		for (DLNAMediaSubtitle sub : subtitleTracks) {
			mediaCloned.getSubtitleTracksList().add((DLNAMediaSubtitle) sub.clone());
		}

		return mediaCloned;
	}

	/**
	 * @return the bitrate
	 * @since 1.50.0
	 */
	public int getBitrate() {
		return bitrate;
	}

	/**
	 * @param bitrate the bitrate to set
	 * @since 1.50.0
	 */
	public void setBitrate(int bitrate) {
		this.bitrate = bitrate;
	}

	/**
	 * @return the width
	 * @since 1.50.0
	 */
	public int getWidth() {
		return width;
	}

	/**
	 * @param width the width to set
	 * @since 1.50.0
	 */
	public void setWidth(int width) {
		this.width = width;
	}

	/**
	 * @return the height
	 * @since 1.50.0
	 */
	public int getHeight() {
		return height;
	}

	/**
	 * @param height the height to set
	 * @since 1.50.0
	 */
	public void setHeight(int height) {
		this.height = height;
	}

	/**
	 * @return the size
	 * @since 1.50.0
	 */
	public long getSize() {
		return size;
	}

	/**
	 * @param size the size to set
	 * @since 1.50.0
	 */
	public void setSize(long size) {
		this.size = size;
	}

	/**
	 * @return the codecV
	 * @since 1.50.0
	 */
	public String getCodecV() {
		return codecV;
	}

	/**
	 * @param codecV the codecV to set
	 * @since 1.50.0
	 */
	public void setCodecV(String codecV) {
		this.codecV = codecV;
	}

	/**
	 * @return the frameRate
	 * @since 1.50.0
	 */
	public String getFrameRate() {
		return frameRate;
	}

	/**
	 * @param frameRate the frameRate to set
	 * @since 1.50.0
	 */
	public void setFrameRate(String frameRate) {
		this.frameRate = frameRate;
	}

	/**
	 * @return the frameRateMode
	 * @since 1.55.0
	 */
	public String getFrameRateMode() {
		return frameRateMode;
	}

	/**
	 * @param frameRateMode the frameRateMode to set
	 * @since 1.55.0
	 */
	public void setFrameRateMode(String frameRateMode) {
		this.frameRateMode = frameRateMode;
	}

	/**
	 * @deprecated use getAspectRatioDvdIso() for the original
	 * functionality of this method, or use getAspectRatioContainer() for a
	 * better default method to get aspect ratios.
	 */
	@Deprecated
	public String getAspect() {
		return getAspectRatioDvdIso();
	}

	/**
	 * The aspect ratio for a DVD ISO video track
	 *
	 * @return the aspect
	 * @since 1.50.0
	 */
	public String getAspectRatioDvdIso() {
		return aspectRatioDvdIso;
	}

	/**
	 * @deprecated use setAspectRatioDvdIso() for the original
	 * functionality of this method, or use setAspectRatioContainer() for a
	 * better default method to set aspect ratios.
	 */
	@Deprecated
	public void setAspect(String aspect) {
		setAspectRatioDvdIso(aspect);
	}

	/**
	 * @param aspect the aspect to set
	 * @since 1.50.0
	 */
	public void setAspectRatioDvdIso(String aspect) {
		this.aspectRatioDvdIso = aspect;
	}

	/**
	 * Get the aspect ratio reported by the file/container.
	 * This is the aspect ratio that the renderer should display the video
	 * at, and is usually the same as the video track aspect ratio.
	 *
	 * @return the aspect ratio reported by the file/container
	 */
	public String getAspectRatioContainer() {
		return aspectRatioContainer;
	}

	/**
	 * Set the aspect ratio reported by the file/container.
	 *
	 * @see #getAspectRatioContainer()
	 * @param aspect the aspect ratio to set
	 */
	public void setAspectRatioContainer(String aspect) {
		this.aspectRatioContainer = getFormattedAspectRatio(aspect);
	}

	/**
	 * Get the aspect ratio of the video track.
	 * This is the actual aspect ratio of the pixels, which is not
	 * always the aspect ratio that the renderer should display or that we
	 * should output; that is {@link #getAspectRatioContainer()}
	 *
	 * @return the aspect ratio of the video track
	 */
	public String getAspectRatioVideoTrack() {
		return aspectRatioVideoTrack;
	}

	/**
	 * @param aspect the aspect ratio to set
	 */
	public void setAspectRatioVideoTrack(String aspect) {
		this.aspectRatioVideoTrack = getFormattedAspectRatio(aspect);
	}

	/**
	 * Make sure the aspect ratio is formatted, e.g. 16:9 not 1.78
	 *
	 * @param aspect the possibly-unformatted aspect ratio
	 *
	 * @return the formatted aspect ratio or null
	 */
	public String getFormattedAspectRatio(String aspect) {
		if (isBlank(aspect)) {
			return null;
		} else {
			if (aspect.contains(":")) {
				return aspect;
			} else {
				double exactAspectRatio = Double.parseDouble(aspect);
				if (exactAspectRatio > 1.7 && exactAspectRatio <= 1.8) {
					return "16:9";
				} else if (exactAspectRatio > 1.3 && exactAspectRatio < 1.4) {
					return "4:3";
				} else if (exactAspectRatio > 1.2 && exactAspectRatio < 1.3) {
					return "5:4";
				} else {
					return null;
				}
			}
		}
	}

	/**
	 * @return the thumb
	 * @since 1.50.0
	 */
	public byte[] getThumb() {
		if (thumb == null) {
			return null;
		}
		byte[] result = new byte[thumb.length];
		System.arraycopy(thumb, 0, result, 0, thumb.length);
		return result;
	}

	/**
	 * @param thumb the thumb to set
	 * @since 1.50.0
	 */
	public void setThumb(byte[] thumb) {
		if (thumb == null) {
			this.thumb = null;
		} else {
			this.thumb = new byte[thumb.length];
			System.arraycopy(thumb, 0, this.thumb, 0, thumb.length);
		}
	}

	/**
	 * @return the mimeType
	 * @since 1.50.0
	 */
	public String getMimeType() {
		return mimeType;
	}

	/**
	 * @param mimeType the mimeType to set
	 * @since 1.50.0
	 */
	public void setMimeType(String mimeType) {
		this.mimeType = mimeType;
	}

	public String getMatrixCoefficients() {
		return matrixCoefficients;
	}

	public void setMatrixCoefficients(String matrixCoefficients) {
		this.matrixCoefficients = matrixCoefficients;
	}

	/**
	 * @return whether the file container has custom fonts attached.
	 */
	public boolean isEmbeddedFontExists() {
		return embeddedFontExists;
	}

	/**
	 * Sets whether the file container has custom fonts attached.
	 *
	 * @param exists true if at least one attached font exists
	 */
	public void setEmbeddedFontExists(boolean exists) {
		this.embeddedFontExists = exists;
	}

	public String getFileTitleFromMetadata() {
		return fileTitleFromMetadata;
	}

	public void setFileTitleFromMetadata(String value) {
		this.fileTitleFromMetadata = value;
	}

	public String getVideoTrackTitleFromMetadata() {
		return videoTrackTitleFromMetadata;
	}

	public void setVideoTrackTitleFromMetadata(String value) {
		this.videoTrackTitleFromMetadata = value;
	}

	/**
	 * @return the bitsPerPixel
	 * @since 1.50.0
	 */
	public int getBitsPerPixel() {
		return bitsPerPixel;
	}

	/**
	 * @param bitsPerPixel the bitsPerPixel to set
	 * @since 1.50.0
	 */
	public void setBitsPerPixel(int bitsPerPixel) {
		this.bitsPerPixel = bitsPerPixel;
	}

	/**
	 * @return reference frame count for video stream or {@code -1} if not parsed.
	 */
	public byte getReferenceFrameCount() {
		referenceFrameCountLock.readLock().lock();
		try {
			return referenceFrameCount;
		} finally {
			referenceFrameCountLock.readLock().unlock();
		}
	}

	/**
	 * Sets reference frame count for video stream or {@code -1} if not parsed.
	 *
	 * @param referenceFrameCount reference frame count.
	 */
	public void setReferenceFrameCount(byte referenceFrameCount) {
		if (referenceFrameCount < -1) {
			throw new IllegalArgumentException("referenceFrameCount must be >= -1.");
		}
		referenceFrameCountLock.writeLock().lock();
		try {
			this.referenceFrameCount = referenceFrameCount;
		} finally {
			referenceFrameCountLock.writeLock().unlock();
		}
	}

	/**
	 * @return AVC level for video stream or {@code null} if not parsed.
	 */
	public String getAvcLevel() {
		avcLevelLock.readLock().lock();
		try {
			return avcLevel;
		} finally {
			avcLevelLock.readLock().unlock();
		}
	}

	/**
	 * Sets AVC level for video stream or {@code null} if not parsed.
	 *
	 * @param avcLevel AVC level.
	 */
	public void setAvcLevel(String avcLevel) {
		avcLevelLock.writeLock().lock();
		try {
			this.avcLevel = avcLevel;
		} finally {
			avcLevelLock.writeLock().unlock();
		}
	}

	public int getAvcAsInt() {
		try {
			return Integer.parseInt(getAvcLevel().replaceAll("\\.", ""));
		} catch (Exception e) {
			return 0;
		}
	}

	public String getH264Profile() {
		synchronized (h264ProfileLock) {
			return h264Profile;
		}
	}

	public void setH264Profile(String s) {
		synchronized (h264ProfileLock) {
			h264Profile = s;
		}
	}

	/**
	 * @return the audioTracks
	 * @since 1.60.0
	 */
	// TODO (breaking change): rename to getAudioTracks
	public List<DLNAMediaAudio> getAudioTracksList() {
		return audioTracks;
	}

	/**
	 * @return the audioTracks
	 * @deprecated use getAudioTracksList() instead
	 */
	@Deprecated
	public ArrayList<DLNAMediaAudio> getAudioCodes() {
		if (audioTracks instanceof ArrayList) {
			return (ArrayList<DLNAMediaAudio>) audioTracks;
		} else {
			return new ArrayList<>();
		}
	}

	/**
	 * @param audioTracks the audioTracks to set
	 * @since 1.60.0
	 */
	// TODO (breaking change): rename to setAudioTracks
	public void setAudioTracksList(List<DLNAMediaAudio> audioTracks) {
		this.audioTracks = audioTracks;
	}

	/**
	 * @param audioTracks the audioTracks to set
	 * @deprecated use setAudioTracksList(ArrayList<DLNAMediaAudio> audioTracks) instead
	 */
	@Deprecated
	public void setAudioCodes(List<DLNAMediaAudio> audioTracks) {
		setAudioTracksList(audioTracks);
	}

	/**
	 * @return the subtitleTracks
	 * @since 1.60.0
	 */
	// TODO (breaking change): rename to getSubtitleTracks
	public List<DLNAMediaSubtitle> getSubtitleTracksList() {
		return subtitleTracks;
	}

	/**
	 * @return the subtitleTracks
	 * @deprecated use getSubtitleTracksList() instead
	 */
	@Deprecated
	public ArrayList<DLNAMediaSubtitle> getSubtitlesCodes() {
		if (subtitleTracks instanceof ArrayList) {
			return (ArrayList<DLNAMediaSubtitle>) subtitleTracks;
		} else {
			return new ArrayList<>();
		}
	}

	/**
	 * @param subtitleTracks the subtitleTracks to set
	 * @since 1.60.0
	 */
	// TODO (breaking change): rename to setSubtitleTracks
	public void setSubtitleTracksList(List<DLNAMediaSubtitle> subtitleTracks) {
		this.subtitleTracks = subtitleTracks;
	}

	/**
	 * @param subtitleTracks the subtitleTracks to set
	 * @deprecated use setSubtitleTracksList(ArrayList<DLNAMediaSubtitle> subtitleTracks) instead
	 */
	@Deprecated
	public void setSubtitlesCodes(List<DLNAMediaSubtitle> subtitleTracks) {
		setSubtitleTracksList(subtitleTracks);
	}

	/**
	 * @return the model
	 * @since 1.50.0
	 */
	public String getModel() {
		return model;
	}

	/**
	 * @param model the model to set
	 * @since 1.50.0
	 */
	public void setModel(String model) {
		this.model = model;
	}

	/**
	 * @return the exposure
	 * @since 1.50.0
	 */
	public int getExposure() {
		return exposure;
	}

	/**
	 * @param exposure the exposure to set
	 * @since 1.50.0
	 */
	public void setExposure(int exposure) {
		this.exposure = exposure;
	}

	/**
	 * @return the orientation
	 * @since 1.50.0
	 */
	public int getOrientation() {
		return orientation;
	}

	/**
	 * @param orientation the orientation to set
	 * @since 1.50.0
	 */
	public void setOrientation(int orientation) {
		this.orientation = orientation;
	}

	/**
	 * @return the iso
	 * @since 1.50.0
	 */
	public int getIso() {
		return iso;
	}

	/**
	 * @param iso the iso to set
	 * @since 1.50.0
	 */
	public void setIso(int iso) {
		this.iso = iso;
	}

	/**
	 * @return the muxingMode
	 * @since 1.50.0
	 */
	public String getMuxingMode() {
		return muxingMode;
	}

	/**
	 * @param muxingMode the muxingMode to set
	 * @since 1.50.0
	 */
	public void setMuxingMode(String muxingMode) {
		this.muxingMode = muxingMode;
	}

	/**
	 * @return the muxingModeAudio
	 * @since 1.50.0
	 */
	public String getMuxingModeAudio() {
		return muxingModeAudio;
	}

	/**
	 * @param muxingModeAudio the muxingModeAudio to set
	 * @since 1.50.0
	 */
	public void setMuxingModeAudio(String muxingModeAudio) {
		this.muxingModeAudio = muxingModeAudio;
	}

	/**
	 * @return the container
	 * @since 1.50.0
	 */
	public String getContainer() {
		return container;
	}

	/**
	 * @param container the container to set
	 * @since 1.50.0
	 */
	public void setContainer(String container) {
		this.container = container;
	}

	/**
	 * @return the h264_annexB
	 * @since 1.50.0
	 */
	public byte[] getH264AnnexB() {
		synchronized (h264_annexBLock) {
			if (h264_annexB == null) {
				return null;
			}
			byte[] result = new byte[h264_annexB.length];
			System.arraycopy(h264_annexB, 0, result, 0, h264_annexB.length);
			return result;
		}
	}

	/**
	 * @param h264AnnexB the h264_annexB to set
	 * @since 1.50.0
	 */
	public void setH264AnnexB(byte[] h264AnnexB) {
		synchronized (h264_annexBLock) {
			if (h264AnnexB == null) {
				this.h264_annexB = null;
			} else {
				this.h264_annexB = new byte[h264AnnexB.length];
				System.arraycopy(h264AnnexB, 0, this.h264_annexB, 0, h264AnnexB.length);
			}
		}
	}

	/**
	 * @return the mediaparsed
	 * @since 1.50.0
	 */
	public boolean isMediaparsed() {
		return mediaparsed;
	}

	/**
	 * @param mediaparsed the mediaparsed to set
	 * @since 1.50.0
	 */
	public void setMediaparsed(boolean mediaparsed) {
		this.mediaparsed = mediaparsed;
	}

	public boolean isFFmpegparsed() {
		return ffmpegparsed;
	}

	/**
	 * @return the thumbready
	 * @since 1.50.0
	 */
	public boolean isThumbready() {
		return thumbready;
	}

	/**
	 * @param thumbready the thumbready to set
	 * @since 1.50.0
	 */
	public void setThumbready(boolean thumbready) {
		this.thumbready = thumbready;
	}

	/**
	 * @return the dvdtrack
	 * @since 1.50.0
	 */
	public int getDvdtrack() {
		return dvdtrack;
	}

	/**
	 * @param dvdtrack the dvdtrack to set
	 * @since 1.50.0
	 */
	public void setDvdtrack(int dvdtrack) {
		this.dvdtrack = dvdtrack;
	}

	/**
	 * @return the secondaryFormatValid
	 * @since 1.50.0
	 */
	public boolean isSecondaryFormatValid() {
		return secondaryFormatValid;
	}

	/**
	 * @param secondaryFormatValid the secondaryFormatValid to set
	 * @since 1.50.0
	 */
	public void setSecondaryFormatValid(boolean secondaryFormatValid) {
		this.secondaryFormatValid = secondaryFormatValid;
	}

	/**
	 * @return the parsing
	 * @since 1.50.0
	 */
	public boolean isParsing() {
		synchronized (parsingLock) {
			return parsing;
		}
	}

	/**
	 * @param parsing the parsing to set
	 * @since 1.50.0
	 */
	public void setParsing(boolean parsing) {
		synchronized (parsingLock) {
			this.parsing = parsing;
		}
	}

	/**
	 * @return the encrypted
	 * @since 1.50.0
	 */
	public boolean isEncrypted() {
		return encrypted;
	}

	/**
	 * @param encrypted the encrypted to set
	 * @since 1.50.0
	 */
	public void setEncrypted(boolean encrypted) {
		this.encrypted = encrypted;
	}

	public boolean isMod4() {
		if (
			height % 4 != 0 ||
			width % 4 != 0
		) {
			return false;
		}

		return true;
	}

	/**
	 * Note: This is based on a flag in Matroska files, and as such it is
	 * unreliable; it will be unlikely to find a false-positive but there
	 * will be false-negatives, similar to language flags.
	 *
	 * @return whether the video track is 3D
	 */
	public boolean is3d() {
		return isNotBlank(stereoscopy);
	}

	/**
	 * The significance of this is that the aspect ratio should not be kept
	 * in this case when transcoding.
	 * Example: 3840x1080 should be resized to 1920x1080, not 1920x540.
	 *
	 * @return whether the video track is full SBS or OU 3D
	 */
	public boolean is3dFullSbsOrOu() {
		if (!is3d()) {
			return false;
		}

		switch (stereoscopy) {
			case "overunderrt":
			case "OULF":
			case "OURF":
			case "SBSLF":
			case "SBSRF":
			case "top-bottom (left eye first)":
			case "top-bottom (right eye first)":
			case "side by side (left eye first)":
			case "side by side (right eye first)":
				return true;
		}

		return false;
	}

	/**
	 * Note: This is based on a flag in Matroska files, and as such it is
	 * unreliable; it will be unlikely to find a false-positive but there
	 * will be false-negatives, similar to language flags.
	 *
	 * @return the type of stereoscopy (3D) of the video track
	 */
	public String getStereoscopy() {
		return stereoscopy;
	}

	/**
	 * Sets the type of stereoscopy (3D) of the video track.
	 *
	 * Note: This is based on a flag in Matroska files, and as such it is
	 * unreliable; it will be unlikely to find a false-positive but there
	 * will be false-negatives, similar to language flags.
	 *
	 * @param stereoscopy the type of stereoscopy (3D) of the video track
	 */
	public void setStereoscopy(String stereoscopy) {
		this.stereoscopy = stereoscopy;
	}

	/**
	 * Used by FFmpeg for 3D video format naming
	 */
	public enum Mode3D {
		SBSL,
		SBSR,
		HSBSL,
		OUL,
		OUR,
		HOUL,
		ARCG,
		ARCH,
		ARCC,
		ARCD,
		AGMG,
		AGMH,
		AGMC,
		AGMD,
		AYBG,
		AYBH,
		AYBC,
		AYBD
	};

	public Mode3D get3DLayout() {
		if (!is3d()) {
			return null;
		}

		isAnaglyph = true;
		switch (stereoscopy) {
			case "overunderrt":
			case "OULF":
			case "top-bottom (left eye first)":
				isAnaglyph = false;
				return Mode3D.OUL;
			case "OURF":
			case "top-bottom (right eye first)":
				isAnaglyph = false;
				return Mode3D.OUR;
			case "SBSLF":
			case "side by side (left eye first)":
				isAnaglyph = false;
				return Mode3D.SBSL;
			case "SBSRF":
			case "side by side (right eye first)":
				isAnaglyph = false;
				return Mode3D.SBSR;
			case "half top-bottom (left eye first)":
				isAnaglyph = false;
				return Mode3D.HOUL;
			case "half side by side (left eye first)":
				isAnaglyph = false;
				return Mode3D.HSBSL;
			case "ARCG":
				return Mode3D.ARCG;
			case "ARCH":
				return Mode3D.ARCH;
			case "ARCC":
				return Mode3D.ARCC;
			case "ARCD":
				return Mode3D.ARCD;
			case "AGMG":
				return Mode3D.AGMG;
			case "AGMH":
				return Mode3D.AGMH;
			case "AGMC":
				return Mode3D.AGMC;
			case "AGMD":
				return Mode3D.AGMD;
			case "AYBG":
				return Mode3D.AYBG;
			case "AYBH":
				return Mode3D.AYBH;
			case "AYBC":
				return Mode3D.AYBC;
			case "AYBD":
				return Mode3D.AYBD;
		}

		return null;
	}

	private boolean isAnaglyph;

	public boolean stereoscopyIsAnaglyph() {
		get3DLayout();
		return isAnaglyph;
	}

	public boolean isDVDResolution() {
		return (width == 720 && height == 576) || (width == 720 && height == 480);
	}
}<|MERGE_RESOLUTION|>--- conflicted
+++ resolved
@@ -585,36 +585,21 @@
 		final ProcessWrapperImpl pw = new ProcessWrapperImpl(args, params, false, true);
 
 		// FAILSAFE
-<<<<<<< HEAD
-		parsing = true;
+		synchronized (parsingLock) {
+			parsing = true;
+		}
 		Runnable r = () -> {
 			try {
 				Thread.sleep(10000);
-				ffmpeg_failure = true;
+				synchronized (ffmpeg_failureLock) {
+					ffmpeg_failure = true;
+				}
 			} catch (InterruptedException e) { }
 			
 			pw.stopProcess();
-			parsing = false;
-=======
-		synchronized (parsingLock) {
-			parsing = true;
-		}
-		Runnable r = new Runnable() {
-			@Override
-			public void run() {
-				try {
-					Thread.sleep(10000);
-					synchronized (ffmpeg_failureLock) {
-						ffmpeg_failure = true;
-					}
-				} catch (InterruptedException e) { }
-
-				pw.stopProcess();
-				synchronized (parsingLock) {
-					parsing = false;
-				}
+			synchronized (parsingLock) {
+				parsing = false;
 			}
->>>>>>> ad526baa
 		};
 
 		Thread failsafe = new Thread(r, "FFmpeg Thumbnail Failsafe");
@@ -681,32 +666,18 @@
 		final ProcessWrapperImpl pw = new ProcessWrapperImpl(args, params);
 
 		// FAILSAFE
-<<<<<<< HEAD
-		parsing = true;
+		synchronized (parsingLock) {
+			parsing = true;
+		}
 		Runnable r = () -> {
 			try {
 				Thread.sleep(3000);
 			} catch (InterruptedException e) { }
 			
 			pw.stopProcess();
-			parsing = false;
-=======
-		synchronized (parsingLock) {
-			parsing = true;
-		}
-		Runnable r = new Runnable() {
-			@Override
-			public void run() {
-				try {
-					Thread.sleep(3000);
-				} catch (InterruptedException e) { }
-
-				pw.stopProcess();
-				synchronized (parsingLock) {
-					parsing = false;
-				}
+			synchronized (parsingLock) {
+				parsing = false;
 			}
->>>>>>> ad526baa
 		};
 
 		Thread failsafe = new Thread(r, "MPlayer Thumbnail Failsafe");
@@ -1812,26 +1783,14 @@
 
 		final ProcessWrapperImpl pw = new ProcessWrapperImpl(cmdArray, params);
 
-<<<<<<< HEAD
 		Runnable r = () -> {
 			try {
 				Thread.sleep(3000);
-				ffmpeg_annexb_failure = true;
+				synchronized (ffmpeg_annexb_failureLock) {
+					ffmpeg_annexb_failure = true;
+				}
 			} catch (InterruptedException e) { }
 			pw.stopProcess();
-=======
-		Runnable r = new Runnable() {
-			@Override
-			public void run() {
-				try {
-					Thread.sleep(3000);
-					synchronized (ffmpeg_annexb_failureLock) {
-						ffmpeg_annexb_failure = true;
-					}
-				} catch (InterruptedException e) { }
-				pw.stopProcess();
-			}
->>>>>>> ad526baa
 		};
 
 		Thread failsafe = new Thread(r, "FFMpeg AnnexB Frame Header Failsafe");
