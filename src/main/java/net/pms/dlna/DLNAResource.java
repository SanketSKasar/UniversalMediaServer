--- conflicted
+++ resolved
@@ -1073,19 +1073,10 @@
 
 			name = (getPlayer() != null ? ("[" + getPlayer().name() + "]") : "") + " {Audio: " + getMediaAudio().getAudioCodec() + audioLanguage + ((getMediaAudio().getFlavor() != null && mediaRenderer != null && mediaRenderer.isShowAudioMetadata()) ? (" (" + getMediaAudio().getFlavor() + ")") : "") + "}";
 		}
-<<<<<<< HEAD
-		
-		if (getMediaSubtitle() != null && 
-			getMediaSubtitle().getId() != -1 &&
-			!configuration.hideSubInfo()) {
-=======
-
-		if (
-			getMediaSubtitle() != null && 
+		if (getMediaSubtitle() != null &&
 			getMediaSubtitle().getId() != -1 &&
 			!configuration.hideSubInfo()
 		) {
->>>>>>> fed12071
 			subtitleFormat = getMediaSubtitle().getType().getDescription();
 			if ("(Advanced) SubStation Alpha".equals(subtitleFormat)) {
 				subtitleFormat = "SSA";
