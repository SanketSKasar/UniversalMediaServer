/*
 * PS3 Media Server, for streaming any medias to your PS3.
 * Copyright (C) 2008  A.Brochard
 *
 * This program is free software; you can redistribute it and/or
 * modify it under the terms of the GNU General Public License
 * as published by the Free Software Foundation; version 2
 * of the License only.
 *
 * This program is distributed in the hope that it will be useful,
 * but WITHOUT ANY WARRANTY; without even the implied warranty of
 * MERCHANTABILITY or FITNESS FOR A PARTICULAR PURPOSE.  See the
 * GNU General Public License for more details.
 *
 * You should have received a copy of the GNU General Public License
 * along with this program; if not, write to the Free Software
 * Foundation, Inc., 51 Franklin Street, Fifth Floor, Boston, MA  02110-1301, USA.
 */
package net.pms.dlna;

import java.io.*;
import java.net.InetAddress;
import java.net.URLDecoder;
import java.net.URLEncoder;
import java.net.UnknownHostException;
import java.text.SimpleDateFormat;
import java.util.*;
import java.util.concurrent.ArrayBlockingQueue;
import java.util.concurrent.ThreadPoolExecutor;
import java.util.concurrent.TimeUnit;
import net.pms.Messages;
import net.pms.PMS;
import net.pms.configuration.FormatConfiguration;
import net.pms.configuration.PmsConfiguration;
import net.pms.configuration.RendererConfiguration;
import net.pms.dlna.virtual.TranscodeVirtualFolder;
import net.pms.dlna.virtual.VirtualFolder;
import net.pms.dlna.virtual.VirtualVideoAction;
import net.pms.encoders.*;
import net.pms.external.AdditionalResourceFolderListener;
import net.pms.external.ExternalFactory;
import net.pms.external.ExternalListener;
import net.pms.external.StartStopListener;
import net.pms.formats.Format;
import net.pms.formats.FormatFactory;
import net.pms.io.OutputParams;
import net.pms.io.ProcessWrapper;
import net.pms.io.SizeLimitInputStream;
import net.pms.network.HTTPResource;
import net.pms.util.*;
import static net.pms.util.StringUtil.*;
import org.apache.commons.lang3.StringEscapeUtils;
import org.apache.commons.lang3.StringUtils;
import org.slf4j.Logger;
import org.slf4j.LoggerFactory;

/**
 * Represents any item that can be browsed via the UPNP ContentDirectory service.
 *
 * TODO: Change all instance variables to private. For backwards compatibility
 * with external plugin code the variables have all been marked as deprecated
 * instead of changed to private, but this will surely change in the future.
 * When everything has been changed to private, the deprecated note can be
 * removed.
 */
public abstract class DLNAResource extends HTTPResource implements Cloneable, Runnable {
	private final Map<String, Integer> requestIdToRefcount = new HashMap<>();
	private boolean resolved;
	private static final int STOP_PLAYING_DELAY = 4000;
	private static final Logger LOGGER = LoggerFactory.getLogger(DLNAResource.class);
	private final SimpleDateFormat SDF_DATE = new SimpleDateFormat("yyyy-MM-dd'T'HH:mm:ss", Locale.US);
	protected PmsConfiguration configuration = PMS.getConfiguration();
//	private boolean subsAreValidForStreaming = false;

	protected static final int MAX_ARCHIVE_ENTRY_SIZE = 10000000;
	protected static final int MAX_ARCHIVE_SIZE_SEEK = 800000000;

	/**
	 * The name displayed on the renderer. Cached the first time getDisplayName(RendererConfiguration) is called.
	 */
	private String displayName;

	/**
	 * The suffix added to the name. Contains additional info about audio and subtitles.
	 */
	private String nameSuffix = "";

	/**
	 * @deprecated This field will be removed. Use {@link net.pms.configuration.PmsConfiguration#getTranscodeFolderName()} instead.
	 */
	@Deprecated
	protected static final String TRANSCODE_FOLDER = Messages.getString("TranscodeVirtualFolder.0"); // localized #--TRANSCODE--#

	/**
	 * @deprecated Use standard getter and setter to access this field.
	 */
	@Deprecated
	protected int specificType;

	/**
	 * @deprecated Use standard getter and setter to access this field.
	 */
	@Deprecated
	protected String id;
	protected String pathId;

	/**
	 * @deprecated Use standard getter and setter to access this field.
	 */
	@Deprecated
	protected DLNAResource parent;

	/**
	 * @deprecated This field will be removed. Use {@link #getFormat()} and
	 * {@link #setFormat(Format)} instead.
	 */
	@Deprecated
	protected Format ext;

	/**
	 * The format of this resource.
	 */
	private Format format;

	/**
	 * @deprecated Use standard getter and setter to access this field.
	 */
	@Deprecated
	protected DLNAMediaInfo media;

	/**
	 * @deprecated Use {@link #getMediaAudio()} and {@link
	 * #setMediaAudio(DLNAMediaAudio)} to access this field.
	 */
	@Deprecated
	protected DLNAMediaAudio media_audio;

	/**
	 * @deprecated Use {@link #getMediaSubtitle()} and {@link
	 * #setMediaSubtitle(DLNAMediaSubtitle)} to access this field.
	 */
	@Deprecated
	protected DLNAMediaSubtitle media_subtitle;

	/**
	 * @deprecated Use standard getter and setter to access this field.
	 */
	@Deprecated
	protected long lastmodified; // TODO make private and rename lastmodified -> lastModified

	/**
	 * Represents the transformation to be used to the file. If null, then
	 *
	 * @see Player
	 */
	private Player player;

	/**
	 * @deprecated Use standard getter and setter to access this field.
	 */
	@Deprecated
	protected boolean discovered = false;

	private ProcessWrapper externalProcess;

	/**
	 * @deprecated Use #hasExternalSubtitles()
	 */
	@Deprecated
	protected boolean srtFile;

	/**
	 * @deprecated Use standard getter and setter to access this field.
	 */
	@Deprecated
	protected boolean hasExternalSubtitles;

	/**
	 * @deprecated Use standard getter and setter to access this field.
	 */
	@Deprecated
	protected int updateId = 1;

	/**
	 * @deprecated Use standard getter and setter to access this field.
	 */
	@Deprecated
	public static int systemUpdateId = 1;

	/**
	 * @deprecated Use standard getter and setter to access this field.
	 */
	@Deprecated
	protected boolean noName;

	private int nametruncate;
	private DLNAResource first;
	private DLNAResource second;

	/**
	 * @deprecated Use standard getter and setter to access this field.
	 *
	 * The time range for the file containing the start and end time in seconds.
	 */
	@Deprecated
	protected Range.Time splitRange = new Range.Time();

	/**
	 * @deprecated Use standard getter and setter to access this field.
	 */
	@Deprecated
	protected int splitTrack;

	/**
	 * @deprecated Use standard getter and setter to access this field.
	 */
	@Deprecated
	protected String fakeParentId;

	/**
	 * @deprecated Use standard getter and setter to access this field.
	 */
	// Ditlew - needs this in one of the derived classes
	@Deprecated
	protected RendererConfiguration defaultRenderer;

	/**
	 * @deprecated Use standard getter and setter to access this field.
	 */
	@Deprecated
	protected boolean avisynth;

	/**
	 * @deprecated Use standard getter and setter to access this field.
	 */
	@Deprecated
	protected boolean skipTranscode = false;

	private boolean allChildrenAreFolders = true;

	/**
	 * @deprecated Use standard getter and setter to access this field.
	 *
	 * List of children objects associated with this DLNAResource. This is only valid when the DLNAResource is of the container type.
	 */
	@Deprecated
	protected DLNAList children;
	//protected List<DLNAResource> children;

	/**
	 * @deprecated Use standard getter and setter to access this field.
	 *
	 * The numerical ID (1-based index) assigned to the last child of this folder. The next child is assigned this ID + 1.
	 */
	// FIXME should be lastChildId
	@Deprecated
	protected int lastChildrenId = 0; // XXX make private and rename lastChildrenId -> lastChildId

	/**
	 * @deprecated Use standard getter and setter to access this field.
	 *
	 * The last time refresh was called.
	 */
	@Deprecated
	protected long lastRefreshTime;

	@SuppressWarnings("unused")
	private String lastSearch;

	private VirtualFolder dynamicPls;

	protected HashMap<String, Object> attachments = null;

	/**
	 * Returns parent object, usually a folder type of resource. In the DLDI
	 * queries, the UPNP server needs to give out the parent container where
	 * the item is. The <i>parent</i> represents such a container.
	 *
	 * @return Parent object.
	 */
	public DLNAResource getParent() {
		return parent;
	}

	/**
	 * Set the parent object, usually a folder type of resource. In the DLDI
	 * queries, the UPNP server needs to give out the parent container where
	 * the item is. The <i>parent</i> represents such a container.
	 *
	 * @param parent Sets the parent object.
	 */
	public void setParent(DLNAResource parent) {
		this.parent = parent;
	}

	/**
	 * Returns the id of this resource based on the index in its parent
	 * container. Its main purpose is to be unique in the parent container.
	 *
	 * @return The id string.
	 * @since 1.50
	 */
	public String getId() {
		return id;
	}

	/**
	 * Returns the integer representation of the id of this resource based
	 * on the index in its parent container.
	 *
	 * @return The id integer.
	 * @since 6.4.1
	 */
	public int getIntId() {
		return Integer.parseInt(getId());
	}

	/**
	 * Set the ID of this resource based on the index in its parent container.
	 * Its main purpose is to be unique in the parent container. The method is
	 * automatically called by addChildInternal, so most of the time it is not
	 * necessary to call it explicitly.
	 *
	 * @param id
	 * @since 1.50
	 * @see #addChildInternal(DLNAResource)
	 */
	protected void setId(String id) {
		this.id = id;
	}

	public String getPathId() {
		DLNAResource tmp = getParent();
		ArrayList<String> res = new ArrayList<>();
		res.add(getId());
		while (tmp != null) {
			res.add(0, tmp.getId());
			tmp = tmp.getParent();
		}
		pathId = StringUtils.join(res, '.');
		return pathId;
	}

	/**
	 * String representing this resource ID. This string is used by the UPNP
	 * ContentDirectory service. There is no hard spec on the actual numbering
	 * except for the root container that always has to be "0". In PMS the
	 * format used is <i>number($number)+</i>. A common client that expects a
	 * different format than the one used here is the XBox360. PMS translates
	 * the XBox360 queries on the fly. For more info, check
	 * http://www.mperfect.net/whsUpnp360/ .
	 *
	 * @return The resource id.
	 * @since 1.50
	 */
	public String getResourceId() {
		/*if (getId() == null) {
			return null;
		}

		if (parent != null) {
			return parent.getResourceId() + '$' + getId();
		} else {
			return getId();
		}*/
		if (isFolder() && configuration.getAutoDiscover()) {
			return getPathId();
		}
		return getId();
	}

	/**
	 * @see #setId(String)
	 * @param id
	 */
	protected void setIndexId(int id) {
		setId(Integer.toString(id));
	}

	/**
	 *
	 * @return the unique id which identifies the DLNAResource relative to its parent.
	 */
	public String getInternalId() {
		return getId();
	}

	/**
	 *
	 * @return true, if this contain can have a transcode folder
	 */
	public boolean isTranscodeFolderAvailable() {
		return true;
	}

	/**
	 * Checks if is live subtitle folder available.
	 *
	 * @return true, if the live subtitle folder should be shown
	 */
	public boolean isLiveSubtitleFolderAvailable() {
		return true;
	}

	/**
	 * Any {@link DLNAResource} needs to represent the container or item with a String.
	 *
	 * @return String to be showed in the UPNP client.
	 */
	public abstract String getName();

	public abstract String getSystemName();

	public abstract long length();

	// Ditlew
	public long length(RendererConfiguration mediaRenderer) {
		return length();
	}

	public abstract InputStream getInputStream() throws IOException;

	public abstract boolean isFolder();

	public String getDlnaContentFeatures(RendererConfiguration mediaRenderer) {
		// TODO: Determine renderer's correct localization value
		int localizationValue = 1;
		String dlnaOrgPnFlags = getDlnaOrgPnFlags(mediaRenderer, localizationValue);
		return (dlnaOrgPnFlags != null ? (dlnaOrgPnFlags + ";") : "") + getDlnaOrgOpFlags(mediaRenderer) + ";DLNA.ORG_CI=0;DLNA.ORG_FLAGS=01700000000000000000000000000000";
	}

	public DLNAResource getPrimaryResource() {
		return first;
	}

	public DLNAResource getSecondaryResource() {
		return second;
	}

	public String getFakeParentId() {
		return fakeParentId;
	}

	public void setFakeParentId(String fakeParentId) {
		this.fakeParentId = fakeParentId;
	}

	/**
	 * @return the fake parent id if specified, or the real parent id
	 */
	public String getParentId() {
		if (getFakeParentId() != null) {
			return getFakeParentId();
		} else {
			if (parent != null) {
				return parent.getResourceId();
			} else {
				return "-1";
			}
		}
	}

	public DLNAResource() {
		this.specificType = Format.UNKNOWN;
		//this.children = new ArrayList<DLNAResource>();
		this.children = new DLNAList();
		this.updateId = 1;
		lastSearch = null;
		resHash = 0;
		masterParent = null;
	}

	public DLNAResource(int specificType) {
		this();
		this.specificType = specificType;
	}

	/**
	 * Recursive function that searches through all of the children until it finds
	 * a {@link DLNAResource} that matches the name.<p>
	 * Only used by
	 * {@link net.pms.dlna.RootFolder#addWebFolder(File webConf)
	 * addWebFolder(File webConf)} while parsing the web.conf file.
	 *
	 * @param name String to be compared the name to.
	 * @return Returns a {@link DLNAResource} whose name matches the parameter name
	 * @see #getName()
	 */
	public DLNAResource searchByName(String name) {
		for (DLNAResource child : children) {
			if (child.getName().equals(name)) {
				return child;
			}
		}

		return null;
	}

	/**
	 * @param renderer Renderer for which to check if file is supported.
	 * @return true if the given {@link net.pms.configuration.RendererConfiguration
	 *		RendererConfiguration} can understand type of media. Also returns true
	 * if this DLNAResource is a container.
	 */
	public boolean isCompatible(RendererConfiguration renderer) {
		return format == null
			|| format.isUnknown()
			|| (format.isVideo() && renderer.isVideoSupported())
			|| (format.isAudio() && renderer.isAudioSupported())
			|| (format.isImage() && renderer.isImageSupported());
	}

	/**
	 * Adds a new DLNAResource to the child list. Only useful if this object is
	 * of the container type.
	 * <P>
	 * TODO: (botijo) check what happens with the child object. This function
	 * can and will transform the child object. If the transcode option is set,
	 * the child item is converted to a container with the real item and the
	 * transcode option folder. There is also a parser in order to get the right
	 * name and type, I suppose. Is this the right place to be doing things like
	 * these?
	 * <p>
	 * FIXME: Ideally the logic below is completely renderer-agnostic. Focus on
	 * harvesting generic data and transform it for a specific renderer as late
	 * as possible.
	 *
	 * @param child
	 * DLNAResource to add to a container type.
	 */
	public void addChild(DLNAResource child) {
		addChild(child, true);
	}

	public void addChild(DLNAResource child, boolean isNew) {
		// child may be null (spotted - via rootFolder.addChild() - in a misbehaving plugin
		if (child == null) {
			LOGGER.error("A plugin has attempted to add a null child to \"{}\"", getName());
			LOGGER.debug("Error info:", new NullPointerException("Invalid DLNA resource"));
			return;
		}

		child.parent = this;
		child.masterParent = masterParent;

		if (parent != null) {
			defaultRenderer = parent.getDefaultRenderer();
		}

		if (PMS.filter(defaultRenderer, child)) {
			LOGGER.debug("Resource " + child.getName() + " is filtered out for render " + defaultRenderer.getRendererName());
			return;
		}

		if (configuration.useCode() && !PMS.get().masterCodeValid()) {
			String code = PMS.get().codeDb().getCode(child);
			if (StringUtils.isNotEmpty(code)) {
				DLNAResource cobj = child.isCoded();
				if (cobj == null || !((CodeEnter) cobj).getCode().equals(code)) {
					LOGGER.debug("Resource " + child + " is coded add code folder");
					CodeEnter ce = new CodeEnter(child);
					ce.parent = this;
					ce.defaultRenderer = this.getDefaultRenderer();
					ce.setCode(code);
					addChildInternal(ce);
					return;
				}
			}
		}

		try {
			if (child.isValid()) {
				if (child.format != null) {
					// Do not add unsupported media formats to the list
					if (defaultRenderer != null && !defaultRenderer.supportsFormat(child.format)) {
						LOGGER.trace("Ignoring file \"{}\" because it is not supported by renderer \"{}\"", child.getName(), defaultRenderer.getRendererName());
						children.remove(child);
						return;
					}

					// Hide watched videos depending user preference
					if (FullyPlayed.isHideFullyPlayed(child)) {
						LOGGER.trace("Ignoring video file \"{}\" because it has been watched", child.getName());
						return;
					}
				}

				LOGGER.trace("{} child \"{}\" with class \"{}\"", isNew ? "Adding new" : "Updating", child.getName(), child.getClass().getName());

				if (allChildrenAreFolders && !child.isFolder()) {
					allChildrenAreFolders = false;
				}

				child.resHash = Math.abs(child.getSystemName().hashCode() + resumeHash());

				DLNAResource resumeRes = null;

				boolean addResumeFile = false;
				ResumeObj r = ResumeObj.create(child);
				if (r != null) {
					resumeRes = child.clone();
					resumeRes.resume = r;
					resumeRes.resHash = child.resHash;
					addResumeFile = true;
				}

				if (child.format != null) {
					String configurationSkipExtensions = configuration.getDisableTranscodeForExtensions();
					String rendererSkipExtensions = null;

					if (defaultRenderer != null) {
						rendererSkipExtensions = defaultRenderer.getStreamedExtensions();
					}

					// Should transcoding be skipped for this format?
					boolean skip = child.format.skip(configurationSkipExtensions, rendererSkipExtensions);
					skipTranscode = skip;

					if (skip) {
						LOGGER.trace("File \"{}\" will be forced to skip transcoding by configuration", child.getName());
					}

					// Determine transcoding possibilities if either
					//    - the format is known to be transcodable
					//    - we have media info (via parserV2, playback info, or a plugin)
					if (child.format.transcodable() || child.media != null) {
						if (child.media == null) {
							child.media = new DLNAMediaInfo();
						}

						// Try to determine a player to use for transcoding.
						Player playerTranscoding = null;

						// First, try to match a player from recently played folder or based on the name of the DLNAResource
						// or its parent. If the name ends in "[unique player id]", that player
						// is preferred.
						String name = getName();

<<<<<<< HEAD
						if (configuration.isShowRecentlyPlayedFolder()) {
							player = child.player;
=======
						if (!configuration.isHideRecentlyPlayedFolder()) {
							playerTranscoding = child.player;
>>>>>>> 415d38cb
						} else {
							for (Player p : PlayerFactory.getPlayers()) {
								String end = "[" + p.id() + "]";

								if (name.endsWith(end)) {
									nametruncate = name.lastIndexOf(end);
									playerTranscoding = p;
									LOGGER.trace("Selecting player based on name end");
									break;
								} else if (parent != null && parent.getName().endsWith(end)) {
									parent.nametruncate = parent.getName().lastIndexOf(end);
									playerTranscoding = p;
									LOGGER.trace("Selecting player based on parent name end");
									break;
								}
							}
						}

						// If no preferred player could be determined from the name, try to
						// match a player based on media information and format.
						if (playerTranscoding == null || (hasExternalSubtitles() && defaultRenderer.isSubtitlesStreamingSupported())) {
							playerTranscoding = child.resolvePlayer(defaultRenderer);
						}
						child.setPlayer(playerTranscoding);
						child.setPreferredMimeType(defaultRenderer);

						if (resumeRes != null) {
							resumeRes.player = playerTranscoding;
						}

						if (!allChildrenAreFolders) {
							child.setDefaultRenderer(defaultRenderer);

							// Should the child be added to the #--TRANSCODE--# folder?
							if ((child.format.isVideo() || child.format.isAudio()) && child.isTranscodeFolderAvailable()) {
								// true: create (and append) the #--TRANSCODE--# folder to this
								// folder if supported/enabled and if it doesn't already exist
								VirtualFolder transcodeFolder = getTranscodeFolder(true);
								if (transcodeFolder != null) {
									VirtualFolder fileTranscodeFolder = new FileTranscodeVirtualFolder(child.getDisplayName(), null);

									DLNAResource newChild = child.clone();
									newChild.player = playerTranscoding;
									newChild.media = child.media;
									fileTranscodeFolder.addChildInternal(newChild);
									LOGGER.trace("Adding \"{}\" to transcode folder for player: \"{}\"", child.getName(), playerTranscoding);

									transcodeFolder.updateChild(fileTranscodeFolder);
								}
							}

							if (child.format.isVideo() && child.isSubSelectable() && !(this instanceof SubSelFile)) {
								VirtualFolder vf = getSubSelector(true);
								if (vf != null) {
									DLNAResource newChild = child.clone();
									newChild.player = playerTranscoding;
									newChild.media = child.media;
									LOGGER.trace("Duplicate subtitle " + child.getName() + " with player: " + playerTranscoding);

									vf.addChild(new SubSelFile(newChild));
								}
							}

							if (configuration.isDynamicPls() &&
								!child.isFolder() &&
								defaultRenderer != null &&
								!defaultRenderer.isNoDynPlsFolder()) {
								addDynamicPls(child);
							}

							for (ExternalListener listener : ExternalFactory.getExternalListeners()) {
								if (listener instanceof AdditionalResourceFolderListener) {
									try {
										((AdditionalResourceFolderListener) listener).addAdditionalFolder(this, child);
									} catch (Throwable t) {
										LOGGER.error("Failed to add additional folder for listener of type: \"{}\"", listener.getClass(), t);
									}
								}
							}
						} else if (!child.format.isCompatible(child.media, defaultRenderer) && !child.isFolder()) {
							LOGGER.trace("Ignoring file \"{}\" because it is not compatible with renderer \"{}\"", child.getName(), defaultRenderer.getRendererName());
							children.remove(child);
						}
					}

					if (resumeRes != null && resumeRes.media != null) {
						resumeRes.media.setThumbready(false);
					}

					/**
					 * Secondary format is currently only used to provide 24-bit FLAC to PS3 by
					 * sending it as a fake video. This can be made more reusable with a renderer
					 * config setting like Mux24BitFlacToVideo if we ever have another purpose
					 * for it, which I doubt we will have.
					 */
					if (
						child.format.getSecondaryFormat() != null &&
						child.media != null &&
						defaultRenderer != null &&
						defaultRenderer.supportsFormat(child.format.getSecondaryFormat()) &&
						defaultRenderer.isPS3()
					) {
						DLNAResource newChild = child.clone();
						newChild.setFormat(newChild.format.getSecondaryFormat());
						LOGGER.trace("Detected secondary format \"{}\" for \"{}\"", newChild.format.toString(), newChild.getName());
						newChild.first = child;
						child.second = newChild;

						if (!newChild.format.isCompatible(newChild.media, defaultRenderer)) {
							Player playerTranscoding = PlayerFactory.getPlayer(newChild);
							newChild.setPlayer(playerTranscoding);
							LOGGER.trace("Secondary format \"{}\" will use player \"{}\" for \"{}\"", newChild.format.toString(), newChild.getPlayer().name(), newChild.getName());
						}

						if (child.media != null && child.media.isSecondaryFormatValid()) {
							addChild(newChild);
							LOGGER.trace("Adding secondary format \"{}\" for \"{}\"", newChild.format.toString(), newChild.getName());
						} else {
							LOGGER.trace("Ignoring secondary format \"{}\" for \"{}\": invalid format", newChild.format.toString(), newChild.getName());
						}
					}
				}

				if (addResumeFile) {
					resumeRes.setDefaultRenderer(child.getDefaultRenderer());
					addChildInternal(resumeRes);
				}

				if (isNew) {
					addChildInternal(child);
				}
			}
		} catch (Throwable t) {
			LOGGER.error("Error adding child: \"{}\"", child.getName(), t);

			child.parent = null;
			children.remove(child);
		}
	}

	/**
	 * Determine whether we are a candidate for streaming or transcoding to the
	 * given renderer, and return the relevant player or null as appropriate.
	 *
	 * @param renderer The target renderer
	 * @return A player if transcoding or null if streaming
	 */
	public Player resolvePlayer(RendererConfiguration renderer) {
		// Use device-specific pms conf, if any
		PmsConfiguration configurationSpecificToRenderer = PMS.getConfiguration(renderer);
		boolean parserV2 = media != null && renderer != null && renderer.isUseMediaInfo();
		Player resolvedPlayer = null;

		if (media == null) {
			media = new DLNAMediaInfo();
		}

		if (format == null) {
			// Shouldn't happen, this is just a desperate measure
			Format f = FormatFactory.getAssociatedFormat(getSystemName());
			setFormat(f != null ? f : FormatFactory.getAssociatedFormat(".mpg"));
		}

		// Check if we're a transcode folder item
		if (isNoName() && (getParent() instanceof FileTranscodeVirtualFolder)) {
			// Yes, leave everything as-is
			resolvedPlayer = getPlayer();
			LOGGER.trace("Selecting player {} based on transcode item settings", resolvedPlayer);
			return resolvedPlayer;
		}

		// Try to match a player based on media information and format.
		resolvedPlayer = PlayerFactory.getPlayer(this);

		if (resolvedPlayer != null) {
			String configurationForceExtensions = configurationSpecificToRenderer.getForceTranscodeForExtensions();
			String rendererForceExtensions = null;

			if (renderer != null) {
				rendererForceExtensions = renderer.getTranscodedExtensions();
			}

			// Should transcoding be forced for this format?
			boolean forceTranscode = format.skip(configurationForceExtensions, rendererForceExtensions);

			if (forceTranscode) {
				LOGGER.trace("File \"{}\" will be forced to be transcoded by configuration", getName());
			}

			boolean hasSubsToTranscode = false;

			boolean hasEmbeddedSubs = false;
			for (DLNAMediaSubtitle s : media.getSubtitleTracksList()) {
				hasEmbeddedSubs = (hasEmbeddedSubs || s.isEmbedded());
			}

			/**
			 * At this stage, we know the media is compatible with the renderer based on its
			 * "Supported" lines, and can therefore be streamed to the renderer without a
			 * player. However, other details about the media can change this, such as
			 * whether it has subtitles that match this user's language settings, so here we
			 * perform those checks.
			 */
			if (format.isVideo() && !configurationSpecificToRenderer.isDisableSubtitles()) {
				if (hasEmbeddedSubs || hasExternalSubtitles()) {
					OutputParams params = new OutputParams(configurationSpecificToRenderer);
					Player.setAudioAndSubs(getSystemName(), media, params); // set proper subtitles in accordance with user setting
					if (params.sid != null) {
						if (params.sid.isExternal()) {
							if (renderer != null && renderer.isExternalSubtitlesFormatSupported(params.sid, media)) {
								media_subtitle = params.sid;
								media_subtitle.setSubsStreamable(true);
								LOGGER.trace("This video has external subtitles that should be streamed");
							} else {
								forceTranscode = true;
								hasSubsToTranscode = true;
								LOGGER.trace("This video has external subtitles that should be transcoded");
							}
						} else if (params.sid.isEmbedded()) {
							if (renderer != null && renderer.isEmbeddedSubtitlesFormatSupported(params.sid)) {
								LOGGER.trace("This video has embedded subtitles that should be streamed");
							} else {
								forceTranscode = true;
								hasSubsToTranscode = true;
								LOGGER.trace("This video has embedded subtitles that should be transcoded");
							}
						}
					}
				} else {
					LOGGER.trace("This video does not have subtitles");
				}
			}

			boolean isIncompatible = false;
			String audioTracksList = getName() + media.getAudioTracksList().toString();

			String prependTraceReason = "File \"{}\" will not be streamed because ";
			if (!format.isCompatible(media, renderer)) {
				isIncompatible = true;
				LOGGER.trace(prependTraceReason + "it is not supported by the renderer", getName());
			} else if (
				configurationSpecificToRenderer.isEncodedAudioPassthrough() &&
				(
					audioTracksList.contains("audio codec: AC3") ||
					audioTracksList.contains("audio codec: DTS")
				)
			) {
				isIncompatible = true;
				LOGGER.trace(prependTraceReason + "the audio will use the encoded audio passthrough feature", getName());
			} else if (format.isVideo() && parserV2 && renderer != null) {
				int maxBandwidth = renderer.getMaxBandwidth();

				if (
					renderer.isKeepAspectRatio() &&
					!"16:9".equals(media.getAspectRatioContainer())
				) {
					isIncompatible = true;
					LOGGER.trace(prependTraceReason + "the renderer needs us to add borders to change the aspect ratio from {} to 16/9.", getName(), media.getAspectRatioContainer());
				} else if (!renderer.isResolutionCompatibleWithRenderer(media.getWidth(), media.getHeight())) {
					isIncompatible = true;
					LOGGER.trace(prependTraceReason + "the resolution is incompatible with the renderer.", getName());
				} else if (media.getBitrate() > maxBandwidth) {
					isIncompatible = true;
					LOGGER.trace(prependTraceReason + "the bitrate ({}) is too high ({}).", getName(), media.getBitrate(), maxBandwidth);
				} else if (!renderer.isVideoBitDepthSupported(media.getVideoBitDepth())) {
					isIncompatible = true;
					LOGGER.trace(prependTraceReason + "the bit depth ({}) is not supported.", getName(), media.getVideoBitDepth());
				}
			}

			// Prefer transcoding over streaming if:
			// 1) the media is unsupported by the renderer, or
			// 2) there are subs to transcode
			boolean preferTranscode = isIncompatible || hasSubsToTranscode;

			// Transcode if:
			// 1) transcoding is forced by configuration, or
			// 2) transcoding is preferred and not prevented by configuration
			if (forceTranscode || (preferTranscode && !isSkipTranscode())) {
				if (parserV2) {
					LOGGER.trace("Final verdict: \"{}\" will be transcoded with player \"{}\" with mime type \"{}\"", getName(), resolvedPlayer.toString(), renderer != null ? renderer.getMimeType(mimeType(resolvedPlayer), media) : media.getMimeType());
				} else {
					LOGGER.trace("Final verdict: \"{}\" will be transcoded with player \"{}\"", getName(), resolvedPlayer.toString());
				}
			} else {
				resolvedPlayer = null;
				LOGGER.trace("Final verdict: \"{}\" will be streamed", getName());
			}
		}
		return resolvedPlayer;
	}


	/**
	 * Set the mimetype for this resource according to the given renderer's
	 * supported preferences, if any.
	 *
	 * @param renderer The renderer
	 * @return The previous mimetype for this resource, or null
	 */
	public String setPreferredMimeType(RendererConfiguration renderer) {
		String prev = media != null ? media.getMimeType() : null;
		boolean parserV2 = media != null && renderer != null && renderer.isUseMediaInfo();
		if (parserV2) {
			// See which MIME type the renderer prefers in case it supports the media
			String preferred = renderer.getFormatConfiguration().match(media);
			if (preferred != null) {
				/**
				 * Use the renderer's preferred MIME type for this file.
				 */
				if (!FormatConfiguration.MIMETYPE_AUTO.equals(preferred)) {
					media.setMimeType(preferred);
				}
				LOGGER.trace("File \"{}\" will be sent with MIME type \"{}\"", getName(), preferred);
			}
		}
		return prev;
	}

	/**
	 * Return the transcode folder for this resource.
	 * If UMS is configured to hide transcode folders, null is returned.
	 * If no folder exists and the create argument is false, null is returned.
	 * If no folder exists and the create argument is true, a new transcode folder is created.
	 * This method is called on the parent folder each time a child is added to that parent
	 * (via {@link addChild(DLNAResource)}.
	 *
	 * @param create
	 * @return the transcode virtual folder
	 */
	// XXX package-private: used by MapFile; should be protected?
	TranscodeVirtualFolder getTranscodeFolder(boolean create) {
		if (!isTranscodeFolderAvailable()) {
			return null;
		}

		if (!configuration.isShowTranscodeFolder()) {
			return null;
		}

		// search for transcode folder
		for (DLNAResource child : children) {
			if (child instanceof TranscodeVirtualFolder) {
				return (TranscodeVirtualFolder) child;
			}
		}

		if (create) {
			TranscodeVirtualFolder transcodeFolder = new TranscodeVirtualFolder(null, configuration);
			addChildInternal(transcodeFolder);
			return transcodeFolder;
		}

		return null;
	}

	/**
	 * (Re)sets the given DLNA resource as follows:
	 *    - if it's already one of our children, renew it
	 *    - or if we have another child with the same name, replace it
	 *    - otherwise add it as a new child.
	 *
	 * @param child the DLNA resource to update
	 */
	public void updateChild(DLNAResource child) {
		DLNAResource found = children.contains(child) ?
			child : searchByName(child.getName());
		if (found != null) {
			if (child != found) {
				// Replace
				child.parent = this;
				child.setIndexId(GlobalIdRepo.parseIndex(found.getInternalId()));
				children.set(children.indexOf(found), child);
			}
			// Renew
			addChild(child, false);
		} else {
			// Not found, it's new
			addChild(child, true);
		}
	}

	/**
	 * Adds the supplied DLNA resource in the internal list of child nodes,
	 * and sets the parent to the current node. Avoids the side-effects
	 * associated with the {@link #addChild(DLNAResource)} method.
	 *
	 * @param child the DLNA resource to add to this node's list of children
	 */
	protected synchronized void addChildInternal(DLNAResource child) {
		if (child.getInternalId() != null) {
			LOGGER.debug(
				"Node ({}) already has an ID ({}), which is overridden now. The previous parent node was: {}",
				new Object[] {
					child.getClass().getName(),
					child.getResourceId(),
					child.parent
				}
			);
		}

		children.add(child);
		child.parent = this;

		/*setLastChildId(getLastChildId() + 1);
		child.setIndexId(getLastChildId());*/
		PMS.getGlobalRepo().add(child);
		if (defaultRenderer != null) {
			defaultRenderer.cachePut(child);
		}
	}

	public synchronized DLNAResource getDLNAResource(String objectId, RendererConfiguration renderer) {
		// this method returns exactly ONE (1) DLNAResource
		// it's used when someone requests playback of media. The media must
		// first have been discovered by someone first (unless it's a Temp item)

		// Get/create/reconstruct it if it's a Temp item
		if (objectId.contains("$Temp/")) {
			return Temp.get(objectId, renderer);
		}

		// Now strip off the filename
		objectId = StringUtils.substringBefore(objectId, "/");

		/*DLNAResource dlna = renderer.cacheGet(objectId);
		if (dlna == null) {
			// nothing found. Try again
			LOGGER.debug("requested media ({}) not discovered by {}, trying other renderers", objectId, renderer);
			for (RendererConfiguration r : PMS.get().getRenders()) {
				if (r.equals(renderer)) {
					// no need to search ourself again
					continue;
				}
				DLNAResource res = r.cacheGet(objectId);
				if (res != null && !res.isFolder()) {
					// only non-folders can be found this way
					LOGGER.debug("render " + r +" had found media " + res);
					return res;
				}
			}
		}
		return dlna;*/
		DLNAResource dlna;
		String[] ids = objectId.split("\\.");
		if (objectId.equals("0")) {
			dlna = renderer.getRootFolder();
		} else {
			// only allow the last one here
			dlna = PMS.getGlobalRepo().get(ids[ids.length - 1]);//renderer.cacheGet(objectId);
		}

		if (dlna == null) {
			return null;
		}

		if (PMS.filter(renderer, dlna)) {
			// apply filter to make sure we're not bypassing it...
			LOGGER.debug("Resource " + dlna.getName() + " is filtered out for render " + renderer.getRendererName());
			return null;
		}

		return dlna;
	}

	/**
	 * First thing it does it searches for an item matching the given objectID.
	 * If children is false, then it returns the found object as the only object in the list.
	 * TODO: (botijo) This function does a lot more than this!
	 *
	 * @param objectId ID to search for.
	 * @param children State if you want all the children in the returned list.
	 * @param start
	 * @param count
	 * @param renderer Renderer for which to do the actions.
	 * @return List of DLNAResource items.
	 * @throws IOException
	 */
	public synchronized List<DLNAResource> getDLNAResources(String objectId, boolean children, int start, int count, RendererConfiguration renderer) throws IOException {
		return getDLNAResources(objectId, children, start, count, renderer, null);
	}

	public synchronized List<DLNAResource> getDLNAResources(String objectId, boolean returnChildren, int start, int count, RendererConfiguration renderer, String searchStr) {
		ArrayList<DLNAResource> resources = new ArrayList<>();

		// Get/create/reconstruct it if it's a Temp item
		if (objectId.contains("$Temp/")) {
			List<DLNAResource> items = Temp.asList(objectId);
			return items != null ? items : resources;
		}

		// Now strip off the filename
		objectId = StringUtils.substringBefore(objectId, "/");

		DLNAResource dlna;
		String[] ids = objectId.split("\\.");
		if (objectId.equals("0")) {
			dlna = renderer.getRootFolder();
		} else {
			dlna = PMS.getGlobalRepo().get(ids[ids.length - 1]);//renderer.cacheGet(objectId);
		}

		if (dlna == null) {
			// nothing in the cache do a traditional search
			dlna = search(ids, renderer);
			//dlna = search(objectId, count, renderer, searchStr);
		}

		if (dlna != null) {
			if (!(dlna instanceof CodeEnter) && !isCodeValid(dlna)) {
				LOGGER.debug("code is not valid any longer");
				return resources;
			}
			String systemName = dlna.getSystemName();
			dlna.setDefaultRenderer(renderer);

			if (!returnChildren) {
				resources.add(dlna);
				dlna.refreshChildrenIfNeeded(searchStr);
			} else {
				dlna.discoverWithRenderer(renderer, count, true, searchStr);

				if (count == 0) {
					count = dlna.getChildren().size();
				}

				if (count > 0) {
					ArrayBlockingQueue<Runnable> queue = new ArrayBlockingQueue<>(count);

					int nParallelThreads = 3;
					if (dlna instanceof DVDISOFile) {
						nParallelThreads = 1; // Some DVD drives die with 3 parallel threads
					}

					ThreadPoolExecutor tpe = new ThreadPoolExecutor(
						Math.min(count, nParallelThreads),
						count,
						20,
						TimeUnit.SECONDS,
						queue
					);

					for (int i = start; i < start + count; i++) {
						if (i < dlna.getChildren().size()) {
							final DLNAResource child = dlna.getChildren().get(i);
							if (child != null) {
								tpe.execute(child);
								resources.add(child);
							} else {
								LOGGER.warn("null child at index {} in {}", i, systemName);
							}
						}
					}

					try {
						tpe.shutdown();
						tpe.awaitTermination(20, TimeUnit.SECONDS);
					} catch (InterruptedException e) {
						LOGGER.error("error while shutting down thread pool executor for " + systemName, e);
					}

					LOGGER.trace("End of analysis for " + systemName);
				}
			}
		}

		lastSearch = searchStr;
		return resources;
	}

	protected void refreshChildrenIfNeeded(String search) {
		if (isDiscovered() && shouldRefresh(search)) {
			refreshChildren(search);
			notifyRefresh();
		}
	}

	/**
	 * Update the last refresh time.
	 */
	protected void notifyRefresh() {
		lastRefreshTime = System.currentTimeMillis();
		updateId += 1;
		systemUpdateId += 1;
	}

	final protected void discoverWithRenderer(RendererConfiguration renderer, int count, boolean forced, String searchStr) {
		PmsConfiguration configurationSpecificToRenderer = PMS.getConfiguration(renderer);
		// Discover children if it hasn't been done already
		if (!isDiscovered()) {
			if (configurationSpecificToRenderer.getFolderLimit() && depthLimit()) {
				if (renderer.getConfName().equalsIgnoreCase("Playstation 3") || renderer.isXbox360()) {
					LOGGER.info("Depth limit potentionally hit for " + getDisplayName());
				}

				if (defaultRenderer != null) {
					defaultRenderer.addFolderLimit(this);
				}
			}

			discoverChildren(searchStr);
			boolean ready;

			if (renderer.isUseMediaInfo() && renderer.isDLNATreeHack()) {
				ready = analyzeChildren(count);
			} else {
				ready = analyzeChildren(-1);
			}

			if (!renderer.isUseMediaInfo() || ready) {
				setDiscovered(true);
			}

			notifyRefresh();
		} else {
			// if forced, then call the old 'refreshChildren' method
			LOGGER.trace("discover {} refresh forced: {}", getResourceId(), forced);
			/*if (forced && shouldRefresh(searchStr)) {
				doRefreshChildren(searchStr);
				notifyRefresh();
			} */
			if (forced) {
				// This seems to follow the same code path as the else below in the case of MapFile, because
				// refreshChildren calls shouldRefresh -> isRefreshNeeded -> doRefreshChildren, which is what happens below
				// (refreshChildren is not overridden in MapFile)
				if (refreshChildren(searchStr)) {
					notifyRefresh();
				}
			} else {
				// if not, then the regular isRefreshNeeded/doRefreshChildren pair.
				if (shouldRefresh(searchStr)) {
					doRefreshChildren(searchStr);
					notifyRefresh();
				}
			}
		}
	}

	private boolean shouldRefresh(String searchStr) {
		return isRefreshNeeded();
	}

	@Override
	public void run() {
		try {
			if (first == null) {
				syncResolve();
				if (second != null) {
					second.syncResolve();
				}
			}
		} catch (Exception e) {
			LOGGER.warn("Unhandled exception while resolving {}: {}", getDisplayName(), e.getMessage());
			LOGGER.debug("", e);
		}
	}

	/**
	 * Recursive function that searches for a given ID.
	 *
	 * @param searchId ID to search for.
	 * @param count
	 * @param renderer
	 * @param searchStr
	 * @return Item found, or null otherwise.
	 * @see #getId()
	 */
	public DLNAResource search(String searchId, int count, RendererConfiguration renderer, String searchStr) {
		if (id != null && searchId != null) {
			String[] indexPath = searchId.split("\\$", 2);
			if (id.equals(indexPath[0])) {
				if (indexPath.length == 1 || indexPath[1].length() == 0) {
					return this;
				} else {
					discoverWithRenderer(renderer, count, false, null);

					for (DLNAResource file : children) {
						DLNAResource found = file.search(indexPath[1], count, renderer, null);
						if (found != null) {
							// Make sure it's ready
							//found.resolve();
							return found;
						}
					}
				}
			} else {
				return null;
			}
		}

		return null;
	}

	private DLNAResource search(String[] searchIds, RendererConfiguration renderer) {
		DLNAResource dlna;
		for (String searchId : searchIds) {
			if (searchId.equals("0")) {
				dlna = renderer.getRootFolder();
			} else {
				dlna = PMS.getGlobalRepo().get(searchId);
			}

			if (dlna == null) {
				LOGGER.debug("Bad id {} found in path", searchId);
				return null;
			}

			dlna.discoverWithRenderer(renderer, 0, false, null);
		}

		return PMS.getGlobalRepo().get(searchIds[searchIds.length - 1]);
	}

	public DLNAResource search(String searchId) {
		if (id != null && searchId != null) {
			if (getResourceId().equals(searchId)) {
				return this;
			} else {
				for (DLNAResource file : children) {
					DLNAResource found = file.search(searchId);
					if (found != null) {
						// Make sure it's ready
						//found.resolve();
						return found;
					}
				}
			}
		}

		return null;
	}

	/**
	 * TODO: (botijo) What is the intention of this function? Looks like a prototype to be overloaded.
	 */
	public void discoverChildren() {
	}

	public void discoverChildren(String str) {
		discoverChildren();
	}

	/**
	 * TODO: (botijo) What is the intention of this function? Looks like a prototype to be overloaded.
	 *
	 * @param count
	 * @return Returns true
	 */
	public boolean analyzeChildren(int count) {
		return true;
	}

	/**
	 * Reload the list of children.
	 */
	public void doRefreshChildren() {
	}

	public void doRefreshChildren(String search) {
		doRefreshChildren();
	}

	/**
	 * @return true, if the container is changed, so refresh is needed.
	 * This could be called a lot of times.
	 */
	public boolean isRefreshNeeded() {
		return false;
	}

	/**
	 * This method gets called only for the browsed folder, and not for the
	 * parent folders. (And in the media library scan step too). Override in
	 * plugins when you do not want to implement proper change tracking, and
	 * you do not care if the hierarchy of nodes getting invalid between.
	 *
	 * @return True when a refresh is needed, false otherwise.
	 */
	public boolean refreshChildren() {
		if (isRefreshNeeded()) {
			doRefreshChildren();
			return true;
		}

		return false;
	}

	public boolean refreshChildren(String search) {
		if (shouldRefresh(search)) {
			doRefreshChildren(search);
			return true;
		}

		return false;
	}

	/**
	 * @deprecated Use {@link #resolveFormat()} instead.
	 */
	@Deprecated
	protected void checktype() {
		resolveFormat();
	}

	/**
	 * Sets the resource's {@link net.pms.formats.Format} according to its filename
	 * if it isn't set already.
	 *
	 * @since 1.90.0
	 */
	protected void resolveFormat() {
		if (format == null) {
			format = FormatFactory.getAssociatedFormat(getSystemName());
		}

		if (format != null && format.isUnknown()) {
			format.setType(getSpecificType());
		}
	}

	/**
	 * Hook to lazily initialise immutable resources e.g. ISOs, zip files &amp;c.
	 *
	 * @since 1.90.0
	 * @see #syncResolve()
	 */
	protected void resolveOnce() { }

	/**
	 * Resolve events are hooks that allow DLNA resources to perform various forms
	 * of initialisation when navigated to or streamed i.e. they function as lazy
	 * constructors.
	 *
	 * This method is called by request handlers for a) requests for a stream
	 * or b) content directory browsing i.e. for potentially every request for a file or
	 * folder the renderer hasn't cached. Many resource types are immutable (e.g. playlists,
	 * zip files, DVD ISOs &amp;c.) and only need to respond to this event once.
	 * Most resource types don't "subscribe" to this event at all. This default implementation
	 * provides hooks for immutable resources and handles the event for resource types that
	 * don't care about it. The rest override this method and handle it accordingly. Currently,
	 * the only resource type that overrides it is {@link RealFile}.
	 *
	 * Note: resolving a resource once (only) doesn't prevent children being added to or
	 * removed from it (if supported). There are other mechanisms for that e.g.
	 * {@link #doRefreshChildren()} (see {@link Feed} for an example).
	 */
	public synchronized final void syncResolve() {
		resolve();
	}

	/**
	 * @deprecated Use {@link #syncResolve()} instead
	 */
	public void resolve() {
		if (!resolved) {
			resolveOnce();
			// if resolve() isn't overridden, this file/folder is immutable
			// (or doesn't respond to resolve events, which amounts to the
			// same thing), so don't spam it with this event again.
			resolved = true;
		}
	}

	// Ditlew
	/**
	 * Returns the display name for the default renderer.
	 *
	 * @return The display name.
	 * @see #getDisplayName(RendererConfiguration, boolean)
	 */
	public String getDisplayName() {
		return getDisplayName(null, true);
	}

	/**
	 * @param mediaRenderer Media Renderer for which to show information.
	 * @return String representing the item.
	 * @see #getDisplayName(RendererConfiguration, boolean)
	 */
	public String getDisplayName(RendererConfiguration mediaRenderer) {
		return getDisplayName(mediaRenderer, true);
	}

	/**
	 * Returns the DisplayName that is shown to the Renderer.
	 * Extra info might be appended depending on the settings, like item duration.
	 * This is based on {@link #getName()}.
	 *
	 * @param mediaRenderer Media Renderer for which to show information.
	 * @param withSuffix Whether to include additional media info
	 * @return String representing the item.
	 */
	private String getDisplayName(RendererConfiguration mediaRenderer, boolean withSuffix) {
		PmsConfiguration configurationSpecificToRenderer = PMS.getConfiguration(mediaRenderer);
		// displayName shouldn't be cached, since device configurations may differ
//		if (displayName != null) { // cached
//			return withSuffix ? (displayName + nameSuffix) : displayName;
//		}

		// this unescape trick is to solve the problem of a name containing
		// unicode stuff like \u005e
		// if it's done here it will fix this for all objects
		displayName = StringEscapeUtils.unescapeJava(getName());
		nameSuffix = "";
		String subtitleFormat;
		String subtitleLanguage;
		boolean isNamedNoEncoding = false;
		boolean subsAreValidForStreaming = media_subtitle != null && media_subtitle.isStreamable() && mediaRenderer != null && mediaRenderer.streamSubsForTranscodedVideo();
		if (this instanceof RealFile && !isFolder()) {
			RealFile rf = (RealFile) this;
			if (configurationSpecificToRenderer.isPrettifyFilenames() && getFormat() != null && getFormat().isVideo()) {
				displayName = FileUtil.getFileNamePrettified(displayName, rf.getFile());
			} else if (configurationSpecificToRenderer.isHideExtensions()) {
				displayName = FileUtil.getFileNameWithoutExtension(displayName);
			}
			displayName = FullyPlayed.prefixDisplayName(displayName, rf, mediaRenderer);
		}

		if (player != null) {
			if (isNoName()) {
				displayName = "[" + player.name() + "]";
			} else {
				// Ditlew - WDTV Live don't show durations otherwise, and this is useful for finding the main title
				if (mediaRenderer != null && mediaRenderer.isShowDVDTitleDuration() && media != null && media.getDvdtrack() > 0) {
					nameSuffix += " - " + media.getDurationString();
				}

				if (!configurationSpecificToRenderer.isHideEngineNames()) {
					nameSuffix += " [" + player.name() + "]";
				}
			}
		} else {
			if (isNoName()) {
				displayName = Messages.getString("DLNAResource.0");
				isNamedNoEncoding = true;
				if (subsAreValidForStreaming) {
					isNamedNoEncoding = false;
				}
			} else if (nametruncate > 0) {
				displayName = displayName.substring(0, nametruncate).trim();
			}
		}

		if (
			hasExternalSubtitles() &&
			!isNamedNoEncoding &&
			media_audio == null &&
			media_subtitle == null &&
			!configurationSpecificToRenderer.hideSubsInfo() &&
			(
				player == null ||
				player.isExternalSubtitlesSupported()
			)
		) {
			nameSuffix += " " + Messages.getString("DLNAResource.1");
		}

		if (getMediaAudio() != null) {
			String audioLanguage = "/" + getMediaAudio().getLangFullName();
			if ("/Undetermined".equals(audioLanguage)) {
				audioLanguage = "";
			}

			String audioTrackTitle = "";
			if (
				getMediaAudio().getAudioTrackTitleFromMetadata() != null &&
				!"".equals(getMediaAudio().getAudioTrackTitleFromMetadata()) &&
				mediaRenderer != null &&
				mediaRenderer.isShowAudioMetadata()
			) {
				audioTrackTitle = " (" + getMediaAudio().getAudioTrackTitleFromMetadata() + ")";
			}

			displayName = player != null ? ("[" + player.name() + "]") : "";
			nameSuffix = " {Audio: " + getMediaAudio().getAudioCodec() + audioLanguage + audioTrackTitle + "}";
		}

		if (
			media_subtitle != null &&
			media_subtitle.getId() != -1 &&
			!configurationSpecificToRenderer.hideSubsInfo()
		) {
			subtitleFormat = media_subtitle.getType().getDescription();
			if ("(Advanced) SubStation Alpha".equals(subtitleFormat)) {
				subtitleFormat = "SSA";
			} else if ("Blu-ray subtitles".equals(subtitleFormat)) {
				subtitleFormat = "PGS";
			}

			subtitleLanguage = "/" + media_subtitle.getLangFullName();
			if ("/Undetermined".equals(subtitleLanguage)) {
				subtitleLanguage = "";
			}

			String subtitlesTrackTitle = "";
			if (
				media_subtitle.getSubtitlesTrackTitleFromMetadata() != null &&
				!"".equals(media_subtitle.getSubtitlesTrackTitleFromMetadata()) &&
				mediaRenderer != null &&
				mediaRenderer.isShowSubMetadata()
			) {
				subtitlesTrackTitle = " (" + media_subtitle.getSubtitlesTrackTitleFromMetadata() + ")";
			}

			String subsDescription = Messages.getString("DLNAResource.2") + subtitleFormat + subtitleLanguage + subtitlesTrackTitle;
			if (subsAreValidForStreaming) {
				nameSuffix += " {" + Messages.getString("DLNAResource.3") + subsDescription + "}";
			} else {
				nameSuffix += " {" + subsDescription + "}";
			}
		}

		if (isAvisynth()) {
			displayName = (player != null ? ("[" + player.name()) : "") + " + AviSynth]";
		}

		if (getSplitRange().isEndLimitAvailable()) {
			displayName = ">> " + convertTimeToString(getSplitRange().getStart(), DURATION_TIME_FORMAT);
		}

		return withSuffix ? (displayName + nameSuffix) : displayName;
	}

	/**
	 * Prototype for returning URLs.
	 *
	 * @return An empty URL
	 */
	protected String getFileURL() {
		return getURL("");
	}

	/**
	 * @return Returns a URL pointing to an image representing the item. If
	 * none is available, "thumbnail0000.png" is used.
	 */
	protected String getThumbnailURL() {
		return getURL("thumbnail0000");
	}

	/**
	 * @param prefix
	 * @return Returns a URL for a given media item. Not used for container types.
	 */
	public String getURL(String prefix) {
		return getURL(prefix, false);
	}

	public String getURL(String prefix, boolean useSystemName) {
		StringBuilder sb = new StringBuilder();
		sb.append(PMS.get().getServer().getURL());
		sb.append("/get/");
		sb.append(getResourceId()); //id
		sb.append('/');
		sb.append(prefix);
		sb.append(encode(useSystemName ? getSystemName() : getName()));
		return sb.toString();
	}

	/**
	 * @param subs
	 * @return Returns a URL for a given subtitles item. Not used for container types.
	 */
	protected String getSubsURL(DLNAMediaSubtitle subs) {
		StringBuilder sb = new StringBuilder();
		sb.append(PMS.get().getServer().getURL());
		sb.append("/get/");
		sb.append(getResourceId()); //id
		sb.append('/');
		sb.append("subtitle0000");
		sb.append(encode(subs.getExternalFile().getName()));
		return sb.toString();
	}

	/**
	 * Transforms a String to UTF-8.
	 *
	 * @param s
	 * @return Transformed string s in UTF-8 encoding.
	 */
	private static String encode(String s) {
		try {
			return URLEncoder.encode(s, "UTF-8");
		} catch (UnsupportedEncodingException e) {
			LOGGER.debug("Caught exception", e);
		}

		return "";
	}

	/**
	 * @return Number of children objects. This might be used in the DLDI
	 * response, as some renderers might not have enough memory to hold the
	 * list for all children.
	 */
	public int childrenNumber() {
		if (children == null) {
			return 0;
		}

		return children.size();
	}

	/**
	 * (non-Javadoc)
	 *
	 * @see java.lang.Object#clone()
	 */
	@Override
	protected DLNAResource clone() {
		DLNAResource o = null;
		try {
			o = (DLNAResource) super.clone();
			o.setId(null);

			// Clear the cached display name and suffix
			o.displayName = null;
			o.nameSuffix = "";
			// Make sure clones (typically #--TRANSCODE--# folder files)
			// have the option to respond to resolve events
			o.resolved = false;

			if (media != null) {
				o.media = (DLNAMediaInfo) media.clone();
			}
		} catch (CloneNotSupportedException e) {
			LOGGER.error(null, e);
		}

		return o;
	}

	/**
	 * DLNA.ORG_OP flags
	 *
	 * Two booleans (binary digits) which determine what transport operations the renderer is allowed to
	 * perform (in the form of HTTP request headers): the first digit allows the renderer to send
	 * TimeSeekRange.DLNA.ORG (seek by time) headers; the second allows it to send RANGE (seek by byte)
	 * headers.
	 *
	 *    00 - no seeking (or even pausing) allowed
	 *    01 - seek by byte
	 *    10 - seek by time
	 *    11 - seek by both
	 *
	 * See here for an example of how these options can be mapped to keys on the renderer's controller:
	 * http://www.ps3mediaserver.org/forum/viewtopic.php?f=2&t=2908&p=12550#p12550
	 *
	 * Note that seek-by-byte is the preferred option for streamed files [1] and seek-by-time is the
	 * preferred option for transcoded files.
	 *
	 * [1] see http://www.ps3mediaserver.org/forum/viewtopic.php?f=6&t=15841&p=76201#p76201
	 *
	 * seek-by-time requires a) support by the renderer (via the SeekByTime renderer conf option)
	 * and b) support by the transcode engine.
	 *
	 * The seek-by-byte fallback doesn't work well with transcoded files [2], but it's better than
	 * disabling seeking (and pausing) altogether.
	 *
	 * [2] http://www.ps3mediaserver.org/forum/viewtopic.php?f=6&t=3507&p=16567#p16567 (bottom post)
	 *
	 * @param mediaRenderer
	 * 			Media Renderer for which to represent this information.
	 * @return String representation of the DLNA.ORG_OP flags
	 */
	private String getDlnaOrgOpFlags(RendererConfiguration mediaRenderer) {
		String dlnaOrgOpFlags = "01"; // seek by byte (exclusive)

		if (mediaRenderer.isSeekByTime() && player != null && player.isTimeSeekable()) {
			/**
			 * Some renderers - e.g. the PS3 and Panasonic TVs - behave erratically when
			 * transcoding if we keep the default seek-by-byte permission on when permitting
			 * seek-by-time: http://www.ps3mediaserver.org/forum/viewtopic.php?f=6&t=15841
			 *
			 * It's not clear if this is a bug in the DLNA libraries of these renderers or a bug
			 * in UMS, but setting an option in the renderer conf that disables seek-by-byte when
			 * we permit seek-by-time - e.g.:
			 *
			 *    SeekByTime = exclusive
			 *
			 * works around it.
			 */

			/**
			 * TODO (e.g. in a beta release): set seek-by-time (exclusive) here for *all* renderers:
			 * seek-by-byte isn't needed here (both the renderer and the engine support seek-by-time)
			 * and may be buggy on other renderers than the ones we currently handle.
			 *
			 * In the unlikely event that a renderer *requires* seek-by-both here, it can
			 * opt in with (e.g.):
			 *
			 *    SeekByTime = both
			 */
			if (mediaRenderer.isSeekByTimeExclusive()) {
				dlnaOrgOpFlags = "10"; // seek by time (exclusive)
			} else {
				dlnaOrgOpFlags = "11"; // seek by both
			}
		}

		return "DLNA.ORG_OP=" + dlnaOrgOpFlags;
	}

	/**
	 * Creates the DLNA.ORG_PN to send.
	 * DLNA.ORG_PN is a string that tells the renderer what type of file to expect, like its
	 * container, framerate, codecs and resolution.
	 * Some renderers will not play a file if it has the wrong DLNA.ORG_PN string, while others
	 * are fine with any string or even nothing.
	 *
	 * @param mediaRenderer
	 * 			Media Renderer for which to represent this information.
	 * @param localizationValue
	 * @return String representation of the DLNA.ORG_PN flags
	 */
	private String getDlnaOrgPnFlags(RendererConfiguration mediaRenderer, int localizationValue) {
		// Use device-specific pms conf, if any
		PmsConfiguration configurationSpecificToRenderer = PMS.getConfiguration(mediaRenderer);
		String mime = getRendererMimeType(mediaRenderer);

		String dlnaOrgPnFlags = null;

		if (mediaRenderer.isDLNAOrgPNUsed() || mediaRenderer.isAccurateDLNAOrgPN()) {
			if (mediaRenderer.isPS3()) {
				if (mime.equals(DIVX_TYPEMIME)) {
					dlnaOrgPnFlags = "DLNA.ORG_PN=AVI";
				} else if (mime.equals(WMV_TYPEMIME) && media != null && media.getHeight() > 700) {
					dlnaOrgPnFlags = "DLNA.ORG_PN=WMVHIGH_PRO";
				}
			} else {
				if (mime.equals(MPEG_TYPEMIME)) {
					dlnaOrgPnFlags = "DLNA.ORG_PN=" + getMPEG_PS_PALLocalizedValue(localizationValue);

					if (player != null) {
						// VLC Web Video (Legacy) and tsMuxeR always output MPEG-TS
						boolean isFileMPEGTS = TsMuxeRVideo.ID.equals(player.id()) || VideoLanVideoStreaming.ID.equals(player.id());

						// Check if the renderer settings make the current engine always output MPEG-TS
						if (
							!isFileMPEGTS &&
							mediaRenderer.isTranscodeToMPEGTS() &&
							(
								MEncoderVideo.ID.equals(player.id()) ||
								FFMpegVideo.ID.equals(player.id()) ||
								VLCVideo.ID.equals(player.id()) ||
								AviSynthFFmpeg.ID.equals(player.id()) ||
								AviSynthMEncoder.ID.equals(player.id())
							)
						) {
							isFileMPEGTS = true;
						}

						boolean isMuxableResult = getMedia() != null && getMedia().isMuxable(mediaRenderer);

						// If the engine is capable of automatically muxing to MPEG-TS and the setting is enabled, it might be MPEG-TS
						if (
							!isFileMPEGTS &&
							(
								(
									configurationSpecificToRenderer.isMencoderMuxWhenCompatible() &&
									MEncoderVideo.ID.equals(player.id())
								) ||
								(
									configurationSpecificToRenderer.isFFmpegMuxWithTsMuxerWhenCompatible() &&
									FFMpegVideo.ID.equals(player.id())
								)
							)
						) {
							/**
							 * Media renderer needs ORG_PN to be accurate.
							 * If the value does not match the media, it won't play the media.
							 * Often we can lazily predict the correct value to send, but due to
							 * MEncoder needing to mux via tsMuxeR, we need to work it all out
							 * before even sending the file list to these devices.
							 * This is very time-consuming so we should a) avoid using this
							 * chunk of code whenever possible, and b) design a better system.
							 * Ideally we would just mux to MPEG-PS instead of MPEG-TS so we could
							 * know it will always be PS, but most renderers will not accept H.264
							 * inside MPEG-PS. Another option may be to always produce MPEG-TS
							 * instead and we should check if that will be OK for all renderers.
							 *
							 * This code block comes from Player.setAudioAndSubs()
							 */
							if (mediaRenderer.isAccurateDLNAOrgPN()) {
								boolean finishedMatchingPreferences = false;
								OutputParams params = new OutputParams(configurationSpecificToRenderer);
								if (params.aid == null && media != null && media.getFirstAudioTrack() != null) {
									// check for preferred audio
									DLNAMediaAudio dtsTrack = null;
									StringTokenizer st = new StringTokenizer(configurationSpecificToRenderer.getAudioLanguages(), ",");
									while (st.hasMoreTokens()) {
										String lang = st.nextToken().trim();
										LOGGER.trace("Looking for an audio track with lang: " + lang);
										for (DLNAMediaAudio audio : media.getAudioTracksList()) {
											if (audio.matchCode(lang)) {
												params.aid = audio;
												LOGGER.trace("Matched audio track: " + audio);
												break;
											}

											if (dtsTrack == null && audio.isDTS()) {
												dtsTrack = audio;
											}
										}
									}

									// preferred audio not found, take a default audio track, dts first if available
									if (dtsTrack != null) {
										params.aid = dtsTrack;
										LOGGER.trace("Found priority audio track with DTS: " + dtsTrack);
									} else {
										params.aid = media.getAudioTracksList().get(0);
										LOGGER.trace("Chose a default audio track: " + params.aid);
									}
								}

								String currentLang = null;
								DLNAMediaSubtitle matchedSub = null;
								if (params.aid != null) {
									currentLang = params.aid.getLang();
								}

								if (params.sid != null && params.sid.getId() == -1) {
									LOGGER.trace("Don't want subtitles!");
									params.sid = null;
									media_subtitle = params.sid;
									finishedMatchingPreferences = true;
								}

								/**
								 * Check for live subtitles
								 */
								if (!finishedMatchingPreferences && params.sid != null && !StringUtils.isEmpty(params.sid.getLiveSubURL())) {
									LOGGER.debug("Live subtitles " + params.sid.getLiveSubURL());
									try {
										matchedSub = params.sid;
										String file = OpenSubtitle.fetchSubs(matchedSub.getLiveSubURL(), matchedSub.getLiveSubFile());
										if (!StringUtils.isEmpty(file)) {
											matchedSub.setExternalFile(new File(file), null);
											params.sid = matchedSub;
											media_subtitle = params.sid;
											finishedMatchingPreferences = true;
										}
									} catch (IOException e) {
									}
								}

								if (!finishedMatchingPreferences) {
									StringTokenizer st = new StringTokenizer(configurationSpecificToRenderer.getAudioSubLanguages(), ";");

									/**
									 * Check for external and internal subtitles matching the user's language
									 * preferences
									 */
									boolean matchedInternalSubtitles = false;
									boolean matchedExternalSubtitles = false;
									while (st.hasMoreTokens()) {
										String pair = st.nextToken();
										if (pair.contains(",")) {
											String audio = pair.substring(0, pair.indexOf(','));
											String sub = pair.substring(pair.indexOf(',') + 1);
											audio = audio.trim();
											sub = sub.trim();
											LOGGER.trace("Searching for a match for: " + currentLang + " with " + audio + " and " + sub);

											if (Iso639.isCodesMatching(audio, currentLang) || (currentLang != null && audio.equals("*"))) {
												if (sub.equals("off")) {
													/**
													 * Ignore the "off" language for external subtitles if the user setting is enabled
													 * TODO: Prioritize multiple external subtitles properly instead of just taking the first one we load
													 */
													if (configurationSpecificToRenderer.isForceExternalSubtitles()) {
														for (DLNAMediaSubtitle present_sub : media.getSubtitleTracksList()) {
															if (present_sub.getExternalFile() != null) {
																matchedSub = present_sub;
																matchedExternalSubtitles = true;
																LOGGER.trace("Ignoring the \"off\" language because there are external subtitles");
																break;
															}
														}
													}

													if (!matchedExternalSubtitles) {
														matchedSub = new DLNAMediaSubtitle();
														matchedSub.setLang("off");
													}
												} else if (getMedia() != null) {
													for (DLNAMediaSubtitle present_sub : media.getSubtitleTracksList()) {
														if (present_sub.matchCode(sub) || sub.equals("*")) {
															if (present_sub.getExternalFile() != null) {
																if (configurationSpecificToRenderer.isAutoloadExternalSubtitles()) {
																	// Subtitle is external and we want external subtitles, look no further
																	matchedSub = present_sub;
																	LOGGER.trace("Matched external subtitles track: " + matchedSub);
																	break;
																} else {
																	// Subtitle is external but we do not want external subtitles, keep searching
																	LOGGER.trace("External subtitles ignored because of user setting: " + present_sub);
																}
															} else if (!matchedInternalSubtitles) {
																matchedSub = present_sub;
																LOGGER.trace("Matched internal subtitles track: " + matchedSub);
																if (configurationSpecificToRenderer.isAutoloadExternalSubtitles()) {
																	// Subtitle is internal and we will wait to see if an external one is available instead
																	matchedInternalSubtitles = true;
																} else {
																	// Subtitle is internal and we will use it
																	break;
																}
															}
														}
													}
												}

												if (matchedSub != null && !matchedInternalSubtitles) {
													break;
												}
											}
										}
									}

									/**
									 * Check for external subtitles that were skipped in the above code block
									 * because they didn't match language preferences, if there wasn't already
									 * a match and the user settings specify it.
									 */
									if (matchedSub == null && configurationSpecificToRenderer.isForceExternalSubtitles()) {
										for (DLNAMediaSubtitle present_sub : media.getSubtitleTracksList()) {
											if (present_sub.getExternalFile() != null) {
												matchedSub = present_sub;
												LOGGER.trace("Matched external subtitles track that did not match language preferences: " + matchedSub);
												break;
											}
										}
									}

									/**
									 * Disable chosen subtitles if the user has disabled all subtitles or
									 * if the language preferences have specified the "off" language.
									 *
									 * TODO: Can't we save a bunch of looping by checking for isDisableSubtitles
									 * just after the Live Subtitles check above?
									 */
									if (matchedSub != null && params.sid == null) {
										if (configurationSpecificToRenderer.isDisableSubtitles() || (matchedSub.getLang() != null && matchedSub.getLang().equals("off"))) {
											LOGGER.trace("Disabled the subtitles: " + matchedSub);
										} else {
											if (mediaRenderer.isExternalSubtitlesFormatSupported(matchedSub, media)) {
												matchedSub.setSubsStreamable(true);
											}
											params.sid = matchedSub;
											media_subtitle = params.sid;
										}
									}

									/**
									 * Check for forced subtitles.
									 */
									if (!configurationSpecificToRenderer.isDisableSubtitles() && params.sid == null && media != null) {
										// Check for subtitles again
										File video = new File(getSystemName());
										FileUtil.isSubtitlesExists(video, media, false);

										if (configurationSpecificToRenderer.isAutoloadExternalSubtitles()) {
											boolean forcedSubsFound = false;
											// Priority to external subtitles
											for (DLNAMediaSubtitle sub : media.getSubtitleTracksList()) {
												if (matchedSub != null && matchedSub.getLang() != null && matchedSub.getLang().equals("off")) {
													st = new StringTokenizer(configurationSpecificToRenderer.getForcedSubtitleTags(), ",");

													while (sub.getSubtitlesTrackTitleFromMetadata() != null && st.hasMoreTokens()) {
														String forcedTags = st.nextToken();
														forcedTags = forcedTags.trim();
														if (
															sub.getSubtitlesTrackTitleFromMetadata().toLowerCase().contains(forcedTags) &&
															Iso639.isCodesMatching(sub.getLang(), configurationSpecificToRenderer.getForcedSubtitleLanguage())
														) {
															LOGGER.trace("Forcing preferred subtitles: " + sub.getLang() + "/" + sub.getSubtitlesTrackTitleFromMetadata());
															LOGGER.trace("Forced subtitles track: " + sub);

															if (sub.getExternalFile() != null) {
																LOGGER.trace("Found external forced file: " + sub.getExternalFile().getAbsolutePath());
															}

															if (mediaRenderer.isExternalSubtitlesFormatSupported(sub, media)) {
																sub.setSubsStreamable(true);
															}
															params.sid = sub;
															media_subtitle = params.sid;
															forcedSubsFound = true;
															break;
														}
													}

													if (forcedSubsFound == true) {
														break;
													}
												} else {
													LOGGER.trace("Found subtitles track: " + sub);
													if (sub.getExternalFile() != null) {
														LOGGER.trace("Found external file: " + sub.getExternalFile().getAbsolutePath());
														if (mediaRenderer.isExternalSubtitlesFormatSupported(sub, media)) {
															sub.setSubsStreamable(true);
														}
														params.sid = sub;
														media_subtitle = params.sid;
														break;
													}
												}
											}
										}

										if (
											matchedSub != null &&
											matchedSub.getLang() != null &&
											matchedSub.getLang().equals("off")
										) {
											finishedMatchingPreferences = true;
										}

										if (!finishedMatchingPreferences && params.sid == null) {
											st = new StringTokenizer(UMSUtils.getLangList(params.mediaRenderer), ",");
											while (st.hasMoreTokens()) {
												String lang = st.nextToken();
												lang = lang.trim();
												LOGGER.trace("Looking for a subtitle track with lang: " + lang);
												for (DLNAMediaSubtitle sub : media.getSubtitleTracksList()) {
													if (
														sub.matchCode(lang) &&
														!(
															!configurationSpecificToRenderer.isAutoloadExternalSubtitles() &&
															sub.getExternalFile() != null
														)
													) {
														if (mediaRenderer.isExternalSubtitlesFormatSupported(sub, media)) {
															sub.setSubsStreamable(true);
														}
														params.sid = sub;
														LOGGER.trace("Matched subtitles track: " + params.sid);
														break;
													}
												}
											}
										}
									}
								}

								if (media_subtitle == null) {
									LOGGER.trace("We do not want a subtitle for " + getName());
								} else {
									LOGGER.trace("We do want a subtitle for " + getName());
								}
							}

							/**
							 * If:
							 * - There are no subtitles
							 * - This is not a DVD track
							 * - The media is muxable
							 * - The renderer accepts media muxed to MPEG-TS
							 * then the file is MPEG-TS
							 */
							if (
								media_subtitle == null &&
								!hasExternalSubtitles() &&
								media != null &&
								media.getDvdtrack() == 0 &&
								isMuxableResult &&
								mediaRenderer.isMuxH264MpegTS()
							) {
								isFileMPEGTS = true;
							}
						}

						if (isFileMPEGTS) {
							dlnaOrgPnFlags = "DLNA.ORG_PN=" + getMPEG_TS_SD_EU_ISOLocalizedValue(localizationValue);
							if (
								media.isH264() &&
								!VideoLanVideoStreaming.ID.equals(player.id()) &&
								isMuxableResult
							) {
								dlnaOrgPnFlags = "DLNA.ORG_PN=AVC_TS_HD_24_AC3_ISO";
								if (mediaRenderer.isTranscodeToMPEGTSH264AAC()) {
									dlnaOrgPnFlags = "DLNA.ORG_PN=AVC_TS_HP_HD_AAC";
								}
							}
						}
					} else if (media != null) {
						if (media.isMpegTS()) {
							dlnaOrgPnFlags = "DLNA.ORG_PN=" + getMPEG_TS_EULocalizedValue(localizationValue, media.isHDVideo());
							if (media.isH264()) {
								dlnaOrgPnFlags = "DLNA.ORG_PN=AVC_TS_HD_50_AC3";
								if (mediaRenderer.isTranscodeToMPEGTSH264AAC()) {
									dlnaOrgPnFlags = "DLNA.ORG_PN=AVC_TS_HP_HD_AAC";
								}
							}
						}
					}
				} else if (mime.equals("video/vnd.dlna.mpeg-tts")) {
					// patters - on Sony BDP m2ts clips aren't listed without this
					dlnaOrgPnFlags = "DLNA.ORG_PN=" + getMPEG_TS_EULocalizedValue(localizationValue, media.isHDVideo());
				} else if (mime.equals(JPEG_TYPEMIME)) {
					dlnaOrgPnFlags = "DLNA.ORG_PN=JPEG_LRG";
				} else if (mime.equals(AUDIO_MP3_TYPEMIME)) {
					dlnaOrgPnFlags = "DLNA.ORG_PN=MP3";
				} else if (mime.substring(0, 9).equals(AUDIO_LPCM_TYPEMIME) || mime.equals(AUDIO_WAV_TYPEMIME)) {
					dlnaOrgPnFlags = "DLNA.ORG_PN=LPCM";
				}
			}

			if (dlnaOrgPnFlags != null) {
				dlnaOrgPnFlags = "DLNA.ORG_PN=" + mediaRenderer.getDLNAPN(dlnaOrgPnFlags.substring(12));
			}
		}

		return dlnaOrgPnFlags;
	}

	/**
	 * Gets the media renderer's mime type if available, returns a default mime type otherwise.
	 *
	 * @param mediaRenderer
	 * 			Media Renderer for which to represent this information.
	 * @return String representation of the mime type
	 */
	private String getRendererMimeType(RendererConfiguration mediaRenderer) {
		// FIXME: There is a flaw here. In addChild(DLNAResource) the mime type
		// is determined for the default renderer. This renderer may rewrite the
		// mime type based on its configuration. Looking up that mime type is
		// not guaranteed to return a match for another renderer.
		String mime = mediaRenderer.getMimeType(mimeType(), media);

		// Use our best guess if we have no valid mime type
		if (mime == null || mime.contains("/transcode")) {
			mime = HTTPResource.getDefaultMimeType(getType());
		}

		return mime;
	}

	/**
	 * @deprecated Use {@link #getDidlString(RendererConfiguration)} instead.
	 *
	 * @param mediaRenderer
	 * @return
	 */
	@Deprecated
	public final String toString(RendererConfiguration mediaRenderer) {
		return getDidlString(mediaRenderer);
	}

	/**
	 * Returns an XML (DIDL) representation of the DLNA node. It gives a
	 * complete representation of the item, with as many tags as available.
	 * Recommendations as per UPNP specification are followed where possible.
	 *
	 * @param mediaRenderer
	 *            Media Renderer for which to represent this information. Useful
	 *            for some hacks.
	 * @return String representing the item. An example would start like this:
	 *         {@code <container id="0$1" childCount="1" parentID="0" restricted="true">}
	 */
	public final String getDidlString(RendererConfiguration mediaRenderer) {
		// Use device-specific pms conf, if any
		PmsConfiguration configurationSpecificToRenderer = PMS.getConfiguration(mediaRenderer);
		StringBuilder sb = new StringBuilder();
		boolean subsAreValidForStreaming = false;
		boolean xbox360 = mediaRenderer.isXbox360();
		if (!isFolder()) {
			if (format != null && format.isVideo()) {
				if (
					!configurationSpecificToRenderer.isDisableSubtitles() &&
					(player != null && mediaRenderer.streamSubsForTranscodedVideo() || player == null) &&
					media_subtitle != null &&
					media_subtitle.isStreamable()
				) {
					subsAreValidForStreaming = true;
					LOGGER.trace("Setting subsAreValidForStreaming to true for " + media_subtitle.getExternalFile().getName());
				} else if (subsAreValidForStreaming) {
					LOGGER.trace("Not setting subsAreValidForStreaming and it is true for " + getName());
				} else {
					LOGGER.trace("Not setting subsAreValidForStreaming and it is false for " + getName());
				}
			}

			openTag(sb, "item");
		} else {
			openTag(sb, "container");
		}

		String id = getResourceId();
		if (xbox360) {
			// Ensure the xbox 360 doesn't confuse our ids with its own virtual folder ids.
			id += "$";
		}

		addAttribute(sb, "id", id);
		if (isFolder()) {
			if (!isDiscovered() && childrenNumber() == 0) {
				//  When a folder has not been scanned for resources, it will automatically have zero children.
				//  Some renderers like XBMC will assume a folder is empty when encountering childCount="0" and
				//  will not display the folder. By returning childCount="1" these renderers will still display
				//  the folder. When it is opened, its children will be discovered and childrenNumber() will be
				//  set to the right value.
				addAttribute(sb, "childCount", 1);
			} else {
				addAttribute(sb, "childCount", childrenNumber());
			}
		}

		id = getParentId();
		if (xbox360 && getFakeParentId() == null) {
			// Ensure the xbox 360 doesn't confuse our ids with its own virtual folder ids.
			id += "$";
		}

		addAttribute(sb, "parentID", id);
		addAttribute(sb, "restricted", "true");
		endTag(sb);
		StringBuilder wireshark = new StringBuilder();
		final DLNAMediaAudio firstAudioTrack = media != null ? media.getFirstAudioTrack() : null;

		/**
		 * Use the track title for audio files, otherwise use the filename.
		 */
		String title;
		if (
			firstAudioTrack != null &&
			StringUtils.isNotBlank(firstAudioTrack.getSongname()) &&
			getFormat() != null &&
			getFormat().isAudio()
		) {
			title = firstAudioTrack.getSongname() + (player != null && !configurationSpecificToRenderer.isHideEngineNames() ? (" [" + player.name() + "]") : "");
		} else { // Ditlew - org
			title = (isFolder() || subsAreValidForStreaming) ? getDisplayName(null, false) : mediaRenderer.getUseSameExtension(getDisplayName(mediaRenderer, false));
		}

		title = resumeStr(title);
		addXMLTagAndAttribute(
			sb,
			"dc:title",
			encodeXML(mediaRenderer.getDcTitle(title, nameSuffix, this))
		);
		wireshark.append("\"").append(title).append("\"");
		if (firstAudioTrack != null) {
			if (StringUtils.isNotBlank(firstAudioTrack.getAlbum())) {
				addXMLTagAndAttribute(sb, "upnp:album", encodeXML(firstAudioTrack.getAlbum()));
			}

			if (StringUtils.isNotBlank(firstAudioTrack.getArtist())) {
				addXMLTagAndAttribute(sb, "upnp:artist", encodeXML(firstAudioTrack.getArtist()));
				addXMLTagAndAttribute(sb, "dc:creator", encodeXML(firstAudioTrack.getArtist()));
			}

			if (StringUtils.isNotBlank(firstAudioTrack.getGenre())) {
				addXMLTagAndAttribute(sb, "upnp:genre", encodeXML(firstAudioTrack.getGenre()));
			}

			if (firstAudioTrack.getTrack() > 0) {
				addXMLTagAndAttribute(sb, "upnp:originalTrackNumber", "" + firstAudioTrack.getTrack());
			}
		}

		if (!isFolder()) {
			int indexCount = 1;
			if (mediaRenderer.isDLNALocalizationRequired()) {
				indexCount = getDLNALocalesCount();
			}

			for (int c = 0; c < indexCount; c++) {
				openTag(sb, "res");
				addAttribute(sb, "xmlns:dlna", "urn:schemas-dlna-org:metadata-1-0/");
				String dlnaOrgPnFlags = getDlnaOrgPnFlags(mediaRenderer, c);
				String tempString = "http-get:*:" + getRendererMimeType(mediaRenderer) + ":" + (dlnaOrgPnFlags != null ? (dlnaOrgPnFlags + ";") : "") + getDlnaOrgOpFlags(mediaRenderer);
				wireshark.append(' ').append(tempString);
				addAttribute(sb, "protocolInfo", tempString);
				if (subsAreValidForStreaming && mediaRenderer.offerSubtitlesByProtocolInfo() && !mediaRenderer.useClosedCaption()) {
					addAttribute(sb, "pv:subtitleFileType", media_subtitle.getType().getExtension().toUpperCase());
					wireshark.append(" pv:subtitleFileType=").append(media_subtitle.getType().getExtension().toUpperCase());
					addAttribute(sb, "pv:subtitleFileUri", getSubsURL(media_subtitle));
					wireshark.append(" pv:subtitleFileUri=").append(getSubsURL(media_subtitle));
				}

				if (getFormat() != null && getFormat().isVideo() && media != null && media.isMediaparsed()) {
					if (player == null) {
						wireshark.append(" size=").append(media.getSize());
						addAttribute(sb, "size", media.getSize());
					} else {
						long transcoded_size = mediaRenderer.getTranscodedSize();
						if (transcoded_size != 0) {
							wireshark.append(" size=").append(transcoded_size);
							addAttribute(sb, "size", transcoded_size);
						}
					}

					if (media.getDuration() != null) {
						if (getSplitRange().isEndLimitAvailable()) {
							wireshark.append(" duration=").append(convertTimeToString(getSplitRange().getDuration(), DURATION_TIME_FORMAT));
							addAttribute(sb, "duration", convertTimeToString(getSplitRange().getDuration(), DURATION_TIME_FORMAT));
						} else {
							wireshark.append(" duration=").append(media.getDurationString());
							addAttribute(sb, "duration", media.getDurationString());
						}
					}

					if (media.getResolution() != null) {
						if (player != null && mediaRenderer.isKeepAspectRatio()) {
							addAttribute(sb, "resolution", getResolutionForKeepAR(media.getWidth(), media.getHeight()));
						} else {
							addAttribute(sb, "resolution", media.getResolution());
						}

					}

					addAttribute(sb, "bitrate", media.getRealVideoBitrate());
					if (firstAudioTrack != null) {
						if (firstAudioTrack.getAudioProperties().getNumberOfChannels() > 0) {
							addAttribute(sb, "nrAudioChannels", firstAudioTrack.getAudioProperties().getNumberOfChannels());
						}

						if (firstAudioTrack.getSampleFrequency() != null) {
							addAttribute(sb, "sampleFrequency", firstAudioTrack.getSampleFrequency());
						}
					}
				} else if (getFormat() != null && getFormat().isImage()) {
					if (media != null && media.isMediaparsed()) {
						wireshark.append(" size=").append(media.getSize());
						addAttribute(sb, "size", media.getSize());
						if (media.getResolution() != null) {
							addAttribute(sb, "resolution", media.getResolution());
						}
					} else {
						wireshark.append(" size=").append(length());
						addAttribute(sb, "size", length());
					}
				} else if (getFormat() != null && getFormat().isAudio()) {
					if (media != null && media.isMediaparsed()) {
						addAttribute(sb, "bitrate", media.getBitrate());
						if (media.getDuration() != null) {
							wireshark.append(" duration=").append(convertTimeToString(media.getDuration(), DURATION_TIME_FORMAT));
							addAttribute(sb, "duration", convertTimeToString(media.getDuration(), DURATION_TIME_FORMAT));
						}

						if (firstAudioTrack != null && firstAudioTrack.getSampleFrequency() != null) {
							addAttribute(sb, "sampleFrequency", firstAudioTrack.getSampleFrequency());
						}

						if (firstAudioTrack != null) {
							addAttribute(sb, "nrAudioChannels", firstAudioTrack.getAudioProperties().getNumberOfChannels());
						}

						if (player == null) {
							wireshark.append(" size=").append(media.getSize());
							addAttribute(sb, "size", media.getSize());
						} else {
							// Calculate WAV size
							if (firstAudioTrack != null) {
								int defaultFrequency = mediaRenderer.isTranscodeAudioTo441() ? 44100 : 48000;
								if (!configurationSpecificToRenderer.isAudioResample()) {
									try {
										// FIXME: Which exception could be thrown here?
										defaultFrequency = firstAudioTrack.getSampleRate();
									} catch (Exception e) {
										LOGGER.debug("Caught exception", e);
									}
								}

								int na = firstAudioTrack.getAudioProperties().getNumberOfChannels();
								if (na > 2) { // No 5.1 dump in MPlayer
									na = 2;
								}

								int finalSize = (int) (media.getDurationInSeconds() * defaultFrequency * 2 * na);
								LOGGER.trace("Calculated size for " + getSystemName() + ": " + finalSize);
								wireshark.append(" size=").append(finalSize);
								addAttribute(sb, "size", finalSize);
							}
						}
					} else {
						wireshark.append(" size=").append(length());
						addAttribute(sb, "size", length());
					}
				} else {
					wireshark.append(" size=").append(DLNAMediaInfo.TRANS_SIZE).append(" duration=09:59:59");
					addAttribute(sb, "size", DLNAMediaInfo.TRANS_SIZE);
					addAttribute(sb, "duration", "09:59:59");
					addAttribute(sb, "bitrate", "1000000");
				}

				endTag(sb);
				// Add transcoded format extension to the output stream URL.
				String transcodedExtension = "";
				if (player != null && media != null) {
					// Note: Can't use instanceof below because the audio classes inherit the corresponding video class
					if (media.isVideo()) {
						if (mediaRenderer.isTranscodeToMPEGTS()) {
							transcodedExtension = "_transcoded_to.ts";
						} else if (mediaRenderer.isTranscodeToWMV() && !xbox360) {
							transcodedExtension = "_transcoded_to.wmv";
						} else {
							transcodedExtension = "_transcoded_to.mpg";
						}
					} else if (media.isAudio()) {
						if (mediaRenderer.isTranscodeToMP3()) {
							transcodedExtension = "_transcoded_to.mp3";
						} else if (mediaRenderer.isTranscodeToWAV()) {
							transcodedExtension = "_transcoded_to.wav";
						} else {
							transcodedExtension = "_transcoded_to.pcm";
						}
					}
				}

				wireshark.append(' ').append(getFileURL()).append(transcodedExtension);
				sb.append(getFileURL()).append(transcodedExtension);
				LOGGER.trace("Network debugger: " + wireshark.toString());
				wireshark.setLength(0);
				closeTag(sb, "res");
			}
		}

		if (subsAreValidForStreaming) {
			String subsURL = getSubsURL(media_subtitle);
			if (mediaRenderer.useClosedCaption()) {
				openTag(sb, "sec:CaptionInfoEx");
				addAttribute(sb, "sec:type", "srt");
				endTag(sb);
				sb.append(subsURL);
				closeTag(sb, "sec:CaptionInfoEx");
				LOGGER.trace("Network debugger: sec:CaptionInfoEx: sec:type=srt " + subsURL);
			} else if (mediaRenderer.offerSubtitlesAsResource()){
				openTag(sb, "res");
				String subtitlesFormat = media_subtitle.getType().getExtension();
				if (StringUtils.isBlank(subtitlesFormat)) {
					subtitlesFormat = "plain";
				}

				addAttribute(sb, "protocolInfo", "http-get:*:text/" + subtitlesFormat + ":*");
				endTag(sb);
				sb.append(subsURL);
				closeTag(sb, "res");
				LOGGER.trace("Network debugger: http-get:*:text/" + subtitlesFormat + ":*" + subsURL);
			}
		}

		if (!(isFolder() && !mediaRenderer.isSendFolderThumbnails())) {
			appendThumbnail(mediaRenderer, sb, "JPEG_TN");
			appendThumbnail(mediaRenderer, sb, "JPEG_SM");
		}

		if (getLastModified() > 0 && mediaRenderer.isSendDateMetadata()) {
			addXMLTagAndAttribute(sb, "dc:date", SDF_DATE.format(new Date(getLastModified())));
		}

		String uclass;
		if (first != null && media != null && !media.isSecondaryFormatValid()) {
			uclass = "dummy";
		} else {
			if (isFolder()) {
				uclass = "object.container.storageFolder";
				if (xbox360 && getFakeParentId() != null) {
					switch (getFakeParentId()) {
						case "7":
							uclass = "object.container.album.musicAlbum";
							break;
						case "6":
							uclass = "object.container.person.musicArtist";
							break;
						case "5":
							uclass = "object.container.genre.musicGenre";
							break;
						case "F":
							uclass = "object.container.playlistContainer";
							break;
					}
				}
			} else if (getFormat() != null && getFormat().isVideo()) {
				uclass = "object.item.videoItem";
			} else if (getFormat() != null && getFormat().isImage()) {
				uclass = "object.item.imageItem.photo";
			} else if (getFormat() != null && getFormat().isAudio()) {
				uclass = "object.item.audioItem.musicTrack";
			} else {
				uclass = "object.item.videoItem";
			}
		}

		addXMLTagAndAttribute(sb, "upnp:class", uclass);
		if (isFolder()) {
			closeTag(sb, "container");
		} else {
			closeTag(sb, "item");
		}

		return sb.toString();
	}

	/**
	 * Generate and append the response for the thumbnail based on the
	 * configuration of the renderer.
	 *
	 * @param mediaRenderer The renderer configuration.
	 * @param sb The StringBuilder to append the response to.
	 */
	private void appendThumbnail(RendererConfiguration mediaRenderer, StringBuilder sb, String format) {
		final String thumbURL = getThumbnailURL();
		if (StringUtils.isNotBlank(thumbURL)) {
			if (mediaRenderer.getThumbNailAsResource()) {
				// Samsung 2012 (ES and EH) models do not recognize the "albumArtURI" element. Instead,
				// the "res" element should be used.
				// Also use "res" when faking JPEG thumbs.
				openTag(sb, "res");

				if (getThumbnailContentType().equals(PNG_TYPEMIME) && !mediaRenderer.isForceJPGThumbnails()) {
					addAttribute(sb, "protocolInfo", "http-get:*:image/png:DLNA.ORG_PN=PNG_TN");
				} else {
					addAttribute(sb, "protocolInfo", "http-get:*:image/jpeg:DLNA.ORG_PN=" + format);
				}

				endTag(sb);
				sb.append(thumbURL);
				closeTag(sb, "res");
			} else {
				// Renderers that can handle the "albumArtURI" element.
				openTag(sb, "upnp:albumArtURI");
				addAttribute(sb, "xmlns:dlna", "urn:schemas-dlna-org:metadata-1-0/");

				if (getThumbnailContentType().equals(PNG_TYPEMIME) && !mediaRenderer.isForceJPGThumbnails()) {
					addAttribute(sb, "dlna:profileID", "PNG_TN");
				} else {
					addAttribute(sb, "dlna:profileID", format);
				}

				endTag(sb);
				sb.append(thumbURL);
				closeTag(sb, "upnp:albumArtURI");
			}
		}
	}

	private String getRequestId(String rendererId) {
		return String.format("%s|%x|%s", rendererId, hashCode(), getSystemName());
	}

	/**
	 * Plugin implementation. When this item is going to play, it will notify all the
	 * StartStopListener objects available.
	 *
	 * @param rendererId
	 * @param incomingRenderer
	 *
	 * @see StartStopListener
	 */
	public void startPlaying(final String rendererId, final RendererConfiguration incomingRenderer) {
		final String requestId = getRequestId(rendererId);
		synchronized (requestIdToRefcount) {
			Integer temp = requestIdToRefcount.get(requestId);
			if (temp == null) {
				temp = 0;
			}

			final Integer refCount = temp;
			requestIdToRefcount.put(requestId, refCount + 1);
			if (refCount == 0) {
				final DLNAResource self = this;
				Runnable r = new Runnable() {
					@Override
					public void run() {
						InetAddress rendererIp;
						try {
							rendererIp = InetAddress.getByName(rendererId);
							RendererConfiguration renderer;
							if (incomingRenderer == null) {
								renderer = RendererConfiguration.getRendererConfigurationBySocketAddress(rendererIp);
							} else {
								renderer = incomingRenderer;
							}

							String rendererName = "unknown renderer";
							try {
								renderer.setPlayingRes(self);
								rendererName = renderer.getRendererName().replaceAll("\n", "");
							} catch (NullPointerException e) { }
							if (!quietPlay()) {
								LOGGER.info("Started playing " + getName() + " on your " + rendererName);
								LOGGER.debug("The full filename of which is: " + getSystemName() + " and the address of the renderer is: " + rendererId);
							}
						} catch (UnknownHostException ex) {
							LOGGER.debug("" + ex);
						}

						startTime = System.currentTimeMillis();
						for (final ExternalListener listener : ExternalFactory.getExternalListeners()) {
							if (listener instanceof StartStopListener) {
								// run these asynchronously for slow handlers (e.g. logging, scrobbling)
								Runnable fireStartStopEvent = new Runnable() {
									@Override
									public void run() {
										try {
											((StartStopListener) listener).nowPlaying(media, self);
										} catch (Throwable t) {
											LOGGER.error("Notification of startPlaying event failed for StartStopListener {}", listener.getClass(), t);
										}
									}
								};

								new Thread(fireStartStopEvent, "StartPlaying Event for " + listener.name()).start();
							}
						}
					}
				};

				new Thread(r, "StartPlaying Event").start();
			}
		}
	}

	/**
	 * Plugin implementation. When this item is going to stop playing, it will notify all the StartStopListener
	 * objects available.
	 *
	 * @see StartStopListener
	 */
	public void stopPlaying(final String rendererId, final RendererConfiguration incomingRenderer) {
		final DLNAResource self = this;
		final String requestId = getRequestId(rendererId);
		Runnable defer = new Runnable() {
			@Override
			public void run() {
				long start = startTime;
				try {
					Thread.sleep(STOP_PLAYING_DELAY);
				} catch (InterruptedException e) {
					LOGGER.error("stopPlaying sleep interrupted", e);
				}

				synchronized (requestIdToRefcount) {
					final Integer refCount = requestIdToRefcount.get(requestId);
					assert refCount != null;
					assert refCount > 0;
					requestIdToRefcount.put(requestId, refCount - 1);
					if (start != startTime) {
						return;
					}

					Runnable r = new Runnable() {
						@Override
						public void run() {
							if (refCount == 1) {
								requestIdToRefcount.put(requestId, 0);
								InetAddress rendererIp;
								try {
									rendererIp = InetAddress.getByName(rendererId);
									RendererConfiguration renderer;
									if (incomingRenderer == null) {
										renderer = RendererConfiguration.getRendererConfigurationBySocketAddress(rendererIp);
									} else {
										renderer = incomingRenderer;
									}

									String rendererName = "unknown renderer";
									try {
										// Reset only if another item hasn't already begun playing
										if (renderer.getPlayingRes() == self) {
											renderer.setPlayingRes(null);
										}
										rendererName = renderer.getRendererName();
									} catch (NullPointerException e) { }

									if (!quietPlay()) {
										LOGGER.info("Stopped playing " + getName() + " on your " + rendererName);
										LOGGER.debug("The full filename of which is: " + getSystemName() + " and the address of the renderer is: " + rendererId);
									}
								} catch (UnknownHostException ex) {
									LOGGER.debug("" + ex);
								}

								internalStop();
								for (final ExternalListener listener : ExternalFactory.getExternalListeners()) {
									if (listener instanceof StartStopListener) {
										// run these asynchronously for slow handlers (e.g. logging, scrobbling)
										Runnable fireStartStopEvent = new Runnable() {
											@Override
											public void run() {
												try {
													((StartStopListener) listener).donePlaying(media, self);
												} catch (Throwable t) {
													LOGGER.error("Notification of donePlaying event failed for StartStopListener {}", listener.getClass(), t);
												}
											}
										};

										new Thread(fireStartStopEvent, "StopPlaying Event for " + listener.name()).start();
									}
								}
							}
						}
					};

					new Thread(r, "StopPlaying Event").start();
				}
			}
		};

		new Thread(defer, "StopPlaying Event Deferrer").start();
	}

	/**
	 * The system time when the resource was last (re)started.
	 */
	private long lastStartSystemTime;

	/**
	 * Gets the system time when the resource was last (re)started.
	 *
	 * @return The system time when the resource was last (re)started
	 */
	public double getLastStartSystemTime() {
		return lastStartSystemTime;
	}

	/**
	 * Sets the system time when the resource was last (re)started.
	 *
	 * @param startTime the system time to set
	 */
	public void setLastStartSystemTime(long startTime) {
		lastStartSystemTime = startTime;
	}

	/**
	 * The most recently requested time offset in seconds.
	 */
	private double lastStartPosition;

	/**
	 * Gets the most recently requested time offset in seconds.
	 *
	 * @return The most recently requested time offset in seconds
	 */
	public double getLastStartPosition() {
		return lastStartPosition;
	}

	/**
	 * Sets the most recently requested time offset in seconds.
	 *
	 * @param startPosition the time offset in seconds
	 */
	public void setLastStartPosition(long startPosition) {
		lastStartPosition = startPosition;
	}

	/**
	 * Returns an InputStream of this DLNAResource that starts at a given time, if possible. Very useful if video chapters are being used.
	 *
	 * @param range
	 * @param mediarenderer
	 * @return The inputstream
	 * @throws IOException
	 */
	public synchronized InputStream getInputStream(Range range, RendererConfiguration mediarenderer) throws IOException {
		// Use device-specific pms conf, if any
		PmsConfiguration configurationSpecificToRenderer = PMS.getConfiguration(mediarenderer);
		LOGGER.trace("Asked stream chunk : " + range + " of " + getName() + " and player " + player);

		// shagrath: small fix, regression on chapters
		boolean timeseek_auto = false;
		// Ditlew - WDTV Live
		// Ditlew - We convert byteoffset to timeoffset here. This needs the stream to be CBR!
		int cbr_video_bitrate = mediarenderer.getCBRVideoBitrate();
		long low = range.isByteRange() && range.isStartOffsetAvailable() ? range.asByteRange().getStart() : 0;
		long high = range.isByteRange() && range.isEndLimitAvailable() ? range.asByteRange().getEnd() : -1;
		Range.Time timeRange = range.createTimeRange();
		if (player != null && low > 0 && cbr_video_bitrate > 0) {
			int used_bit_rated = (int) ((cbr_video_bitrate + 256) * 1024 / (double) 8 * 1.04); // 1.04 = container overhead
			if (low > used_bit_rated) {
				timeRange.setStart(low / (double) (used_bit_rated));
				low = 0;

				// WDTV Live - if set to TS it asks multiple times and ends by
				// asking for an invalid offset which kills MEncoder
				if (timeRange.getStartOrZero() > media.getDurationInSeconds()) {
					return null;
				}

				// Should we rewind a little (in case our overhead isn't accurate enough)
				int rewind_secs = mediarenderer.getByteToTimeseekRewindSeconds();
				timeRange.rewindStart(rewind_secs);

				// shagrath:
				timeseek_auto = true;
			}
		}

		if (low > 0 && media.getBitrate() > 0) {
			lastStartPosition = (low * 8) / media.getBitrate();
			LOGGER.trace("Estimating seek position from byte range:");
			LOGGER.trace("   media.getBitrate: " + media.getBitrate());
			LOGGER.trace("   low: " + low);
			LOGGER.trace("   lastStartPosition: " + lastStartPosition);
		} else {
			lastStartPosition = timeRange.getStartOrZero();
			LOGGER.trace("Setting lastStartPosition from time-seeking: " + lastStartPosition);
		}

		// Determine source of the stream
		if (player == null && !isResume()) {
			// No transcoding
			if (this instanceof IPushOutput) {
				PipedOutputStream out = new PipedOutputStream();
				InputStream fis = new PipedInputStream(out);
				((IPushOutput) this).push(out);

				if (low > 0) {
					fis.skip(low);
				}
				// http://www.ps3mediaserver.org/forum/viewtopic.php?f=11&t=12035

				lastStartSystemTime = System.currentTimeMillis();
				return wrap(fis, high, low);
			}

			InputStream fis;
			if (getFormat() != null && getFormat().isImage() && media != null && media.getOrientation() > 1 && mediarenderer.isAutoRotateBasedOnExif()) {
				// seems it's a jpeg file with an orientation setting to take care of
				fis = ImagesUtil.getAutoRotateInputStreamImage(getInputStream(), media.getOrientation());
				if (fis == null) { // error, let's return the original one
					fis = getInputStream();
				}
			} else {
				fis = getInputStream();
			}

			if (fis != null) {
				if (low > 0) {
					fis.skip(low);
				}

				// http://www.ps3mediaserver.org/forum/viewtopic.php?f=11&t=12035
				fis = wrap(fis, high, low);
				if (timeRange.getStartOrZero() > 0 && this instanceof RealFile) {
					fis.skip(MpegUtil.getPositionForTimeInMpeg(((RealFile) this).getFile(), (int) timeRange.getStartOrZero()));
				}
			}

			lastStartSystemTime = System.currentTimeMillis();
			return fis;
		} else {
			// Pipe transcoding result
			OutputParams params = new OutputParams(configurationSpecificToRenderer);
			params.aid = getMediaAudio();
			params.sid = media_subtitle;
			params.header = getHeaders();
			params.mediaRenderer = mediarenderer;
			timeRange.limit(getSplitRange());
			params.timeseek = timeRange.getStartOrZero();
			params.timeend = timeRange.getEndOrZero();
			params.shift_scr = timeseek_auto;
			if (this instanceof IPushOutput) {
				params.stdin = (IPushOutput) this;
			}

			if (resume != null) {
				if (range.isTimeRange()) {
					resume.update((Range.Time) range, this);
				}

				params.timeseek = resume.getTimeOffset() / 1000;
				if (player == null) {
					player = new FFMpegVideo();
				}
			}

			if (System.currentTimeMillis() - lastStartSystemTime < 500) {
				try {
					Thread.sleep(500);
				} catch (InterruptedException e) {
					LOGGER.error(null, e);
				}
			}

			// (Re)start transcoding process if necessary
			if (externalProcess == null || externalProcess.isDestroyed()) {
				// First playback attempt => start new transcoding process
				LOGGER.debug("Starting transcode/remux of " + getName() + " with media info: " + media);
				lastStartSystemTime = System.currentTimeMillis();
				externalProcess = player.launchTranscode(this, media, params);
				if (params.waitbeforestart > 0) {
					LOGGER.trace("Sleeping for {} milliseconds", params.waitbeforestart);
					try {
						Thread.sleep(params.waitbeforestart);
					} catch (InterruptedException e) {
						LOGGER.error(null, e);
					}

					LOGGER.trace("Finished sleeping for " + params.waitbeforestart + " milliseconds");
				}
			} else if (
				params.timeseek > 0 &&
				media != null &&
				media.isMediaparsed() &&
				media.getDurationInSeconds() > 0
			) {
				// Time seek request => stop running transcode process and start a new one
				LOGGER.debug("Requesting time seek: " + params.timeseek + " seconds");
				params.minBufferSize = 1;
				Runnable r = new Runnable() {
					@Override
					public void run() {
						externalProcess.stopProcess();
					}
				};

				new Thread(r, "External Process Stopper").start();
				lastStartSystemTime = System.currentTimeMillis();
				ProcessWrapper newExternalProcess = player.launchTranscode(this, media, params);
				try {
					Thread.sleep(1000);
				} catch (InterruptedException e) {
					LOGGER.error(null, e);
				}

				if (newExternalProcess == null) {
					LOGGER.trace("External process instance is null... sounds not good");
				}

				externalProcess = newExternalProcess;
			}

			if (externalProcess == null) {
				return null;
			}

			InputStream is = null;
			int timer = 0;
			while (is == null && timer < 10) {
				is = externalProcess.getInputStream(low);
				timer++;
				if (is == null) {
					LOGGER.debug("External input stream instance is null... sounds not good, waiting 500ms");
					try {
						Thread.sleep(500);
					} catch (InterruptedException e) {
					}
				}
			}

			// fail fast: don't leave a process running indefinitely if it's
			// not producing output after params.waitbeforestart milliseconds + 5 seconds
			// this cleans up lingering MEncoder web video transcode processes that hang
			// instead of exiting
			if (is == null && !externalProcess.isDestroyed()) {
				Runnable r = new Runnable() {
					@Override
					public void run() {
						LOGGER.error("External input stream instance is null... stopping process");
						externalProcess.stopProcess();
					}
				};

				new Thread(r, "Hanging External Process Stopper").start();
			}

			return is;
		}
	}

	/**
	 * Wrap an {@link InputStream} in a {@link SizeLimitInputStream} that sets a
	 * limit to the maximum number of bytes to be read from the original input
	 * stream. The number of bytes is determined by the high and low value
	 * (bytes = high - low). If the high value is less than the low value, the
	 * input stream is not wrapped and returned as is.
	 *
	 * @param input
	 *            The input stream to wrap.
	 * @param high
	 *            The high value.
	 * @param low
	 *            The low value.
	 * @return The resulting input stream.
	 */
	private InputStream wrap(InputStream input, long high, long low) {
		if (input != null && high > low) {
			long bytes = (high - (low < 0 ? 0 : low)) + 1;
			LOGGER.trace("Using size-limiting stream (" + bytes + " bytes)");
			return new SizeLimitInputStream(input, bytes);
		}

		return input;
	}

	public String mimeType() {
		return mimeType(player);
	}

	public String mimeType(Player player) {
		if (player != null) {
			// FIXME: This cannot be right. A player like FFmpeg can output many
			// formats depending on the media and the renderer. Also, players are
			// singletons. Therefore it is impossible to have exactly one mime
			// type to return.
			return player.mimeType();
		} else if (media != null && media.isMediaparsed()) {
			return media.getMimeType();
		} else if (getFormat() != null) {
			return getFormat().mimeType();
		} else {
			return getDefaultMimeType(getSpecificType());
		}
	}

	/**
	 * Prototype function. Original comment: need to override if some thumbnail work is to be done when mediaparserv2 enabled
	 */
	public void checkThumbnail() {
		// need to override if some thumbnail work is to be done when mediaparserv2 enabled
	}

	@Deprecated
	protected void checkThumbnail(InputFile inputFile) {
		checkThumbnail(inputFile, null);
	}

	/**
	 * Checks if a thumbnail exists, and, if not, generates one (if possible).
	 * Called from Request/RequestV2 in response to thumbnail requests e.g. HEAD /get/0$1$0$42$3/thumbnail0000%5BExample.mkv
	 * Calls DLNAMediaInfo.generateThumbnail, which in turn calls DLNAMediaInfo.parse.
	 *
	 * @param inputFile File to check or generate the thumbnail for.
	 * @param renderer The renderer profile
	 */
	protected void checkThumbnail(InputFile inputFile, RendererConfiguration renderer) {
		// Use device-specific pms conf, if any
		PmsConfiguration configurationSpecificToRenderer = PMS.getConfiguration(renderer);
		if (
			media != null &&
			(
				!media.isThumbready() ||
				FullyPlayed.isFullyPlayedThumbnail(inputFile.getFile())
			) &&
			configurationSpecificToRenderer.isThumbnailGenerationEnabled() &&
			renderer.isThumbnails()
		) {
			Double seekPosition = (double) configurationSpecificToRenderer.getThumbnailSeekPos();
			if (isResume()) {
				Double resumePosition = (double) (resume.getTimeOffset() / 1000);

				if (media.getDurationInSeconds() > 0 && resumePosition < media.getDurationInSeconds()) {
					seekPosition = resumePosition;
				}
			}

			media.generateThumbnail(inputFile, getFormat(), getType(), seekPosition, isResume(), renderer);
			if (!isResume() && media.getThumb() != null && configurationSpecificToRenderer.getUseCache() && inputFile.getFile() != null) {
				PMS.get().getDatabase().updateThumbnail(inputFile.getFile().getAbsolutePath(), inputFile.getFile().lastModified(), getType(), media);
			}
		}
	}

	/**
	 * Returns the input stream for this resource's generic thumbnail,
	 * which is the first of:
	 *          - its Format icon, if any
	 *          - the fallback image, if any
	 *          - the default video icon
	 *
	 * @param fallback
	 *            the fallback image, or null.
	 *
	 * @return The InputStream
	 * @throws IOException
	 */
	public InputStream getGenericThumbnailInputStream(String fallback) throws IOException {
		String thumb = fallback;
		if (format != null && format.getIcon() != null) {
			thumb = format.getIcon();
		}

		// Thumb could be:
		if (thumb != null && isCodeValid(this)) {
			// A local file
			if (new File(thumb).exists()) {
				return new FileInputStream(thumb);
			}

			// A jar resource
			InputStream is;
			if ((is = getResourceInputStream(thumb)) != null) {
				return is;
			}

			// A URL
			try {
				return downloadAndSend(thumb, true);
			} catch (Exception e) {}
		}

		// Or none of the above
		String defaultThumbnailImage = "images/thumbnail-video-256.png";
		if (isFolder()) {
			defaultThumbnailImage = "images/thumbnail-folder-256.png";
			if (defaultRenderer != null && defaultRenderer.isForceJPGThumbnails()) {
				defaultThumbnailImage = "images/thumbnail-folder-120.jpg";
			}
		} else if (defaultRenderer != null && defaultRenderer.isForceJPGThumbnails()) {
			defaultThumbnailImage = "images/thumbnail-video-120.jpg";
		}

		LOGGER.debug("use def thumb " + defaultThumbnailImage);
		return getResourceInputStream(defaultThumbnailImage);
	}

	/**
	 * Returns the input stream for this resource's thumbnail
	 * (or a default image if a thumbnail can't be found).
	 * Typically overridden by a subclass.
	 *
	 * @return The InputStream
	 * @throws IOException
	 */
	public InputStream getThumbnailInputStream() throws IOException {
		String languageCode = null;
		if (media_audio != null) {
			languageCode = media_audio.getLang();
		}

		if (media_subtitle != null && media_subtitle.getId() != -1) {
			languageCode = media_subtitle.getLang();
		}

		if ((media_subtitle != null || media_audio != null) && StringUtils.isBlank(languageCode)) {
			languageCode = DLNAMediaLang.UND;
		}

		if (languageCode != null) {
			String code = Iso639.getISO639_2Code(languageCode.toLowerCase());
			return getResourceInputStream("/images/codes/" + code + ".png");
		}

		if (isAvisynth()) {
			return getResourceInputStream("/images/logo-avisynth.png");
		}

		return getGenericThumbnailInputStream(null);
	}

	public String getThumbnailContentType() {
		return HTTPResource.JPEG_TYPEMIME;
	}

	public int getType() {
		if (getFormat() != null) {
			return getFormat().getType();
		} else {
			return Format.UNKNOWN;
		}
	}

	/**
	 * Prototype function.
	 *
	 * @return true if child can be added to other folder.
	 * @see #addChild(DLNAResource)
	 */
	public abstract boolean isValid();

	public boolean allowScan() {
		return false;
	}

	/**
	 * (non-Javadoc)
	 *
	 * @see java.lang.Object#toString()
	 */
	@Override
	public String toString() {
		StringBuilder result = new StringBuilder();
		result.append(getClass().getSimpleName());
		result.append(" [id=");
		result.append(id);
		result.append(", name=");
		result.append(getName());
		result.append(", full path=");
		result.append(getResourceId());
		result.append(", ext=");
		result.append(format);
		result.append(", discovered=");
		result.append(isDiscovered());
		result.append(']');
		return result.toString();
	}

	/**
	 * Returns the specific type of resource. Valid types are defined in {@link Format}.
	 *
	 * @return The specific type
	 */
	protected int getSpecificType() {
		return specificType;
	}

	/**
	 * Set the specific type of this resource. Valid types are defined in {@link Format}.
	 *
	 * @param specificType The specific type to set.
	 */
	protected void setSpecificType(int specificType) {
		this.specificType = specificType;
	}

	/**
	 * Returns the {@link Format} of this resource, which defines its capabilities.
	 *
	 * @return The format of this resource.
	 */
	public Format getFormat() {
		return format;
	}

	/**
	 * Sets the {@link Format} of this resource, thereby defining its capabilities.
	 *
	 * @param format The format to set.
	 */
	public void setFormat(Format format) {
		this.format = format;

		// Set deprecated variable for backwards compatibility
		ext = format;
	}

	/**
	 * @deprecated Use {@link #getFormat()} instead.
	 *
	 * @return The format of this resource.
	 */
	@Deprecated
	public Format getExt() {
		return getFormat();
	}

	/**
	 * @deprecated Use {@link #setFormat(Format)} instead.
	 *
	 * @param format The format to set.
	 */
	@Deprecated
	protected void setExt(Format format) {
		setFormat(format);
	}

	/**
	 * Returns the {@link DLNAMediaInfo} object for this resource, containing the
	 * specifics of this resource, e.g. the duration.
	 *
	 * @return The object containing detailed information.
	 */
	public DLNAMediaInfo getMedia() {
		return media;
	}

	/**
	 * Sets the the {@link DLNAMediaInfo} object that contains all specifics for
	 * this resource.
	 *
	 * @param media The object containing detailed information.
	 * @since 1.50
	 */
	public void setMedia(DLNAMediaInfo media) {
		this.media = media;
	}

	/**
	 * Returns the {@link DLNAMediaAudio} object for this resource that contains
	 * the audio specifics. A resource can have many audio tracks, this method
	 * returns the one that should be played.
	 *
	 * @return The audio object containing detailed information.
	 * @since 1.50
	 */
	public DLNAMediaAudio getMediaAudio() {
		return media_audio;
	}

	/**
	 * Sets the {@link DLNAMediaAudio} object for this resource that contains
	 * the audio specifics. A resource can have many audio tracks, this method
	 * determines the one that should be played.
	 *
	 * @param mediaAudio The audio object containing detailed information.
	 * @since 1.50
	 */
	protected void setMediaAudio(DLNAMediaAudio mediaAudio) {
		this.media_audio = mediaAudio;
	}

	/**
	 * Returns the {@link DLNAMediaSubtitle} object for this resource that
	 * contains the specifics for the subtitles. A resource can have many
	 * subtitles, this method returns the one that should be displayed.
	 *
	 * @return The subtitle object containing detailed information.
	 * @since 1.50
	 */
	public DLNAMediaSubtitle getMediaSubtitle() {
		return media_subtitle;
	}

	/**
	 * Sets the {@link DLNAMediaSubtitle} object for this resource that
	 * contains the specifics for the subtitles. A resource can have many
	 * subtitles, this method determines the one that should be used.
	 *
	 * @param mediaSubtitle The subtitle object containing detailed information.
	 * @since 1.50
	 */
	public void setMediaSubtitle(DLNAMediaSubtitle mediaSubtitle) {
		this.media_subtitle = mediaSubtitle;
	}

	/**
	 * @deprecated Use {@link #getLastModified()} instead.
	 *
	 * Returns the timestamp at which this resource was last modified.
	 *
	 * @return The timestamp.
	 */
	@Deprecated
	public long getLastmodified() {
		return getLastModified();
	}

	/**
	 * Returns the timestamp at which this resource was last modified.
	 *
	 * @return The timestamp.
	 * @since 1.71.0
	 */
	public long getLastModified() {
		return lastmodified; // TODO rename lastmodified -> lastModified
	}

	/**
	 * @deprecated Use {@link #setLastModified(long)} instead.
	 *
	 * Sets the timestamp at which this resource was last modified.
	 *
	 * @param lastModified The timestamp to set.
	 * @since 1.50
	 */
	@Deprecated
	protected void setLastmodified(long lastModified) {
		setLastModified(lastModified);
	}

	/**
	 * Sets the timestamp at which this resource was last modified.
	 *
	 * @param lastModified The timestamp to set.
	 * @since 1.71.0
	 */
	protected void setLastModified(long lastModified) {
		this.lastmodified = lastModified; // TODO rename lastmodified -> lastModified
	}

	/**
	 * Returns the {@link Player} object that is used to encode this resource
	 * for the renderer. Can be null.
	 *
	 * @return The player object.
	 */
	public Player getPlayer() {
		return player;
	}

	/**
	 * Sets the {@link Player} object that is to be used to encode this
	 * resource for the renderer. The player object can be null.
	 *
	 * @param player The player object to set.
	 * @since 1.50
	 */
	public void setPlayer(Player player) {
		this.player = player;
	}

	/**
	 * Returns true when the details of this resource have already been
	 * investigated. This helps is not doing the same work twice.
	 *
	 * @return True if discovered, false otherwise.
	 */
	public boolean isDiscovered() {
		return discovered;
	}

	/**
	 * Set to true when the details of this resource have already been
	 * investigated. This helps is not doing the same work twice.
	 *
	 * @param discovered Set to true if this resource is discovered,
	 * 			false otherwise.
	 * @since 1.50
	 */
	protected void setDiscovered(boolean discovered) {
		this.discovered = discovered;
	}

	/**
	 * @Deprecated use {@link #hasExternalSubtitles()} instead
	 */
	@Deprecated
	protected boolean isSrtFile() {
		return hasExternalSubtitles();
	}

	/**
	 * @Deprecated use {@link #hasExternalSubtitles()} instead
	 */
	@Deprecated
	protected boolean isSubsFile() {
		return hasExternalSubtitles();
	}

	/**
	 * Whether this resource has external subtitles.
	 *
	 * @return whether this resource has external subtitles
	 */
	protected boolean hasExternalSubtitles() {
		return hasExternalSubtitles;
	}

	/**
	 * @Deprecated use {@link #setHasExternalSubtitles(boolean)} instead
	 */
	@Deprecated
	protected void setSrtFile(boolean srtFile) {
		setHasExternalSubtitles(srtFile);
	}

	/**
	 * @Deprecated use {@link #setHasExternalSubtitles(boolean)} instead
	 */
	@Deprecated
	protected void setSubsFile(boolean srtFile) {
		setHasExternalSubtitles(srtFile);
	}

	/**
	 * Sets whether this resource has external subtitles.
	 *
	 * @param value whether this resource has external subtitles
	 */
	protected void setHasExternalSubtitles(boolean value) {
		this.hasExternalSubtitles = value;
	}

	/**
	 * Returns the updates id for this resource. When the resource needs
	 * to be refreshed, its id is updated.
	 *
	 * @return The updated id.
	 * @see #notifyRefresh()
	 */
	public int getUpdateId() {
		return updateId;
	}

	/**
	 * Sets the updated id for this resource. When the resource needs
	 * to be refreshed, its id should be updated.
	 *
	 * @param updateId The updated id value to set.
	 * @since 1.50
	 */
	protected void setUpdateId(int updateId) {
		this.updateId = updateId;
	}

	/**
	 * Returns the updates id for all resources. When all resources need
	 * to be refreshed, this id is updated.
	 *
	 * @return The system updated id.
	 * @since 1.50
	 */
	public static int getSystemUpdateId() {
		return systemUpdateId;
	}

	/**
	 * Sets the updated id for all resources. When all resources need
	 * to be refreshed, this id should be updated.
	 *
	 * @param systemUpdateId The system updated id to set.
	 * @since 1.50
	 */
	public static void setSystemUpdateId(int systemUpdateId) {
		DLNAResource.systemUpdateId = systemUpdateId;
	}

	/**
	 * Returns whether or not this is a nameless resource.
	 *
	 * @return True if the resource is nameless.
	 */
	public boolean isNoName() {
		return noName;
	}

	/**
	 * Sets whether or not this is a nameless resource. This is particularly
	 * useful in the virtual TRANSCODE folder for a file, where the same file
	 * is copied many times with different audio and subtitle settings. In that
	 * case the name of the file becomes irrelevant and only the settings
	 * need to be shown.
	 *
	 * @param noName Set to true if the resource is nameless.
	 * @since 1.50
	 */
	protected void setNoName(boolean noName) {
		this.noName = noName;
	}

	/**
	 * Returns the from - to time range for this resource.
	 *
	 * @return The time range.
	 */
	public Range.Time getSplitRange() {
		return splitRange;
	}

	/**
	 * Sets the from - to time range for this resource.
	 *
	 * @param splitRange The time range to set.
	 * @since 1.50
	 */
	protected void setSplitRange(Range.Time splitRange) {
		this.splitRange = splitRange;
	}

	/**
	 * Returns the number of the track to split from this resource.
	 *
	 * @return the splitTrack
	 * @since 1.50
	 */
	protected int getSplitTrack() {
		return splitTrack;
	}

	/**
	 * Sets the number of the track from this resource to split.
	 *
	 * @param splitTrack The track number.
	 * @since 1.50
	 */
	protected void setSplitTrack(int splitTrack) {
		this.splitTrack = splitTrack;
	}

	/**
	 * Returns the default renderer configuration for this resource.
	 *
	 * @return The default renderer configuration.
	 * @since 1.50
	 */
	public RendererConfiguration getDefaultRenderer() {
		return defaultRenderer;
	}

	/**
	 * Sets the default renderer configuration for this resource.
	 *
	 * @param defaultRenderer The default renderer configuration to set.
	 * @since 1.50
	 */
	public void setDefaultRenderer(RendererConfiguration defaultRenderer) {
		this.defaultRenderer = defaultRenderer;
		configuration = PMS.getConfiguration(defaultRenderer);
	}

	/**
	 * Returns whether or not this resource is handled by AviSynth.
	 *
	 * @return True if handled by AviSynth, otherwise false.
	 * @since 1.50
	 */
	protected boolean isAvisynth() {
		return avisynth;
	}

	/**
	 * Sets whether or not this resource is handled by AviSynth.
	 *
	 * @param avisynth Set to true if handled by Avisyth, otherwise false.
	 * @since 1.50
	 */
	protected void setAvisynth(boolean avisynth) {
		this.avisynth = avisynth;
	}

	/**
	 * Returns true if transcoding should be skipped for this resource.
	 *
	 * @return True if transcoding should be skipped, false otherwise.
	 * @since 1.50
	 */
	protected boolean isSkipTranscode() {
		return skipTranscode;
	}

	/**
	 * Set to true if transcoding should be skipped for this resource.
	 *
	 * @param skipTranscode Set to true if trancoding should be skipped, false
	 * 			otherwise.
	 * @since 1.50
	 */
	protected void setSkipTranscode(boolean skipTranscode) {
		this.skipTranscode = skipTranscode;
	}

	/**
	 * Returns the list of children for this resource.
	 *
	 * @return List of children objects.
	 */
	public List<DLNAResource> getChildren() {
		return children;
	}

	/**
	 * Sets the list of children for this resource.
	 *
	 * @param children The list of children to set.
	 * @since 1.50
	 */
	protected void setChildren(List<DLNAResource> children) {
		this.children = (DLNAList) children;
	}

	/**
	 * @deprecated use {@link #getLastChildId()} instead.
	 */
	@Deprecated
	protected int getLastChildrenId() {
		return getLastChildId();
	}

	/**
	 * Returns the numerical ID of the last child added.
	 *
	 * @return The ID.
	 * @since 1.80.0
	 */
	protected int getLastChildId() {
		return lastChildrenId;
	}

	/**
	 * @deprecated use {@link #setLastChildId(int)} instead.
	 */
	@Deprecated
	protected void setLastChildrenId(int lastChildId) {
		setLastChildId(lastChildId);
	}

	/**
	 * Sets the numerical ID of the last child added.
	 *
	 * @param lastChildId The ID to set.
	 * @since 1.80.0
	 */
	protected void setLastChildId(int lastChildId) {
		this.lastChildrenId = lastChildId;
	}

	/**
	 * Returns the timestamp when this resource was last refreshed.
	 *
	 * @return The timestamp.
	 */
	long getLastRefreshTime() {
		return lastRefreshTime;
	}

	/**
	 * Sets the timestamp when this resource was last refreshed.
	 *
	 * @param lastRefreshTime The timestamp to set.
	 * @since 1.50
	 */
	protected void setLastRefreshTime(long lastRefreshTime) {
		this.lastRefreshTime = lastRefreshTime;
	}

	private static final int DEPTH_WARNING_LIMIT = 7;

	private boolean depthLimit() {
		DLNAResource tmp = this;
		int depth = 0;
		while (tmp != null) {
			tmp = tmp.parent;
			depth++;
		}

		return (depth > DEPTH_WARNING_LIMIT);
	}

	public boolean isSearched() {
		return false;
	}

	public byte[] getHeaders() {
		return null;
	}

	public void attach(String key, Object data) {
		if (attachments == null) {
			attachments = new HashMap<>();
		}

		attachments.put(key, data);
	}

	public Object getAttachment(String key) {
		return attachments == null ? null : attachments.get(key);
	}

	public boolean isURLResolved() {
		return false;
	}

	////////////////////////////////////////////////////
	// Subtitle handling
	////////////////////////////////////////////////////

	private SubSelect getSubSelector(boolean create) {
		if (
			configuration.isDisableSubtitles() ||
			!configuration.isAutoloadExternalSubtitles() ||
			!configuration.isShowLiveSubtitlesFolder() ||
			!isLiveSubtitleFolderAvailable()
		) {
			return null;
		}

		// Search for transcode folder
		for (DLNAResource r : children) {
			if (r instanceof SubSelect) {
				return (SubSelect) r;
			}
		}

		if (create) {
			SubSelect vf = new SubSelect();
			addChildInternal(vf);
			return vf;
		}

		return null;
	}

	public boolean isSubSelectable() {
		return false;
	}

	////////////////////////////////////////////////////
	// Resume handling
	////////////////////////////////////////////////////

	private ResumeObj resume;
	private int resHash;
	private long startTime;

	private void internalStop() {
		DLNAResource res = resumeStop();
		final RootFolder root = ((defaultRenderer != null) ? defaultRenderer.getRootFolder() : null);
		if (root != null) {
			if (res == null) {
				res = this.clone();
			} else {
				res = res.clone();
			}

			root.stopPlaying(res);
		}
	}

	public int resumeHash() {
		return resHash;
	}

	public ResumeObj getResume() {
		return resume;
	}

	public void setResume(ResumeObj r) {
		resume = r;
	}

	public boolean isResumeable() {
		if (format != null) {
			// Only resume videos
			return format.isVideo();
		}

		return true;
	}

	private DLNAResource resumeStop() {
		if (!configuration.isResumeEnabled() || !isResumeable()) {
			return null;
		}

		notifyRefresh();
		if (resume != null) {
			resume.stop(startTime, (long) (media.getDurationInSeconds() * 1000));
			if (resume.isDone()) {
				parent.getChildren().remove(this);
			} else if (getMedia() != null) {
				media.setThumbready(false);
			}
		} else {
			for (DLNAResource res : parent.getChildren()) {
				if (res.isResume() && res.getName().equals(getName())) {
					res.resume.stop(startTime, (long) (media.getDurationInSeconds() * 1000));
					if (res.resume.isDone()) {
						parent.getChildren().remove(res);
						return null;
					}

					if (res.getMedia() != null) {
						res.media.setThumbready(false);
					}

					return res;
				}
			}

			ResumeObj r = ResumeObj.store(this, startTime);
			if (r != null) {
				DLNAResource clone = this.clone();
				clone.resume = r;
				clone.resHash = resHash;
				if (clone.media != null) {
					clone.media.setThumbready(false);
				}

				clone.player = player;
				parent.addChildInternal(clone);
				return clone;
			}
		}

		return null;
	}

	public final boolean isResume() {
		return isResumeable() && (resume != null);
	}

	public int minPlayTime() {
		return configuration.getMinimumWatchedPlayTime();
	}

	private String resumeStr(String s) {
		if (isResume()) {
			return Messages.getString("PMS.134") + ": " + s;
		} else {
			return s;
		}
	}

	public String resumeName() {
		return resumeStr(getDisplayName());
	}

	/**
	 * Handle serialization.
	 *
	 * This method should be overridden by all media types that can be
	 * bookmarked, i.e. serialized to an external file.
	 * By default it just returns null which means the resource is ignored
	 * when serializing.
	 */
	public String write() {
		return null;
	}

	private ExternalListener masterParent;

	public void setMasterParent(ExternalListener r) {
		if (masterParent == null) {
			// If master is already set ignore this
			masterParent = r;
		}
	}

	public ExternalListener getMasterParent() {
		return masterParent;
	}

	// Returns the index of the given child resource id, or -1 if not found
	public int indexOf(String objectId) {
		// Use the index id string only, omitting any trailing filename
		String resourceId = StringUtils.substringBefore(objectId, "/");
		if (resourceId != null) {
			for (int i = 0; i < children.size(); i++) {
				if (resourceId.equals(children.get(i).getResourceId())) {
					return i;
				}
			}
		}

		return -1;
	}

	// Attempts to automatically create the appropriate container for
	// the given uri. Defaults to mpeg video for indeterminate local uris.
	public static DLNAResource autoMatch(String uri, String name) {
		try {
			uri = URLDecoder.decode(uri, "UTF-8");
		} catch (UnsupportedEncodingException e) {
			LOGGER.error("URL decoding error ", e);
		}

		boolean isweb = uri.matches("\\S+://.+");
		Format f = FormatFactory.getAssociatedFormat(isweb ? "." + FileUtil.getUrlExtension(uri) : uri);
		int type = f == null ? Format.VIDEO : f.getType();
		if (name == null) {
			name = new File(StringUtils.substringBefore(uri, "?")).getName();
		}

		DLNAResource d = isweb ?
			type == Format.VIDEO ? new WebVideoStream(name, uri, null) :
			type == Format.AUDIO ? new WebAudioStream(name, uri, null) :
			type == Format.IMAGE ? new FeedItem(name, uri, null, null, Format.IMAGE) : null
			:
			new RealFile(new File(uri));
		if (f == null && !isweb) {
			d.setFormat(FormatFactory.getAssociatedFormat(".mpg"));
		}

		LOGGER.debug(d == null ?
			("Could not auto-match " + uri) :
			("Created auto-matched container: "+ d));
		return d;
	}

	// A general-purpose free-floating folder
	public static class unattachedFolder extends VirtualFolder {
		public unattachedFolder(String name) {
			super(name, null);
			setId(name);
		}

		public DLNAResource add(DLNAResource d) {
			if (d != null) {
				addChild(d);
				d.setId(d.getId() + "$" + getId());
				return d;
			}

			return null;
		}

		public DLNAResource add(String uri, String name, RendererConfiguration r) {
			DLNAResource  d = autoMatch(uri, name);
			if (d != null) {
				// Set the auto-matched item's renderer
				d.setDefaultRenderer(r);
				// Cache our previous renderer and
				// pretend to be a parent with the same renderer
				RendererConfiguration prev = getDefaultRenderer();
				setDefaultRenderer(r);
				// Now add the item and resolve its rendering details
				add(d);
				d.syncResolve();
				// Restore our previous renderer
				setDefaultRenderer(prev);
			}

			return d;
		}

		public int getIndex(String objectId) {
			return getIndex(objectId, null);
		}

		public int getIndex(String objectId, RendererConfiguration r) {
			int index = indexOf(objectId);
			if (index == -1 && r != null) {
				index = indexOf(recreate(objectId, null, r).getResourceId());
			}

			return index;
		}

		public DLNAResource get(String objectId, RendererConfiguration r) {
			int index = getIndex(objectId, r);
			DLNAResource d = index > -1 ? getChildren().get(index) : null;
			if (d != null && r != null && ! r.equals(d.getDefaultRenderer())) {
				d.updateRendering(r);
			}

			return d;
		}

		public List<DLNAResource> asList(String objectId) {
			int index = getIndex(objectId);
			return index > -1 ? getChildren().subList(index, index + 1) : null;
		}

		// Try to recreate a lost item from a previous session
		// using its objectId's trailing uri, if any

		public DLNAResource recreate(String objectId, String name, RendererConfiguration r) {
			try {
				return add(StringUtils.substringAfter(objectId, "/"), name, r);
			} catch (Exception e) {
				return null;
			}
		}
	}

	// A temp folder for non-xmb items
	public static final unattachedFolder Temp = new unattachedFolder("Temp");

	// Returns whether the url appears to be ours
	public static boolean isResourceUrl(String url) {
		return url != null && url.startsWith(PMS.get().getServer().getURL() + "/get/");
	}

	// Returns the url's resourceId (i.e. index without trailing filename) if any or null
	public static String parseResourceId(String url) {
		return isResourceUrl(url) ? StringUtils.substringBetween(url + "/", "get/", "/") : null;
	}

	// Returns the url's objectId (i.e. index including trailing filename) if any or null
	public static String parseObjectId(String url) {
		return isResourceUrl(url) ? StringUtils.substringAfter(url, "get/") : null;
	}

	// Returns the DLNAResource pointed to by the uri if it exists
	// or else a new Temp item (or null)
	public static DLNAResource getValidResource(String uri, String name, RendererConfiguration r) {
		LOGGER.debug("Validating uri " + uri);
		String objectId = parseObjectId(uri);
		if (objectId != null) {
			if (objectId.startsWith("Temp$")) {
				int index = Temp.indexOf(objectId);
				return index > -1 ? Temp.getChildren().get(index) : Temp.recreate(objectId, name, r);
			} else {
				if (r == null) {
					r = RendererConfiguration.getDefaultConf();
				}

				return PMS.get().getRootFolder(r).getDLNAResource(objectId, r);
			}
		} else {
			return Temp.add(uri, name, r);
		}
	}

	// Returns the uri if it's ours and exists or else the url of new Temp item (or null)
	public static String getValidResourceURL(String uri, String name, RendererConfiguration r) {
		if (isResourceUrl(uri)) {
			// Check existence
			return PMS.get().getGlobalRepo().exists(parseResourceId(uri)) ? uri : null; // TODO: attempt repair
		} else {
			DLNAResource d = Temp.add(uri, name, r);
			if (d != null) {
				return d.getURL("", true);
			}
		}
		return null;
	}

	public static class Rendering {
		RendererConfiguration r;
		Player p;
		DLNAMediaSubtitle s;
		String m;
		Rendering(DLNAResource d) {
			r = d.getDefaultRenderer();
			p = d.getPlayer();
			s = d.getMediaSubtitle();
			if (d.getMedia() != null) {
				m = d.getMedia().getMimeType();
			}
		}
	}

	public Rendering updateRendering(RendererConfiguration r) {
		Rendering rendering = new Rendering(this);
		Player p = resolvePlayer(r);
		LOGGER.debug("Switching rendering context to '{} [{}]' from '{} [{}]'", r, p, rendering.r, rendering.p);
		setDefaultRenderer(r);
		setPlayer(p);
		setPreferredMimeType(r);
		return rendering;
	}

	public void updateRendering(Rendering rendering) {
		LOGGER.debug("Switching rendering context to '{} [{}]' from '{} [{}]'", rendering.r, rendering.p, getDefaultRenderer(), getPlayer());
		setDefaultRenderer(rendering.r);
		setPlayer(rendering.p);
		media_subtitle = rendering.s;
		if (media != null) {
			media.setMimeType(rendering.m);
		}
	}

	public DLNAResource isCoded() {
		DLNAResource tmp = this;
		while (tmp != null) {
			if (tmp instanceof CodeEnter) {
				return tmp;
			}

			tmp = tmp.getParent();
		}

		return null;
	}

	public boolean isCodeValid(DLNAResource r) {
		DLNAResource res = r.isCoded();
		if (res != null) {
			if (res instanceof CodeEnter) {
				return ((CodeEnter) res).validCode(r);
			}
		}

		// normal case no code in path code is always valid
		return true;
	}

	public boolean quietPlay() {
		return false;
	}

	public long getStartTime() {
		return startTime;
	}

	private void addDynamicPls(final DLNAResource child) {
		final DLNAResource dynPls = PMS.get().getDynamicPls();
		if (dynPls == child || child.getParent() == dynPls) {
			return;
		}

		if (child instanceof VirtualVideoAction) {
			// ignore these
			return;
		}

		if (dynamicPls == null) {
			dynamicPls = new VirtualFolder(Messages.getString("PMS.147"), null);
			addChildInternal(dynamicPls);
			dynamicPls.addChild(dynPls);
		}

		if (dynamicPls != null) {
			String str = Messages.getString("PluginTab.9") + " " + child.getDisplayName() + " " + Messages.getString("PMS.148");
			VirtualVideoAction vva = new VirtualVideoAction(str, true) {
				@Override
				public boolean enable() {
					PMS.get().getDynamicPls().add(child);
					return true;
				}
			};
			vva.setParent(this);
			dynamicPls.addChildInternal(vva);
		}
	}

	public String getResolutionForKeepAR(int scaleWidth, int scaleHeight) {
		double videoAspectRatio = (double) scaleWidth / (double) scaleHeight;
		double rendererAspectRatio = 1.777777777777778;
		if (videoAspectRatio > rendererAspectRatio) {
			scaleHeight = (int) Math.round(scaleWidth / rendererAspectRatio);
		} else {
			scaleWidth  = (int) Math.round(scaleHeight * rendererAspectRatio);
		}

		scaleWidth  = Player.convertToModX(scaleWidth, 4);
		scaleHeight = Player.convertToModX(scaleHeight, 4);
		return scaleWidth + "x" + scaleHeight;
	}
}<|MERGE_RESOLUTION|>--- conflicted
+++ resolved
@@ -636,13 +636,8 @@
 						// is preferred.
 						String name = getName();
 
-<<<<<<< HEAD
 						if (configuration.isShowRecentlyPlayedFolder()) {
-							player = child.player;
-=======
-						if (!configuration.isHideRecentlyPlayedFolder()) {
 							playerTranscoding = child.player;
->>>>>>> 415d38cb
 						} else {
 							for (Player p : PlayerFactory.getPlayers()) {
 								String end = "[" + p.id() + "]";
