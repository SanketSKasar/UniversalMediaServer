--- conflicted
+++ resolved
@@ -1527,12 +1527,7 @@
 			RealFile rf = (RealFile) this;
 			File file = rf.getFile();
 			if (configuration.isPrettifyFilenames() && getFormat() != null && getFormat().isVideo()) {
-<<<<<<< HEAD
-				displayName = FileUtil.getFileNameWithRewriting(displayName, file);
-=======
-				RealFile rf = (RealFile) this;
-				displayName = FileUtil.getFileNamePrettified(displayName, rf.getFile());
->>>>>>> 15f67712
+				displayName = FileUtil.getFileNamePrettified(displayName, file);
 			} else {
 				displayName = FileUtil.getFileNameWithoutExtension(displayName);
 			}
