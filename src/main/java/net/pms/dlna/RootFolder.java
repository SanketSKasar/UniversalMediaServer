--- conflicted
+++ resolved
@@ -255,15 +255,9 @@
 	}
 
 	private List<RealFile> getConfiguredFolders(ArrayList<String> tags) {
-<<<<<<< HEAD
 		List<RealFile> res = new ArrayList<RealFile>();
-		File[] files = PMS.get().getSharedFoldersArray(false, tags);
-		String s = PMS.getConfiguration().getFoldersIgnored(tags);
-=======
-		List<RealFile> res = new ArrayList<>();
 		File[] files = PMS.get().getSharedFoldersArray(false, tags, configuration);
 		String s = configuration.getFoldersIgnored(tags);
->>>>>>> 51c3275c
 		String[] skips = null;
 
 		if (s != null) {
