--- conflicted
+++ resolved
@@ -112,19 +112,6 @@
 		sendReply(host, port, discovery.toString());
 	}
 
-<<<<<<< HEAD
-	private static void sendReply(String host, int port, String msg) throws IOException {
-		try {
-			DatagramSocket ssdpUniSock = new DatagramSocket();
-
-			LOGGER.trace("Sending this reply [" + host + ":" + port + "]: " + StringUtils.replace(msg, CRLF, "<CRLF>"));
-			InetAddress inetAddr = InetAddress.getByName(host);
-			DatagramPacket dgmPacket = new DatagramPacket(msg.getBytes(), msg.length(), inetAddr, port);
-			ssdpUniSock.send(dgmPacket);
-			ssdpUniSock.close();
-		} catch (Exception ex) {
-			LOGGER.info(ex.getMessage());
-=======
 	/**
 	 * Send reply.
 	 *
@@ -134,17 +121,18 @@
 	 * @throws IOException Signals that an I/O exception has occurred.
 	 */
 	private static void sendReply(String host, int port, String msg) {
-		try (DatagramSocket datagramSocket = new DatagramSocket()) {
+		try {
+			DatagramSocket datagramSocket = new DatagramSocket();
 			InetAddress inetAddr = InetAddress.getByName(host);
 			DatagramPacket dgmPacket = new DatagramPacket(msg.getBytes(), msg.length(), inetAddr, port);
 
 			LOGGER.trace("Sending this reply [" + host + ":" + port + "]: " + StringUtils.replace(msg, CRLF, "<CRLF>"));
 
 			datagramSocket.send(dgmPacket);
+			datagramSocket.close();
 		} catch (Exception e) {
 			LOGGER.info(e.getMessage());
 			LOGGER.debug("Error sending reply", e);
->>>>>>> b0d3daba
 		}
 	}
 
@@ -153,18 +141,6 @@
 	 */
 	public static void sendAlive() {
 		LOGGER.debug("Sending ALIVE...");
-<<<<<<< HEAD
-
-		MulticastSocket ssdpSocket = getNewMulticastSocket();
-		sendMessage(ssdpSocket, "upnp:rootdevice", ALIVE);
-		sendMessage(ssdpSocket, PMS.get().usn(), ALIVE);
-		sendMessage(ssdpSocket, "urn:schemas-upnp-org:device:MediaServer:1", ALIVE);
-		sendMessage(ssdpSocket, "urn:schemas-upnp-org:service:ContentDirectory:1", ALIVE);
-		sendMessage(ssdpSocket, "urn:schemas-upnp-org:service:ConnectionManager:1", ALIVE);
-
-		ssdpSocket.close();
-		ssdpSocket = null;
-=======
 		MulticastSocket multicastSocket = null;
 
 		try {
@@ -192,7 +168,6 @@
 				multicastSocket.close();
 			}
 		}
->>>>>>> b0d3daba
 	}
 
 	/**
@@ -233,20 +208,6 @@
 		return ssdpSocket;
 	}
 
-<<<<<<< HEAD
-	public static void sendByeBye() throws IOException {
-		LOGGER.info("Disconnecting HTTP server from renderers");
-		MulticastSocket ssdpSocket = getNewMulticastSocket();
-
-		sendMessage(ssdpSocket, "upnp:rootdevice", BYEBYE);
-		sendMessage(ssdpSocket, "urn:schemas-upnp-org:device:MediaServer:1", BYEBYE);
-		sendMessage(ssdpSocket, "urn:schemas-upnp-org:service:ContentDirectory:1", BYEBYE);
-		sendMessage(ssdpSocket, "urn:schemas-upnp-org:service:ConnectionManager:1", BYEBYE);
-
-		ssdpSocket.leaveGroup(getUPNPAddress());
-		ssdpSocket.close();
-		ssdpSocket = null;
-=======
 	/**
 	 * Send the UPnP BYEBYE message.
 	 */
@@ -274,7 +235,6 @@
 					multicastSocket.leaveGroup(upnpAddress);
 				} catch (IOException e) {
 				}
->>>>>>> b0d3daba
 
 				multicastSocket.disconnect();
 				multicastSocket.close();
@@ -334,13 +294,6 @@
 			public void run() {
 				int delay = 10000;
 
-<<<<<<< HEAD
-						if (delay == 10000) { // after 10, and 30s
-							delay = 20000;
-						}
-					} catch (Exception e) {
-						LOGGER.debug("Error while sending periodic alive message: " + e.getMessage());
-=======
 				while (true) {
 					sleep(delay);
 					sendAlive();
@@ -355,7 +308,6 @@
 					case 20000:
 						delay = 180000;
 						break;
->>>>>>> b0d3daba
 					}
 				}
 			}
