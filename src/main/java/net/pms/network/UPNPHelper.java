--- conflicted
+++ resolved
@@ -359,23 +359,23 @@
 	public static void listen() throws IOException {
 		Runnable rAlive = () -> {
 			int delay = 10000;
-
+			
 			while (true) {
 				sleep(delay);
 				sendAlive();
-
+				
 				// The first delay for sending an ALIVE message is 10 seconds,
 				// the second delay is for 20 seconds. From then on, all other
 				// delays are for 180 seconds.
 				switch (delay) {
-						case 10000:
-							delay = 20000;
-							break;
-						case 20000:
-							delay = 180000;
-							break;
-						default:
-							break;
+					case 10000:
+						delay = 20000;
+						break;
+					case 20000:
+						delay = 180000;
+						break;
+					default:
+						break;
 				}
 			}
 		};
@@ -385,92 +385,92 @@
 
 		Runnable r = () -> {
 			boolean bindErrorReported = false;
-
+			
 			while (true) {
 				MulticastSocket multicastSocket = null;
-
+				
 				try {
 					// Use configurable source port as per http://code.google.com/p/ps3mediaserver/issues/detail?id=1166
 					multicastSocket = new MulticastSocket(configuration.getUpnpPort());
-
+					
 					if (bindErrorReported) {
 						LOGGER.warn("Finally, acquiring port " + configuration.getUpnpPort() + " was successful!");
 					}
-
+					
 					NetworkInterface ni = NetworkConfiguration.getInstance().getNetworkInterfaceByServerName();
-
-						try {
-							/**
-							 * Setting the network interface will throw a SocketException on Mac OS X
-							 * with Java 1.6.0_45 or higher, but if we don't do it some Windows
-							 * configurations will not listen at all.
-							 */
-							if (ni != null) {
-								multicastSocket.setNetworkInterface(ni);
-								LOGGER.trace("Setting multicast network interface: {}", ni);
-							} else if (PMS.get().getServer().getNetworkInterface() != null) {
-								multicastSocket.setNetworkInterface(PMS.get().getServer().getNetworkInterface());
-								LOGGER.trace("Setting multicast network interface: {}", PMS.get().getServer().getNetworkInterface());
-							}
-						} catch (SocketException e) {
-							// Not setting the network interface will work just fine on Mac OS X.
+					
+					try {
+						/**
+						 * Setting the network interface will throw a SocketException on Mac OS X
+						 * with Java 1.6.0_45 or higher, but if we don't do it some Windows
+						 * configurations will not listen at all.
+						 */
+						if (ni != null) {
+							multicastSocket.setNetworkInterface(ni);
+							LOGGER.trace("Setting multicast network interface: {}", ni);
+						} else if (PMS.get().getServer().getNetworkInterface() != null) {
+							multicastSocket.setNetworkInterface(PMS.get().getServer().getNetworkInterface());
+							LOGGER.trace("Setting multicast network interface: {}", PMS.get().getServer().getNetworkInterface());
 						}
-
-						multicastSocket.setTimeToLive(4);
-						multicastSocket.setReuseAddress(true);
-						InetAddress upnpAddress = getUPNPAddress();
-						multicastSocket.joinGroup(upnpAddress);
-
-						int M_SEARCH = 1, NOTIFY = 2;
-						InetAddress lastAddress = null;
-						int lastPacketType = 0;
-
-						while (true) {
-							byte[] buf = new byte[1024];
-							DatagramPacket receivePacket = new DatagramPacket(buf, buf.length);
-							multicastSocket.receive(receivePacket);
-
-							String s = new String(receivePacket.getData(), 0, receivePacket.getLength());
-
+					} catch (SocketException e) {
+						// Not setting the network interface will work just fine on Mac OS X.
+					}
+					
+					multicastSocket.setTimeToLive(4);
+					multicastSocket.setReuseAddress(true);
+					InetAddress upnpAddress = getUPNPAddress();
+					multicastSocket.joinGroup(upnpAddress);
+					
+					int M_SEARCH = 1, NOTIFY = 2;
+					InetAddress lastAddress = null;
+					int lastPacketType = 0;
+					
+					while (true) {
+						byte[] buf = new byte[1024];
+						DatagramPacket receivePacket = new DatagramPacket(buf, buf.length);
+						multicastSocket.receive(receivePacket);
+						
+						String s = new String(receivePacket.getData(), 0, receivePacket.getLength());
+						
 						InetAddress address = receivePacket.getAddress();
-							int packetType = s.startsWith("M-SEARCH") ? M_SEARCH : s.startsWith("NOTIFY") ? NOTIFY : 0;
-
-							boolean redundant = address.equals(lastAddress) && packetType == lastPacketType;
-
-							if (packetType == M_SEARCH) {
-								if (configuration.getIpFiltering().allowed(address)) {
-									String remoteAddr = address.getHostAddress();
-									int remotePort = receivePacket.getPort();
-									if (!redundant) {
-										LOGGER.trace("Receiving a M-SEARCH from [" + remoteAddr + ":" + remotePort + "]");
-									}
-
+						int packetType = s.startsWith("M-SEARCH") ? M_SEARCH : s.startsWith("NOTIFY") ? NOTIFY : 0;
+						
+						boolean redundant = address.equals(lastAddress) && packetType == lastPacketType;
+						
+						if (packetType == M_SEARCH) {
+							if (configuration.getIpFiltering().allowed(address)) {
+								String remoteAddr = address.getHostAddress();
+								int remotePort = receivePacket.getPort();
+								if (!redundant) {
+									LOGGER.trace("Receiving a M-SEARCH from [" + remoteAddr + ":" + remotePort + "]");
+								}
+								
 								if (StringUtils.indexOf(s, "urn:schemas-upnp-org:service:ContentDirectory:1") > 0) {
 									sendDiscover(remoteAddr, remotePort, "urn:schemas-upnp-org:service:ContentDirectory:1");
 								}
-
+								
 								if (StringUtils.indexOf(s, "upnp:rootdevice") > 0) {
 									sendDiscover(remoteAddr, remotePort, "upnp:rootdevice");
 								}
-
+								
 								if (StringUtils.indexOf(s, "urn:schemas-upnp-org:device:MediaServer:1") > 0) {
 									sendDiscover(remoteAddr, remotePort, "urn:schemas-upnp-org:device:MediaServer:1");
 								}
-
+								
 								if (StringUtils.indexOf(s, "ssdp:all") > 0) {
 									sendDiscover(remoteAddr, remotePort, "urn:schemas-upnp-org:device:MediaServer:1");
 								}
-
+								
 								if (StringUtils.indexOf(s, PMS.get().usn()) > 0) {
 									sendDiscover(remoteAddr, remotePort, PMS.get().usn());
 								}
+							}
 							// Don't log redundant notify messages
-							} else if (packetType == NOTIFY && !redundant && LOGGER.isTraceEnabled()) {
-								LOGGER.trace("Receiving a NOTIFY from [{}:{}]", address.getHostAddress(), receivePacket.getPort());
-							}
-							lastAddress = address;
-							lastPacketType = packetType;
+						} else if (packetType == NOTIFY && !redundant && LOGGER.isTraceEnabled()) {
+							LOGGER.trace("Receiving a NOTIFY from [{}:{}]", address.getHostAddress(), receivePacket.getPort());
 						}
+						lastAddress = address;
+						lastPacketType = packetType;
 					}
 				} catch (BindException e) {
 					if (!bindErrorReported) {
@@ -478,33 +478,14 @@
 							+ ", which means that PMS will not automatically appear on your renderer! "
 							+ "This usually means that another program occupies the port. Please "
 							+ "stop the other program and free up the port. "
-<<<<<<< HEAD
-							+ "PMS will keep trying to bind to it...[" + e.getMessage() + "]");
+							+ "UMS will keep trying to bind to it...[" + e.getMessage() + "]");
 					}
-=======
-							+ "UMS will keep trying to bind to it...[" + e.getMessage() + "]");
-						}
-
-						bindErrorReported = true;
-						sleep(5000);
-					} catch (IOException e) {
-						LOGGER.error("UPNP network exception: ", e.getMessage());
-						LOGGER.trace("", e);
-						sleep(1000);
-					} finally {
-						if (multicastSocket != null) {
-							// Clean up the multicast socket nicely
-							try {
-								InetAddress upnpAddress = getUPNPAddress();
-								multicastSocket.leaveGroup(upnpAddress);
-							} catch (IOException e) {
-							}
->>>>>>> 4ee4ea5d
-
+					
 					bindErrorReported = true;
 					sleep(5000);
 				} catch (IOException e) {
-					LOGGER.error("UPNP network exception", e);
+					LOGGER.error("UPNP network exception: ", e.getMessage());
+					LOGGER.trace("", e);
 					sleep(1000);
 				} finally {
 					if (multicastSocket != null) {
@@ -514,7 +495,7 @@
 							multicastSocket.leaveGroup(upnpAddress);
 						} catch (IOException e) {
 						}
-
+						
 						multicastSocket.disconnect();
 						multicastSocket.close();
 					}
