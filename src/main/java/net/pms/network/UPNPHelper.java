--- conflicted
+++ resolved
@@ -344,7 +344,7 @@
 	}
 
 	private static int delay = 10000;
-	
+
 	/**
 	 * Starts up two threads: one to broadcast UPnP ALIVE messages and another
 	 * to listen for responses.
@@ -352,41 +352,16 @@
 	 * @throws IOException Signals that an I/O exception has occurred.
 	 */
 	public static void listen() throws IOException {
-<<<<<<< HEAD
 		Runnable rAlive = () -> {
-			int delay = 10000;
-			
 			while (true) {
 				sleep(delay);
 				sendAlive();
-				
-				// The first delay for sending an ALIVE message is 10 seconds,
-				// the second delay is for 20 seconds. From then on, all other
-				// delays are for 180 seconds.
-				switch (delay) {
-					case 10000:
-						delay = 20000;
-						break;
-					case 20000:
-						delay = 180000;
-						break;
-					default:
-						break;
-=======
-		Runnable rAlive = new Runnable() {
-			@Override
-			public void run() {
-				while (true) {
-					sleep(delay);
-					sendAlive();
-
-					// If a renderer is connected, broadcast every 30 seconds, otherwise every 10.
-					if (PMS.get().getFoundRenderers().size() > 0) {
-						delay = 30000;
-					} else {
-						delay = 10000;
-					}
->>>>>>> 3f04f919
+
+				// If a renderer is connected, broadcast every 30 seconds, otherwise every 10.
+				if (PMS.get().getFoundRenderers().size() > 0) {
+					delay = 30000;
+				} else {
+					delay = 10000;
 				}
 			}
 		};
