--- conflicted
+++ resolved
@@ -784,13 +784,8 @@
 					URL soapActionUrl = new URL(cb);
 					String addr = soapActionUrl.getHost();
 					int port = soapActionUrl.getPort();
-<<<<<<< HEAD
-					Socket sock = new Socket(addr,port);
+					Socket sock = new Socket(addr, port);
 					OutputStream out = sock.getOutputStream();
-=======
-					Socket sock = new Socket(addr, port);
-					try (OutputStream out = sock.getOutputStream()) {
->>>>>>> 51c3275c
 						out.write(("NOTIFY /" + argument + " HTTP/1.1").getBytes());
 						out.write(CRLF.getBytes());
 						out.write(("SID: " + PMS.get().usn()).getBytes());
