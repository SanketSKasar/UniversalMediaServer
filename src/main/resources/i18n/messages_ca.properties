--- conflicted
+++ resolved
@@ -341,12 +341,8 @@
 NetworkTab.71=Nom del servidor:
 NetworkTab.72=Annexa el nom del perfil
 NetworkTab.73=<html><strong>Per defecte:</strong> Desactivat<br><strong>Nota:</strong> Quan est\u00e0 activat, el nom del perfil de UMS (per defecte, el nom de host de l'ordinador) s'annexa al nom del servidor que es mostra en el renderitzador.</html>
-<<<<<<< HEAD
+NetworkTab.75=<html><strong>Per defecte:</strong> Cert<br><strong>Nota:</strong> Quan aix\u00f2 est\u00e0 desactivat, els v\u00eddeos que tinguin la marca de visualitzats s'amagaran de totes les carpetes excepte de la de "Nous elements", on no s'ensenyaran mai.</html>
 NetworkTab.74=Ensenya els v\u00eddeos visualitzats
-NetworkTab.75=<html><strong>Per defecte:</strong> Cert<br><strong>Nota:</strong> Quan aix\u00f2 est\u00e0 desactivat, els v\u00eddeos que tinguin la marca de visualitzats s'amagaran de totes les carpetes excepte de la de "Nous elements", on no s'ensenyaran mai.</html>
-=======
-NetworkTab.74=Mostra la pantalla de benvinguda
->>>>>>> a14e670a
 PMS.0=No s'ha trobat cap renderitzador
 PMS.1=\u00c0udio
 PMS.2=#- Llibreria -#
